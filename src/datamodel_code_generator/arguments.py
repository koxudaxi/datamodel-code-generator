from __future__ import annotations

import locale
from argparse import ArgumentParser, FileType, HelpFormatter, Namespace
from operator import attrgetter
from typing import TYPE_CHECKING

from datamodel_code_generator import DataModelType, InputFileType, OpenAPIScope
from datamodel_code_generator.format import DatetimeClassType, Formatter, PythonVersion
from datamodel_code_generator.model.pydantic_v2 import UnionMode
from datamodel_code_generator.parser import LiteralType
from datamodel_code_generator.types import StrictTypes

if TYPE_CHECKING:
    from argparse import Action
    from collections.abc import Iterable

DEFAULT_ENCODING = locale.getpreferredencoding()

namespace = Namespace(no_color=False)


class SortingHelpFormatter(HelpFormatter):
    def _bold_cyan(self, text: str) -> str:  # noqa: PLR6301
        return f"\x1b[36;1m{text}\x1b[0m"

    def add_arguments(self, actions: Iterable[Action]) -> None:
        actions = sorted(actions, key=attrgetter("option_strings"))
        super().add_arguments(actions)

    def start_section(self, heading: str | None) -> None:
        return super().start_section(heading if namespace.no_color or not heading else self._bold_cyan(heading))


arg_parser = ArgumentParser(
    usage="\n  datamodel-codegen [options]",
    description="Generate Python data models from schema definitions or structured data",
    formatter_class=SortingHelpFormatter,
    add_help=False,
)

base_options = arg_parser.add_argument_group("Options")
typing_options = arg_parser.add_argument_group("Typing customization")
field_options = arg_parser.add_argument_group("Field customization")
model_options = arg_parser.add_argument_group("Model customization")
extra_fields_model_options = model_options.add_mutually_exclusive_group()
template_options = arg_parser.add_argument_group("Template customization")
openapi_options = arg_parser.add_argument_group("OpenAPI-only options")
general_options = arg_parser.add_argument_group("General options")

# ======================================================================================
# Base options for input/output
# ======================================================================================
base_options.add_argument(
    "--http-headers",
    nargs="+",
    metavar="HTTP_HEADER",
    help='Set headers in HTTP requests to the remote host. (example: "Authorization: Basic dXNlcjpwYXNz")',
)
base_options.add_argument(
    "--http-query-parameters",
    nargs="+",
    metavar="HTTP_QUERY_PARAMETERS",
    help='Set query parameters in HTTP requests to the remote host. (example: "ref=branch")',
)
base_options.add_argument(
    "--http-ignore-tls",
    help="Disable verification of the remote host's TLS certificate",
    action="store_true",
    default=None,
)
base_options.add_argument(
    "--input",
    help="Input file/directory (default: stdin)",
)
base_options.add_argument(
    "--input-file-type",
    help="Input file type (default: auto)",
    choices=[i.value for i in InputFileType],
)
base_options.add_argument(
    "--output",
    help="Output file (default: stdout)",
)
base_options.add_argument(
    "--output-model-type",
    help="Output model type (default: pydantic.BaseModel)",
    choices=[i.value for i in DataModelType],
)
base_options.add_argument(
    "--url",
    help="Input file URL. `--input` is ignored when `--url` is used",
)

# ======================================================================================
# Customization options for generated models
# ======================================================================================
extra_fields_model_options.add_argument(
    "--allow-extra-fields",
    help="Deprecated: Allow passing extra fields. This flag is deprecated. Use `--extra-fields=allow` instead.",
    action="store_true",
    default=None,
)
model_options.add_argument(
    "--allow-population-by-field-name",
    help="Allow population by field name",
    action="store_true",
    default=None,
)
model_options.add_argument(
    "--class-name",
    help="Set class name of root model",
    default=None,
)
model_options.add_argument(
    "--collapse-root-models",
    action="store_true",
    default=None,
    help="Models generated with a root-type field will be merged into the models using that root-type model",
)
model_options.add_argument(
    "--disable-appending-item-suffix",
    help="Disable appending `Item` suffix to model name in an array",
    action="store_true",
    default=None,
)
model_options.add_argument(
    "--disable-timestamp",
    help="Disable timestamp on file headers",
    action="store_true",
    default=None,
)
model_options.add_argument(
    "--enable-faux-immutability",
    help="Enable faux immutability",
    action="store_true",
    default=None,
)
model_options.add_argument(
    "--enable-version-header",
    help="Enable package version on file headers",
    action="store_true",
    default=None,
)
extra_fields_model_options.add_argument(
    "--extra-fields",
    help="Set the generated models to allow, forbid, or ignore extra fields.",
    choices=["allow", "ignore", "forbid"],
    default=None,
)
model_options.add_argument(
    "--keep-model-order",
    help="Keep generated models' order",
    action="store_true",
    default=None,
)
model_options.add_argument(
    "--keyword-only",
    help="Defined models as keyword only (for example dataclass(kw_only=True)).",
    action="store_true",
    default=None,
)
model_options.add_argument(
    "--frozen-dataclasses",
    help="Generate frozen dataclasses (dataclass(frozen=True)). Only applies to dataclass output.",
    action="store_true",
    default=None,
)
model_options.add_argument(
    "--reuse-model",
    help="Reuse models on the field when a module has the model with the same content",
    action="store_true",
    default=None,
)
model_options.add_argument(
    "--target-python-version",
    help="target python version",
    choices=[v.value for v in PythonVersion],
)
model_options.add_argument(
    "--treat-dot-as-module",
    help="treat dotted module names as modules",
    action="store_true",
    default=None,
)
model_options.add_argument(
    "--use-schema-description",
    help="Use schema description to populate class docstring",
    action="store_true",
    default=None,
)
model_options.add_argument(
    "--use-title-as-name",
    help="use titles as class names of models",
    action="store_true",
    default=None,
)
model_options.add_argument(
    "--use-pendulum",
    help="use pendulum instead of datetime",
    action="store_true",
    default=None,
)
model_options.add_argument(
    "--use-exact-imports",
    help='import exact types instead of modules, for example: "from .foo import Bar" instead of '
    '"from . import foo" with "foo.Bar"',
    action="store_true",
    default=None,
)
model_options.add_argument(
    "--output-datetime-class",
    help="Choose Datetime class between AwareDatetime, NaiveDatetime or datetime. "
    "Each output model has its default mapping (for example pydantic: datetime, dataclass: str, ...)",
    choices=[i.value for i in DatetimeClassType],
    default=None,
)
model_options.add_argument(
    "--parent-scoped-naming",
    help="Set name of models defined inline from the parent model",
    action="store_true",
    default=None,
)

# ======================================================================================
# Typing options for generated models
# ======================================================================================
typing_options.add_argument(
    "--base-class",
    help="Base Class (default: pydantic.BaseModel)",
    type=str,
)
typing_options.add_argument(
    "--enum-field-as-literal",
    help="Parse enum field as literal. "
    "all: all enum field type are Literal. "
    "one: field type is Literal when an enum has only one possible value",
    choices=[lt.value for lt in LiteralType],
    default=None,
)
typing_options.add_argument(
    "--field-constraints",
    help="Use field constraints and not con* annotations",
    action="store_true",
    default=None,
)
typing_options.add_argument(
    "--set-default-enum-member",
    help="Set enum members as default values for enum field",
    action="store_true",
    default=None,
)
typing_options.add_argument(
    "--strict-types",
    help="Use strict types",
    choices=[t.value for t in StrictTypes],
    nargs="+",
)
typing_options.add_argument(
    "--use-annotated",
    help="Use typing.Annotated for Field(). Also, `--field-constraints` option will be enabled.",
    action="store_true",
    default=None,
)
typing_options.add_argument(
    "--use-generic-container-types",
    help="Use generic container types for type hinting (typing.Sequence, typing.Mapping). "
    "If `--use-standard-collections` option is set, then import from collections.abc instead of typing",
    action="store_true",
    default=None,
)
typing_options.add_argument(
    "--use-non-positive-negative-number-constrained-types",
    help="Use the Non{Positive,Negative}{FloatInt} types instead of the corresponding con* constrained types.",
    action="store_true",
    default=None,
)
typing_options.add_argument(
    "--use-one-literal-as-default",
    help="Use one literal as default value for one literal field",
    action="store_true",
    default=None,
)
typing_options.add_argument(
    "--use-standard-collections",
    help="Use standard collections for type hinting (list, dict)",
    action="store_true",
    default=None,
)
typing_options.add_argument(
    "--use-subclass-enum",
    help="Define Enum class as subclass with field type when enum has type (int, float, bytes, str)",
    action="store_true",
    default=None,
)
typing_options.add_argument(
    "--use-union-operator",
    help="Use | operator for Union type (PEP 604).",
    action="store_true",
    default=None,
)
typing_options.add_argument(
    "--use-unique-items-as-set",
    help="define field type as `set` when the field attribute has `uniqueItems`",
    action="store_true",
    default=None,
)
typing_options.add_argument(
<<<<<<< HEAD
    "--use-type-alias",
    help="Use TypeAlias instead of root models",
=======
    "--disable-future-imports",
    help="Disable __future__ imports",
>>>>>>> 849b75c6
    action="store_true",
    default=None,
)

# ======================================================================================
# Customization options for generated model fields
# ======================================================================================
field_options.add_argument(
    "--capitalise-enum-members",
    "--capitalize-enum-members",
    help="Capitalize field names on enum",
    action="store_true",
    default=None,
)
field_options.add_argument(
    "--empty-enum-field-name",
    help="Set field name when enum value is empty (default:  `_`)",
    default=None,
)
field_options.add_argument(
    "--field-extra-keys",
    help="Add extra keys to field parameters",
    type=str,
    nargs="+",
)
field_options.add_argument(
    "--field-extra-keys-without-x-prefix",
    help="Add extra keys with `x-` prefix to field parameters. The extra keys are stripped of the `x-` prefix.",
    type=str,
    nargs="+",
)
field_options.add_argument(
    "--field-include-all-keys",
    help="Add all keys to field parameters",
    action="store_true",
    default=None,
)
field_options.add_argument(
    "--force-optional",
    help="Force optional for required fields",
    action="store_true",
    default=None,
)
field_options.add_argument(
    "--original-field-name-delimiter",
    help="Set delimiter to convert to snake case. This option only can be used with --snake-case-field (default: `_` )",
    default=None,
)
field_options.add_argument(
    "--remove-special-field-name-prefix",
    help="Remove field name prefix if it has a special meaning e.g. underscores",
    action="store_true",
    default=None,
)
field_options.add_argument(
    "--snake-case-field",
    help="Change camel-case field name to snake-case",
    action="store_true",
    default=None,
)
field_options.add_argument(
    "--special-field-name-prefix",
    help="Set field name prefix when first character can't be used as Python field name (default:  `field`)",
    default=None,
)
field_options.add_argument(
    "--strip-default-none",
    help="Strip default None on fields",
    action="store_true",
    default=None,
)
field_options.add_argument(
    "--use-default",
    help="Use default value even if a field is required",
    action="store_true",
    default=None,
)
field_options.add_argument(
    "--use-default-kwarg",
    action="store_true",
    help="Use `default=` instead of a positional argument for Fields that have default values.",
    default=None,
)
field_options.add_argument(
    "--use-field-description",
    help="Use schema description to populate field docstring",
    action="store_true",
    default=None,
)
field_options.add_argument(
    "--union-mode",
    help="Union mode for only pydantic v2 field",
    choices=[u.value for u in UnionMode],
    default=None,
)
field_options.add_argument(
    "--no-alias",
    help="""Do not add a field alias. E.g., if --snake-case-field is used along with a base class, which has an
            alias_generator""",
    action="store_true",
    default=None,
)

# ======================================================================================
# Options for templating output
# ======================================================================================
template_options.add_argument(
    "--aliases",
    help="Alias mapping file",
    type=FileType("rt"),
)
template_options.add_argument(
    "--custom-file-header",
    help="Custom file header",
    type=str,
    default=None,
)
template_options.add_argument(
    "--custom-file-header-path",
    help="Custom file header file path",
    default=None,
    type=str,
)
template_options.add_argument(
    "--custom-template-dir",
    help="Custom template directory",
    type=str,
)
template_options.add_argument(
    "--encoding",
    help=f"The encoding of input and output (default: {DEFAULT_ENCODING})",
    default=None,
)
template_options.add_argument(
    "--extra-template-data",
    help="Extra template data for output models. Input is supposed to be a json/yaml file. "
    "For OpenAPI and Jsonschema the keys are the spec path of the object, or the name of the object if you want to "
    "apply the template data to multiple objects with the same name. "
    "If you are using another input file type (e.g. GraphQL), the key is the name of the object. "
    "The value is a dictionary of the template data to add.",
    type=FileType("rt"),
)
template_options.add_argument(
    "--use-double-quotes",
    action="store_true",
    default=None,
    help="Model generated with double quotes. Single quotes or "
    "your black config skip_string_normalization value will be used without this option.",
)
template_options.add_argument(
    "--wrap-string-literal",
    help="Wrap string literal by using black `experimental-string-processing` option (require black 20.8b0 or later)",
    action="store_true",
    default=None,
)
base_options.add_argument(
    "--additional-imports",
    help='Custom imports for output (delimited list input). For example "datetime.date,datetime.datetime"',
    type=str,
    default=None,
)
base_options.add_argument(
    "--formatters",
    help="Formatters for output (default: [black, isort])",
    choices=[f.value for f in Formatter],
    nargs="+",
    default=None,
)
base_options.add_argument(
    "--custom-formatters",
    help="List of modules with custom formatter (delimited list input).",
    type=str,
    default=None,
)
template_options.add_argument(
    "--custom-formatters-kwargs",
    help="A file with kwargs for custom formatters.",
    type=FileType("rt"),
)

# ======================================================================================
# Options specific to OpenAPI input schemas
# ======================================================================================
openapi_options.add_argument(
    "--openapi-scopes",
    help="Scopes of OpenAPI model generation (default: schemas)",
    choices=[o.value for o in OpenAPIScope],
    nargs="+",
    default=None,
)
openapi_options.add_argument(
    "--strict-nullable",
    help="Treat default field as a non-nullable field (Only OpenAPI)",
    action="store_true",
    default=None,
)
openapi_options.add_argument(
    "--use-operation-id-as-name",
    help="use operation id of OpenAPI as class names of models",
    action="store_true",
    default=None,
)
openapi_options.add_argument(
    "--include-path-parameters",
    help="Include path parameters in generated parameter models in addition to query parameters (Only OpenAPI)",
    action="store_true",
    default=None,
)
openapi_options.add_argument(
    "--validation",
    help="Deprecated: Enable validation (Only OpenAPI). this option is deprecated. it will be removed in future "
    "releases",
    action="store_true",
    default=None,
)

# ======================================================================================
# General options
# ======================================================================================
general_options.add_argument(
    "--debug",
    help="show debug message (require \"debug\". `$ pip install 'datamodel-code-generator[debug]'`)",
    action="store_true",
    default=None,
)
general_options.add_argument(
    "--disable-warnings",
    help="disable warnings",
    action="store_true",
    default=None,
)
general_options.add_argument(
    "-h",
    "--help",
    action="help",
    default="==SUPPRESS==",
    help="show this help message and exit",
)
general_options.add_argument(
    "--no-color",
    action="store_true",
    default=False,
    help="disable colorized output",
)
general_options.add_argument(
    "--version",
    action="store_true",
    help="show version",
)

__all__ = [
    "DEFAULT_ENCODING",
    "arg_parser",
    "namespace",
]<|MERGE_RESOLUTION|>--- conflicted
+++ resolved
@@ -306,13 +306,12 @@
     default=None,
 )
 typing_options.add_argument(
-<<<<<<< HEAD
     "--use-type-alias",
     help="Use TypeAlias instead of root models",
-=======
+)
+typing_options.add_argument(
     "--disable-future-imports",
     help="Disable __future__ imports",
->>>>>>> 849b75c6
     action="store_true",
     default=None,
 )
