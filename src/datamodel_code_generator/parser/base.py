--- conflicted
+++ resolved
@@ -20,17 +20,14 @@
 
 from pydantic import BaseModel
 
-<<<<<<< HEAD
-from datamodel_code_generator import DEFAULT_SHARED_MODULE_NAME, Error, ReadOnlyWriteOnlyModelType, ReuseScope
-=======
 from datamodel_code_generator import (
     DEFAULT_SHARED_MODULE_NAME,
     AllExportsCollisionStrategy,
     AllExportsScope,
     Error,
+    ReadOnlyWriteOnlyModelType,
     ReuseScope,
 )
->>>>>>> 9445b943
 from datamodel_code_generator.format import (
     DEFAULT_FORMATTERS,
     CodeFormatter,
