"""Abstract base parser and utilities for schema parsing.

Provides the Parser abstract base class that defines the parsing algorithm,
along with helper functions for model sorting, import resolution, and
code generation.
"""

from __future__ import annotations

import operator
import re
import sys
from abc import ABC, abstractmethod
from collections import OrderedDict, defaultdict
from collections.abc import Hashable
from itertools import groupby
from pathlib import Path
from typing import TYPE_CHECKING, Any, Callable, NamedTuple, Optional, Protocol, TypeVar, cast, runtime_checkable
from urllib.parse import ParseResult

from pydantic import BaseModel

from datamodel_code_generator.format import (
    DEFAULT_FORMATTERS,
    CodeFormatter,
    DatetimeClassType,
    Formatter,
    PythonVersion,
    PythonVersionMin,
)
from datamodel_code_generator.imports import (
    IMPORT_ANNOTATIONS,
    IMPORT_LITERAL,
    Import,
    Imports,
)
from datamodel_code_generator.model import dataclass as dataclass_model
from datamodel_code_generator.model import msgspec as msgspec_model
from datamodel_code_generator.model import pydantic as pydantic_model
from datamodel_code_generator.model import pydantic_v2 as pydantic_model_v2
from datamodel_code_generator.model.base import (
    ALL_MODEL,
    UNDEFINED,
    BaseClassDataType,
    ConstraintsBase,
    DataModel,
    DataModelFieldBase,
)
from datamodel_code_generator.model.enum import Enum, Member
from datamodel_code_generator.model.type_alias import TypeAliasBase
from datamodel_code_generator.parser import DefaultPutDict, LiteralType
from datamodel_code_generator.reference import ModelResolver, Reference
from datamodel_code_generator.types import DataType, DataTypeManager, StrictTypes

if TYPE_CHECKING:
    from collections.abc import Iterable, Iterator, Mapping, Sequence


@runtime_checkable
class HashableComparable(Hashable, Protocol):
    """Protocol for types that are both hashable and support comparison."""

    def __lt__(self, value: Any, /) -> bool: ...  # noqa: D105
    def __le__(self, value: Any, /) -> bool: ...  # noqa: D105
    def __gt__(self, value: Any, /) -> bool: ...  # noqa: D105
    def __ge__(self, value: Any, /) -> bool: ...  # noqa: D105


SPECIAL_PATH_FORMAT: str = "#-datamodel-code-generator-#-{}-#-special-#"


def get_special_path(keyword: str, path: list[str]) -> list[str]:
    """Create a special path marker for internal reference tracking."""
    return [*path, SPECIAL_PATH_FORMAT.format(keyword)]


escape_characters = str.maketrans({
    "\u0000": r"\x00",  # Null byte
    "\\": r"\\",
    "'": r"\'",
    "\b": r"\b",
    "\f": r"\f",
    "\n": r"\n",
    "\r": r"\r",
    "\t": r"\t",
})


def to_hashable(item: Any) -> HashableComparable:
    """Convert an item to a hashable and comparable representation.

    Returns a value that is both hashable and supports comparison operators.
    Used for caching and deduplication of models.
    """
    if isinstance(
        item,
        (
            list,
            tuple,
        ),
    ):
        return tuple(sorted(to_hashable(i) for i in item))
    if isinstance(item, dict):
        return tuple(
            sorted(
                (
                    k,
                    to_hashable(v),
                )
                for k, v in item.items()
            )
        )
    if isinstance(item, set):  # pragma: no cover
        return frozenset(to_hashable(i) for i in item)  # type: ignore[return-value]
    if isinstance(item, BaseModel):
        return to_hashable(item.dict())
    if item is None:
        return ""
    return item  # type: ignore[return-value]


def dump_templates(templates: list[DataModel]) -> str:
    """Join model templates into a single code string."""
    return "\n\n\n".join(str(m) for m in templates)


ReferenceMapSet = dict[str, set[str]]
SortedDataModels = dict[str, DataModel]

MAX_RECURSION_COUNT: int = sys.getrecursionlimit()


def sort_data_models(  # noqa: PLR0912, PLR0915
    unsorted_data_models: list[DataModel],
    sorted_data_models: SortedDataModels | None = None,
    require_update_action_models: list[str] | None = None,
    recursion_count: int = MAX_RECURSION_COUNT,
) -> tuple[list[DataModel], SortedDataModels, list[str]]:
    """Sort data models by dependency order for correct forward references."""
    if sorted_data_models is None:
        sorted_data_models = OrderedDict()
    if require_update_action_models is None:
        require_update_action_models = []
    sorted_model_count: int = len(sorted_data_models)

    unresolved_references: list[DataModel] = []
    for model in unsorted_data_models:
        if not model.reference_classes:
            sorted_data_models[model.path] = model
        elif model.path in model.reference_classes and len(model.reference_classes) == 1:  # only self-referencing
            sorted_data_models[model.path] = model
            require_update_action_models.append(model.path)
        elif (
            not model.reference_classes - {model.path} - set(sorted_data_models)
        ):  # reference classes have been resolved
            sorted_data_models[model.path] = model
            if model.path in model.reference_classes:
                require_update_action_models.append(model.path)
        else:
            unresolved_references.append(model)
    if unresolved_references:
        if sorted_model_count != len(sorted_data_models) and recursion_count:
            try:
                return sort_data_models(
                    unresolved_references,
                    sorted_data_models,
                    require_update_action_models,
                    recursion_count - 1,
                )
            except RecursionError:  # pragma: no cover
                pass

        # sort on base_class dependency
        while True:
            ordered_models: list[tuple[int, DataModel]] = []
            unresolved_reference_model_names = [m.path for m in unresolved_references]
            for model in unresolved_references:
                indexes = [
                    unresolved_reference_model_names.index(b.reference.path)
                    for b in model.base_classes
                    if b.reference and b.reference.path in unresolved_reference_model_names
                ]
                if indexes:
                    ordered_models.append((
                        max(indexes),
                        model,
                    ))
                else:
                    ordered_models.append((
                        -1,
                        model,
                    ))
            sorted_unresolved_models = [m[1] for m in sorted(ordered_models, key=operator.itemgetter(0))]
            if sorted_unresolved_models == unresolved_references:
                break
            unresolved_references = sorted_unresolved_models

        # circular reference
        unsorted_data_model_names = set(unresolved_reference_model_names)
        for model in unresolved_references:
            unresolved_model = model.reference_classes - {model.path} - set(sorted_data_models)
            base_models = [getattr(s.reference, "path", None) for s in model.base_classes]
            update_action_parent = set(require_update_action_models).intersection(base_models)
            if not unresolved_model:
                sorted_data_models[model.path] = model
                if update_action_parent:
                    require_update_action_models.append(model.path)
                continue
            if not unresolved_model - unsorted_data_model_names:
                sorted_data_models[model.path] = model
                require_update_action_models.append(model.path)
                continue
            # unresolved
            unresolved_classes = ", ".join(
                f"[class: {item.path} references: {item.reference_classes}]" for item in unresolved_references
            )
            msg = f"A Parser can not resolve classes: {unresolved_classes}."
            raise Exception(msg)  # noqa: TRY002
    return unresolved_references, sorted_data_models, require_update_action_models


def relative(current_module: str, reference: str) -> tuple[str, str]:
    """Find relative module path."""
    current_module_path = current_module.split(".") if current_module else []
    *reference_path, name = reference.split(".")

    if current_module_path == reference_path:
        return "", ""

    i = 0
    for x, y in zip(current_module_path, reference_path):
        if x != y:
            break
        i += 1

    left = "." * (len(current_module_path) - i)
    right = ".".join(reference_path[i:])

    if not left:
        left = "."
    if not right:
        right = name
    elif "." in right:
        extra, right = right.rsplit(".", 1)
        left += extra

    return left, right


def exact_import(from_: str, import_: str, short_name: str) -> tuple[str, str]:
    """Create exact import path to avoid relative import issues."""
    if from_ == len(from_) * ".":
        # Prevents "from . import foo" becoming "from ..foo import Foo"
        # or "from .. import foo" becoming "from ...foo import Foo"
        # when our imported module has the same parent
        return f"{from_}{import_}", short_name
    return f"{from_}.{import_}", short_name


@runtime_checkable
class Child(Protocol):
    """Protocol for objects with a parent reference."""

    @property
    def parent(self) -> Any | None:
        """Get the parent object reference."""
        raise NotImplementedError


T = TypeVar("T")


def get_most_of_parent(value: Any, type_: type[T] | None = None) -> T | None:
    """Traverse parent chain to find the outermost matching parent."""
    if isinstance(value, Child) and (type_ is None or not isinstance(value, type_)):
        return get_most_of_parent(value.parent, type_)
    return value


def title_to_class_name(title: str) -> str:
    """Convert a schema title to a valid Python class name."""
    classname = re.sub(r"[^A-Za-z0-9]+", " ", title)
    return "".join(x for x in classname.title() if not x.isspace())


def _find_base_classes(model: DataModel) -> list[DataModel]:
    return [b.reference.source for b in model.base_classes if b.reference and isinstance(b.reference.source, DataModel)]


def _find_field(original_name: str, models: list[DataModel]) -> DataModelFieldBase | None:
    def _find_field_and_base_classes(
        model_: DataModel,
    ) -> tuple[DataModelFieldBase | None, list[DataModel]]:
        for field_ in model_.fields:
            if field_.original_name == original_name:
                return field_, []
        return None, _find_base_classes(model_)  # pragma: no cover

    for model in models:
        field, base_models = _find_field_and_base_classes(model)
        if field:
            return field
        models.extend(base_models)  # pragma: no cover  # noqa: B909

    return None  # pragma: no cover


def _copy_data_types(data_types: list[DataType]) -> list[DataType]:
    copied_data_types: list[DataType] = []
    for data_type_ in data_types:
        if data_type_.reference:
            copied_data_types.append(data_type_.__class__(reference=data_type_.reference))
        elif data_type_.data_types:  # pragma: no cover
            copied_data_type = data_type_.copy()
            copied_data_type.data_types = _copy_data_types(data_type_.data_types)
            copied_data_types.append(copied_data_type)
        else:
            copied_data_types.append(data_type_.copy())
    return copied_data_types


class Result(BaseModel):
    """Generated code result with optional source file reference."""

    body: str
    source: Optional[Path] = None  # noqa: UP045


class Source(BaseModel):
    """Schema source file with path and content."""

    path: Path
    text: str

    @classmethod
    def from_path(cls, path: Path, base_path: Path, encoding: str) -> Source:
        """Create a Source from a file path relative to base_path."""
        return cls(
            path=path.relative_to(base_path),
            text=path.read_text(encoding=encoding),
        )


class Parser(ABC):
    """Abstract base class for schema parsers.

    Provides the parsing algorithm and code generation. Subclasses implement
    parse_raw() to handle specific schema formats.
    """

    def __init__(  # noqa: PLR0913, PLR0915
        self,
        source: str | Path | list[Path] | ParseResult,
        *,
        data_model_type: type[DataModel] = pydantic_model.BaseModel,
        data_model_root_type: type[DataModel] = pydantic_model.CustomRootType,
        data_type_manager_type: type[DataTypeManager] = pydantic_model.DataTypeManager,
        data_model_field_type: type[DataModelFieldBase] = pydantic_model.DataModelField,
        base_class: str | None = None,
        additional_imports: list[str] | None = None,
        custom_template_dir: Path | None = None,
        extra_template_data: defaultdict[str, dict[str, Any]] | None = None,
        target_python_version: PythonVersion = PythonVersionMin,
        dump_resolve_reference_action: Callable[[Iterable[str]], str] | None = None,
        validation: bool = False,
        field_constraints: bool = False,
        snake_case_field: bool = False,
        strip_default_none: bool = False,
        aliases: Mapping[str, str] | None = None,
        allow_population_by_field_name: bool = False,
        apply_default_values_for_required_fields: bool = False,
        allow_extra_fields: bool = False,
        extra_fields: str | None = None,
        force_optional_for_required_fields: bool = False,
        class_name: str | None = None,
        use_standard_collections: bool = False,
        base_path: Path | None = None,
        use_schema_description: bool = False,
        use_field_description: bool = False,
        use_inline_field_description: bool = False,
        use_default_kwarg: bool = False,
        reuse_model: bool = False,
        encoding: str = "utf-8",
        enum_field_as_literal: LiteralType | None = None,
        set_default_enum_member: bool = False,
        use_subclass_enum: bool = False,
        use_specialized_enum: bool = True,
        strict_nullable: bool = False,
        use_generic_container_types: bool = False,
        enable_faux_immutability: bool = False,
        remote_text_cache: DefaultPutDict[str, str] | None = None,
        disable_appending_item_suffix: bool = False,
        strict_types: Sequence[StrictTypes] | None = None,
        empty_enum_field_name: str | None = None,
        custom_class_name_generator: Callable[[str], str] | None = title_to_class_name,
        field_extra_keys: set[str] | None = None,
        field_include_all_keys: bool = False,
        field_extra_keys_without_x_prefix: set[str] | None = None,
        wrap_string_literal: bool | None = None,
        use_title_as_name: bool = False,
        use_operation_id_as_name: bool = False,
        use_unique_items_as_set: bool = False,
        http_headers: Sequence[tuple[str, str]] | None = None,
        http_ignore_tls: bool = False,
        use_annotated: bool = False,
        use_non_positive_negative_number_constrained_types: bool = False,
        original_field_name_delimiter: str | None = None,
        use_double_quotes: bool = False,
        use_union_operator: bool = False,
        allow_responses_without_content: bool = False,
        collapse_root_models: bool = False,
        use_type_alias: bool = False,
        special_field_name_prefix: str | None = None,
        remove_special_field_name_prefix: bool = False,
        capitalise_enum_members: bool = False,
        keep_model_order: bool = False,
        use_one_literal_as_default: bool = False,
        known_third_party: list[str] | None = None,
        custom_formatters: list[str] | None = None,
        custom_formatters_kwargs: dict[str, Any] | None = None,
        use_pendulum: bool = False,
        http_query_parameters: Sequence[tuple[str, str]] | None = None,
        treat_dot_as_module: bool = False,
        use_exact_imports: bool = False,
        default_field_extras: dict[str, Any] | None = None,
        target_datetime_class: DatetimeClassType | None = None,
        keyword_only: bool = False,
        frozen_dataclasses: bool = False,
        no_alias: bool = False,
        formatters: list[Formatter] = DEFAULT_FORMATTERS,
        parent_scoped_naming: bool = False,
<<<<<<< HEAD
        dataclass_arguments: dict[str, Any] | None = None,
=======
        type_mappings: list[str] | None = None,
>>>>>>> ac70785f
    ) -> None:
        """Initialize the Parser with configuration options."""
        self.keyword_only = keyword_only
        self.frozen_dataclasses = frozen_dataclasses
        self.data_type_manager: DataTypeManager = data_type_manager_type(
            python_version=target_python_version,
            use_standard_collections=use_standard_collections,
            use_generic_container_types=use_generic_container_types,
            use_non_positive_negative_number_constrained_types=use_non_positive_negative_number_constrained_types,
            strict_types=strict_types,
            use_union_operator=use_union_operator,
            use_pendulum=use_pendulum,
            target_datetime_class=target_datetime_class,
            treat_dot_as_module=treat_dot_as_module,
        )
        self.data_model_type: type[DataModel] = data_model_type
        self.data_model_root_type: type[DataModel] = data_model_root_type
        self.data_model_field_type: type[DataModelFieldBase] = data_model_field_type

        self.imports: Imports = Imports(use_exact_imports)
        self.use_exact_imports: bool = use_exact_imports
        self._append_additional_imports(additional_imports=additional_imports)

        self.base_class: str | None = base_class
        self.target_python_version: PythonVersion = target_python_version
        self.results: list[DataModel] = []
        self.dump_resolve_reference_action: Callable[[Iterable[str]], str] | None = dump_resolve_reference_action
        self.validation: bool = validation
        self.field_constraints: bool = field_constraints
        self.snake_case_field: bool = snake_case_field
        self.strip_default_none: bool = strip_default_none
        self.apply_default_values_for_required_fields: bool = apply_default_values_for_required_fields
        self.force_optional_for_required_fields: bool = force_optional_for_required_fields
        self.use_schema_description: bool = use_schema_description
        self.use_field_description: bool = use_field_description
        self.use_inline_field_description: bool = use_inline_field_description
        self.use_default_kwarg: bool = use_default_kwarg
        self.reuse_model: bool = reuse_model
        self.encoding: str = encoding
        self.enum_field_as_literal: LiteralType | None = enum_field_as_literal
        self.set_default_enum_member: bool = set_default_enum_member
        self.use_subclass_enum: bool = use_subclass_enum
        self.use_specialized_enum: bool = use_specialized_enum
        self.strict_nullable: bool = strict_nullable
        self.use_generic_container_types: bool = use_generic_container_types
        self.use_union_operator: bool = use_union_operator
        self.enable_faux_immutability: bool = enable_faux_immutability
        self.custom_class_name_generator: Callable[[str], str] | None = custom_class_name_generator
        self.field_extra_keys: set[str] = field_extra_keys or set()
        self.field_extra_keys_without_x_prefix: set[str] = field_extra_keys_without_x_prefix or set()
        self.field_include_all_keys: bool = field_include_all_keys

        self.remote_text_cache: DefaultPutDict[str, str] = remote_text_cache or DefaultPutDict()
        self.current_source_path: Path | None = None
        self.use_title_as_name: bool = use_title_as_name
        self.use_operation_id_as_name: bool = use_operation_id_as_name
        self.use_unique_items_as_set: bool = use_unique_items_as_set
        self.dataclass_arguments = dataclass_arguments or {}

        if base_path:
            self.base_path = base_path
        elif isinstance(source, Path):
            self.base_path = source.absolute() if source.is_dir() else source.absolute().parent
        else:
            self.base_path = Path.cwd()

        self.source: str | Path | list[Path] | ParseResult = source
        self.custom_template_dir = custom_template_dir
        self.extra_template_data: defaultdict[str, Any] = extra_template_data or defaultdict(dict)

        if allow_population_by_field_name:
            self.extra_template_data[ALL_MODEL]["allow_population_by_field_name"] = True

        if allow_extra_fields:
            self.extra_template_data[ALL_MODEL]["allow_extra_fields"] = True

        if extra_fields:
            self.extra_template_data[ALL_MODEL]["extra_fields"] = extra_fields

        if enable_faux_immutability:
            self.extra_template_data[ALL_MODEL]["allow_mutation"] = False

        self.model_resolver = ModelResolver(
            base_url=source.geturl() if isinstance(source, ParseResult) else None,
            singular_name_suffix="" if disable_appending_item_suffix else None,
            aliases=aliases,
            empty_field_name=empty_enum_field_name,
            snake_case_field=snake_case_field,
            custom_class_name_generator=custom_class_name_generator,
            base_path=self.base_path,
            original_field_name_delimiter=original_field_name_delimiter,
            special_field_name_prefix=special_field_name_prefix,
            remove_special_field_name_prefix=remove_special_field_name_prefix,
            capitalise_enum_members=capitalise_enum_members,
            no_alias=no_alias,
            parent_scoped_naming=parent_scoped_naming,
        )
        self.class_name: str | None = class_name
        self.wrap_string_literal: bool | None = wrap_string_literal
        self.http_headers: Sequence[tuple[str, str]] | None = http_headers
        self.http_query_parameters: Sequence[tuple[str, str]] | None = http_query_parameters
        self.http_ignore_tls: bool = http_ignore_tls
        self.use_annotated: bool = use_annotated
        if self.use_annotated and not self.field_constraints:  # pragma: no cover
            msg = "`use_annotated=True` has to be used with `field_constraints=True`"
            raise Exception(msg)  # noqa: TRY002
        self.use_non_positive_negative_number_constrained_types = use_non_positive_negative_number_constrained_types
        self.use_double_quotes = use_double_quotes
        self.allow_responses_without_content = allow_responses_without_content
        self.collapse_root_models = collapse_root_models
        self.use_type_alias = use_type_alias
        self.capitalise_enum_members = capitalise_enum_members
        self.keep_model_order = keep_model_order
        self.use_one_literal_as_default = use_one_literal_as_default
        self.known_third_party = known_third_party
        self.custom_formatter = custom_formatters
        self.custom_formatters_kwargs = custom_formatters_kwargs
        self.treat_dot_as_module = treat_dot_as_module
        self.default_field_extras: dict[str, Any] | None = default_field_extras
        self.formatters: list[Formatter] = formatters
        self.type_mappings: dict[tuple[str, str], str] = Parser._parse_type_mappings(type_mappings)

    @staticmethod
    def _parse_type_mappings(type_mappings: list[str] | None) -> dict[tuple[str, str], str]:
        """Parse type mappings from CLI format to internal format.

        Supports two formats:
        - "type+format=target" (e.g., "string+binary=string")
        - "format=target" (e.g., "binary=string", assumes type="string")

        Returns a dict mapping (type, format) tuples to target type names.
        """
        if not type_mappings:
            return {}

        result: dict[tuple[str, str], str] = {}
        for mapping in type_mappings:
            if "=" not in mapping:
                msg = f"Invalid type mapping format: {mapping!r}. Expected 'type+format=target' or 'format=target'."
                raise ValueError(msg)

            source, target = mapping.split("=", 1)
            if "+" in source:
                type_, format_ = source.split("+", 1)
            else:
                # Default to "string" type if only format is specified
                type_ = "string"
                format_ = source

            result[type_, format_] = target

        return result

    @property
    def iter_source(self) -> Iterator[Source]:
        """Iterate over all source files to be parsed."""
        if isinstance(self.source, str):
            yield Source(path=Path(), text=self.source)
        elif isinstance(self.source, Path):  # pragma: no cover
            if self.source.is_dir():
                for path in sorted(self.source.rglob("*"), key=lambda p: p.name):
                    if path.is_file():
                        yield Source.from_path(path, self.base_path, self.encoding)
            else:
                yield Source.from_path(self.source, self.base_path, self.encoding)
        elif isinstance(self.source, list):  # pragma: no cover
            for path in self.source:
                yield Source.from_path(path, self.base_path, self.encoding)
        else:
            yield Source(
                path=Path(self.source.path),
                text=self.remote_text_cache.get_or_put(self.source.geturl(), default_factory=self._get_text_from_url),
            )

    def _append_additional_imports(self, additional_imports: list[str] | None) -> None:
        if additional_imports is None:
            additional_imports = []

        for additional_import_string in additional_imports:
            if additional_import_string is None:  # pragma: no cover
                continue
            new_import = Import.from_full_path(additional_import_string)
            self.imports.append(new_import)

    def _get_text_from_url(self, url: str) -> str:
        from datamodel_code_generator.http import get_body  # noqa: PLC0415

        return self.remote_text_cache.get_or_put(
            url,
            default_factory=lambda url_: get_body(  # noqa: ARG005
                url, self.http_headers, self.http_ignore_tls, self.http_query_parameters
            ),
        )

    @classmethod
    def get_url_path_parts(cls, url: ParseResult) -> list[str]:
        """Split URL into scheme/host and path components."""
        return [
            f"{url.scheme}://{url.hostname}",
            *url.path.split("/")[1:],
        ]

    @property
    def data_type(self) -> type[DataType]:
        """Get the DataType class from the type manager."""
        return self.data_type_manager.data_type

    @abstractmethod
    def parse_raw(self) -> None:
        """Parse the raw schema source. Must be implemented by subclasses."""
        raise NotImplementedError

    def __delete_duplicate_models(self, models: list[DataModel]) -> None:  # noqa: PLR0912
        model_class_names: dict[str, DataModel] = {}
        model_to_duplicate_models: defaultdict[DataModel, list[DataModel]] = defaultdict(list)
        for model in models.copy():  # noqa: PLR1702
            if isinstance(model, self.data_model_root_type):
                root_data_type = model.fields[0].data_type

                # backward compatible
                # Remove duplicated root model
                if (
                    root_data_type.reference
                    and not root_data_type.is_dict
                    and not root_data_type.is_list
                    and root_data_type.reference.source in models
                    and root_data_type.reference.name
                    == self.model_resolver.get_class_name(model.reference.original_name, unique=False).name
                ):
                    # Replace referenced duplicate model to original model
                    for child in model.reference.children[:]:
                        if isinstance(child, DataType):  # pragma: no branch
                            child.replace_reference(root_data_type.reference)
                    models.remove(model)
                    for data_type in model.all_data_types:
                        if data_type.reference:
                            data_type.remove_reference()
                    continue

                #  Custom root model can't be inherited on restriction of Pydantic
                for child in model.reference.children:
                    # inheritance model
                    if isinstance(child, DataModel):
                        for base_class in child.base_classes[:]:
                            if base_class.reference == model.reference:
                                child.base_classes.remove(base_class)
                        if not child.base_classes:  # pragma: no cover
                            child.set_base_class()

            class_name = model.duplicate_class_name or model.class_name
            if class_name in model_class_names:
                model_key = tuple(
                    to_hashable(v)
                    for v in (
                        model.render(class_name=model.duplicate_class_name),
                        model.imports,
                    )
                )
                original_model = model_class_names[class_name]
                original_model_key = tuple(
                    to_hashable(v)
                    for v in (
                        original_model.render(class_name=original_model.duplicate_class_name),
                        original_model.imports,
                    )
                )
                if model_key == original_model_key:
                    model_to_duplicate_models[original_model].append(model)
                    continue
            model_class_names[class_name] = model
        for model, duplicate_models in model_to_duplicate_models.items():
            for duplicate_model in duplicate_models:
                for child in duplicate_model.reference.children[:]:
                    if isinstance(child, DataType):
                        child.replace_reference(model.reference)
                    # simplify if introduce duplicate base classes
                    if isinstance(child, DataModel):
                        child.base_classes = list(
                            {f"{c.module_name}.{c.type_hint}": c for c in child.base_classes}.values()
                        )
                models.remove(duplicate_model)

    @classmethod
    def __replace_duplicate_name_in_module(cls, models: list[DataModel]) -> None:
        scoped_model_resolver = ModelResolver(
            exclude_names={i.alias or i.import_ for m in models for i in m.imports},
            duplicate_name_suffix="Model",
        )

        model_names: dict[str, DataModel] = {}
        for model in models:
            class_name: str = model.class_name
            generated_name: str = scoped_model_resolver.add([model.path], class_name, unique=True, class_name=True).name
            if class_name != generated_name:
                model.class_name = generated_name
            model_names[model.class_name] = model

        for model in models:
            duplicate_name = model.duplicate_class_name
            # check only first desired name
            if duplicate_name and duplicate_name not in model_names:
                del model_names[model.class_name]
                model.class_name = duplicate_name
                model_names[duplicate_name] = model

    def __change_from_import(
        self,
        models: list[DataModel],
        imports: Imports,
        scoped_model_resolver: ModelResolver,
        init: bool,  # noqa: FBT001
    ) -> None:
        for model in models:
            scoped_model_resolver.add([model.path], model.class_name)
        for model in models:
            before_import = model.imports
            imports.append(before_import)
            for data_type in model.all_data_types:
                # To change from/import

                if not data_type.reference or data_type.reference.source in models:
                    # No need to import non-reference model.
                    # Or, Referenced model is in the same file. we don't need to import the model
                    continue

                if isinstance(data_type, BaseClassDataType):
                    left, right = relative(model.module_name, data_type.full_name)
                    from_ = f"{left}{right}" if left.endswith(".") else f"{left}.{right}"
                    import_ = data_type.reference.short_name
                    full_path = from_, import_
                else:
                    from_, import_ = full_path = relative(model.module_name, data_type.full_name)
                    if imports.use_exact:  # pragma: no cover
                        from_, import_ = exact_import(from_, import_, data_type.reference.short_name)
                    import_ = import_.replace("-", "_")
                    if (  # pragma: no cover
                        len(model.module_path) > 1
                        and model.module_path[-1].count(".") > 0
                        and not self.treat_dot_as_module
                    ):
                        rel_path_depth = model.module_path[-1].count(".")
                        from_ = from_[rel_path_depth:]

                alias = scoped_model_resolver.add(full_path, import_).name

                name = data_type.reference.short_name
                if from_ and import_ and alias != name:
                    data_type.alias = alias if data_type.reference.short_name == import_ else f"{alias}.{name}"

                if init:
                    from_ = "." + from_
                imports.append(
                    Import(
                        from_=from_,
                        import_=import_,
                        alias=alias,
                        reference_path=data_type.reference.path,
                    ),
                )
            after_import = model.imports
            if before_import != after_import:
                imports.append(after_import)

    @classmethod
    def __extract_inherited_enum(cls, models: list[DataModel]) -> None:
        for model in models.copy():
            if model.fields:
                continue
            enums: list[Enum] = []
            for base_model in model.base_classes:
                if not base_model.reference:
                    continue
                source_model = base_model.reference.source
                if isinstance(source_model, Enum):
                    enums.append(source_model)
            if enums:
                models.insert(
                    models.index(model),
                    enums[0].__class__(
                        fields=[f for e in enums for f in e.fields],
                        description=model.description,
                        reference=model.reference,
                    ),
                )
                models.remove(model)

    def __apply_discriminator_type(  # noqa: PLR0912, PLR0915
        self,
        models: list[DataModel],
        imports: Imports,
    ) -> None:
        for model in models:  # noqa: PLR1702
            for field in model.fields:
                discriminator = field.extras.get("discriminator")
                if not discriminator or not isinstance(discriminator, dict):
                    continue
                property_name = discriminator.get("propertyName")
                if not property_name:  # pragma: no cover
                    continue
                field_name, alias = self.model_resolver.get_valid_field_name_and_alias(field_name=property_name)
                discriminator["propertyName"] = field_name
                mapping = discriminator.get("mapping", {})
                for data_type in field.data_type.data_types:
                    if not data_type.reference:  # pragma: no cover
                        continue
                    discriminator_model = data_type.reference.source

                    if not isinstance(  # pragma: no cover
                        discriminator_model,
                        (
                            pydantic_model.BaseModel,
                            pydantic_model_v2.BaseModel,
                            dataclass_model.DataClass,
                            msgspec_model.Struct,
                        ),
                    ):
                        continue  # pragma: no cover

                    type_names: list[str] = []

                    def check_paths(
                        model: pydantic_model.BaseModel | pydantic_model_v2.BaseModel | Reference,
                        mapping: dict[str, str],
                        type_names: list[str] = type_names,
                    ) -> None:
                        """Validate discriminator mapping paths for a model."""
                        for name, path in mapping.items():
                            if (model.path.split("#/")[-1] != path.split("#/")[-1]) and (
                                path.startswith("#/") or model.path[:-1] != path.split("/")[-1]
                            ):
                                t_path = path[str(path).find("/") + 1 :]
                                t_disc = model.path[: str(model.path).find("#")].lstrip("../")  # noqa: B005
                                t_disc_2 = "/".join(t_disc.split("/")[1:])
                                if t_path not in {t_disc, t_disc_2}:
                                    continue
                            type_names.append(name)

                    # First try to get the discriminator value from the const field
                    for discriminator_field in discriminator_model.fields:
                        if field_name not in {discriminator_field.original_name, discriminator_field.name}:
                            continue
                        if discriminator_field.extras.get("const"):
                            type_names = [discriminator_field.extras["const"]]
                            break

                    # If no const value found, try to get it from the mapping
                    if not type_names:
                        # Check the main discriminator model path
                        if mapping:
                            check_paths(discriminator_model, mapping)  # pyright: ignore[reportArgumentType]

                            # Check the base_classes if they exist
                            if len(type_names) == 0:
                                for base_class in discriminator_model.base_classes:
                                    check_paths(base_class.reference, mapping)  # pyright: ignore[reportArgumentType]
                        else:
                            type_names = [discriminator_model.path.split("/")[-1]]

                    if not type_names:  # pragma: no cover
                        msg = f"Discriminator type is not found. {data_type.reference.path}"
                        raise RuntimeError(msg)

                    has_one_literal = False
                    for discriminator_field in discriminator_model.fields:
                        if field_name not in {discriminator_field.original_name, discriminator_field.name}:
                            continue
                        literals = discriminator_field.data_type.literals
                        if len(literals) == 1 and literals[0] == (type_names[0] if type_names else None):
                            has_one_literal = True
                            if isinstance(discriminator_model, msgspec_model.Struct):  # pragma: no cover
                                discriminator_model.add_base_class_kwarg("tag_field", f"'{field_name}'")
                                discriminator_model.add_base_class_kwarg("tag", discriminator_field.represented_default)
                                discriminator_field.extras["is_classvar"] = True
                            # Found the discriminator field, no need to keep looking
                            break
                        for field_data_type in discriminator_field.data_type.all_data_types:
                            if field_data_type.reference:  # pragma: no cover
                                field_data_type.remove_reference()
                        discriminator_field.data_type = self.data_type(literals=type_names)
                        discriminator_field.data_type.parent = discriminator_field
                        discriminator_field.required = True
                        imports.append(discriminator_field.imports)
                        has_one_literal = True
                    if not has_one_literal:
                        discriminator_model.fields.append(
                            self.data_model_field_type(
                                name=field_name,
                                data_type=self.data_type(literals=type_names),
                                required=True,
                                alias=alias,
                            )
                        )
                    has_imported_literal = any(import_ == IMPORT_LITERAL for import_ in imports)
                    if has_imported_literal:  # pragma: no cover
                        imports.append(IMPORT_LITERAL)

    @classmethod
    def _create_set_from_list(cls, data_type: DataType) -> DataType | None:
        if data_type.is_list:
            new_data_type = data_type.copy()
            new_data_type.is_list = False
            new_data_type.is_set = True
            for data_type_ in new_data_type.data_types:
                data_type_.parent = new_data_type
            return new_data_type
        if data_type.data_types:  # pragma: no cover
            for index, nested_data_type in enumerate(data_type.data_types[:]):
                set_data_type = cls._create_set_from_list(nested_data_type)
                if set_data_type:  # pragma: no cover
                    data_type.data_types[index] = set_data_type
            return data_type
        return None  # pragma: no cover

    def __replace_unique_list_to_set(self, models: list[DataModel]) -> None:
        for model in models:
            for model_field in model.fields:
                if not self.use_unique_items_as_set:
                    continue

                if not (model_field.constraints and model_field.constraints.unique_items):
                    continue
                set_data_type = self._create_set_from_list(model_field.data_type)
                if set_data_type:  # pragma: no cover
                    model_field.data_type.parent = None
                    model_field.data_type = set_data_type
                    set_data_type.parent = model_field

    @classmethod
    def __set_reference_default_value_to_field(cls, models: list[DataModel]) -> None:
        for model in models:
            for model_field in model.fields:
                if not model_field.data_type.reference or model_field.has_default:
                    continue
                if (
                    isinstance(model_field.data_type.reference.source, DataModel)
                    and model_field.data_type.reference.source.default != UNDEFINED
                ):
                    # pragma: no cover
                    model_field.default = model_field.data_type.reference.source.default

    def __reuse_model(self, models: list[DataModel], require_update_action_models: list[str]) -> None:
        if not self.reuse_model:
            return
        model_cache: dict[tuple[HashableComparable, ...], Reference] = {}
        duplicates = []
        for model in models.copy():
            model_key = tuple(to_hashable(v) for v in (model.render(class_name="M"), model.imports))
            cached_model_reference = model_cache.get(model_key)
            if cached_model_reference:
                if isinstance(model, Enum):
                    for child in model.reference.children[:]:
                        # child is resolved data_type by reference
                        data_model = get_most_of_parent(child)
                        # TODO: replace reference in all modules
                        if data_model in models and isinstance(child, DataType):  # pragma: no cover
                            child.replace_reference(cached_model_reference)
                    duplicates.append(model)
                else:
                    index = models.index(model)
                    inherited_model = model.__class__(
                        fields=[],
                        base_classes=[cached_model_reference],
                        description=model.description,
                        reference=Reference(
                            name=model.name,
                            path=model.reference.path + "/reuse",
                        ),
                        custom_template_dir=model._custom_template_dir,  # noqa: SLF001
                    )
                    if cached_model_reference.path in require_update_action_models:
                        require_update_action_models.append(inherited_model.path)
                    models.insert(index, inherited_model)
                    models.remove(model)

            else:
                model_cache[model_key] = model.reference

        for duplicate in duplicates:
            models.remove(duplicate)

    def __collapse_root_models(  # noqa: PLR0912
        self,
        models: list[DataModel],
        unused_models: list[DataModel],
        imports: Imports,
        scoped_model_resolver: ModelResolver,
    ) -> None:
        if not self.collapse_root_models:
            return

        for model in models:  # noqa: PLR1702
            for model_field in model.fields:
                for data_type in model_field.data_type.all_data_types:
                    reference = data_type.reference
                    if not reference or not isinstance(reference.source, self.data_model_root_type):
                        # If the data type is not a reference, we can't collapse it.
                        # If it's a reference to a root model type, we don't do anything.
                        continue

                    # Use root-type as model_field type
                    root_type_model = reference.source
                    root_type_field = root_type_model.fields[0]

                    if (
                        self.field_constraints
                        and isinstance(root_type_field.constraints, ConstraintsBase)
                        and root_type_field.constraints.has_constraints
                        and any(d for d in model_field.data_type.all_data_types if d.is_dict or d.is_union or d.is_list)
                    ):
                        continue  # pragma: no cover

                    if root_type_field.data_type.reference:
                        # If the root type field is a reference, we aren't able to collapse it yet.
                        continue

                    # set copied data_type
                    copied_data_type = root_type_field.data_type.copy()
                    if isinstance(data_type.parent, self.data_model_field_type):
                        # for field
                        # override empty field by root-type field
                        model_field.extras = {
                            **root_type_field.extras,
                            **model_field.extras,
                        }
                        model_field.process_const()

                        if self.field_constraints:
                            model_field.constraints = ConstraintsBase.merge_constraints(
                                root_type_field.constraints, model_field.constraints
                            )

                        data_type.parent.data_type = copied_data_type

                    elif isinstance(data_type.parent, DataType) and data_type.parent.is_list:
                        if self.field_constraints:
                            model_field.constraints = ConstraintsBase.merge_constraints(
                                root_type_field.constraints, model_field.constraints
                            )
                        if (  # pragma: no cover
                            isinstance(
                                root_type_field,
                                pydantic_model.DataModelField,
                            )
                            and not model_field.extras.get("discriminator")
                            and not any(t.is_list for t in model_field.data_type.data_types)
                        ):
                            discriminator = root_type_field.extras.get("discriminator")
                            if discriminator:
                                model_field.extras["discriminator"] = discriminator
                        assert isinstance(data_type.parent, DataType)
                        data_type.parent.data_types.remove(data_type)  # pragma: no cover
                        data_type.parent.data_types.append(copied_data_type)

                    elif isinstance(data_type.parent, DataType):
                        # for data_type
                        data_type_id = id(data_type)
                        data_type.parent.data_types = [
                            d for d in (*data_type.parent.data_types, copied_data_type) if id(d) != data_type_id
                        ]
                    else:  # pragma: no cover
                        continue

                    for d in root_type_field.data_type.data_types:
                        if d.reference is None:
                            continue
                        from_, import_ = full_path = relative(model.module_name, d.full_name)
                        if from_ and import_:
                            alias = scoped_model_resolver.add(full_path, import_)
                            d.alias = (
                                alias.name
                                if d.reference.short_name == import_
                                else f"{alias.name}.{d.reference.short_name}"
                            )
                            imports.append([
                                Import(
                                    from_=from_,
                                    import_=import_,
                                    alias=alias.name,
                                    reference_path=d.reference.path,
                                )
                            ])

                    original_field = get_most_of_parent(data_type, DataModelFieldBase)
                    if original_field:  # pragma: no cover
                        # TODO: Improve detection of reference type
                        imports.append(original_field.imports)

                    data_type.remove_reference()

                    assert isinstance(root_type_model, DataModel)
                    root_type_model.reference.children = [
                        c for c in root_type_model.reference.children if getattr(c, "parent", None)
                    ]

                    imports.remove_referenced_imports(root_type_model.path)
                    if not root_type_model.reference.children:
                        unused_models.append(root_type_model)

    def __set_default_enum_member(  # noqa: PLR0912
        self,
        models: list[DataModel],
    ) -> None:
        if not self.set_default_enum_member:
            return
        for model in models:  # noqa: PLR1702
            for model_field in model.fields:
                if not model_field.default:
                    continue
                for data_type in model_field.data_type.all_data_types:
                    if data_type.reference and isinstance(data_type.reference.source, Enum):  # pragma: no cover
                        if isinstance(model_field.default, list):
                            enum_member: list[Member] | (Member | None) = [
                                e for e in (data_type.reference.source.find_member(d) for d in model_field.default) if e
                            ]
                        else:
                            enum_member = data_type.reference.source.find_member(model_field.default)
                        if not enum_member:
                            continue
                        model_field.default = enum_member
                        if data_type.alias:
                            if isinstance(enum_member, list):
                                for enum_member_ in enum_member:
                                    enum_member_.alias = data_type.alias
                            else:
                                enum_member.alias = data_type.alias

    def __override_required_field(
        self,
        models: list[DataModel],
    ) -> None:
        for model in models:
            if isinstance(model, (Enum, self.data_model_root_type)):
                continue
            for index, model_field in enumerate(model.fields[:]):
                data_type = model_field.data_type
                if (
                    not model_field.original_name  # noqa: PLR0916
                    or data_type.data_types
                    or data_type.reference
                    or data_type.type
                    or data_type.literals
                    or data_type.dict_key
                ):
                    continue

                original_field = _find_field(model_field.original_name, _find_base_classes(model))
                if not original_field:  # pragma: no cover
                    model.fields.remove(model_field)
                    continue
                copied_original_field = original_field.copy()
                if original_field.data_type.reference:
                    data_type = self.data_type_manager.data_type(
                        reference=original_field.data_type.reference,
                    )
                elif original_field.data_type.data_types:
                    data_type = original_field.data_type.copy()
                    data_type.data_types = _copy_data_types(original_field.data_type.data_types)
                    for data_type_ in data_type.data_types:
                        data_type_.parent = data_type
                else:
                    data_type = original_field.data_type.copy()
                data_type.parent = copied_original_field
                copied_original_field.data_type = data_type
                copied_original_field.parent = model
                copied_original_field.required = True
                model.fields.insert(index, copied_original_field)
                model.fields.remove(model_field)

    def __sort_models(
        self,
        models: list[DataModel],
        imports: Imports,
    ) -> None:
        if not self.keep_model_order:
            return

        models.sort(key=lambda x: x.class_name)

        imported = {i for v in imports.values() for i in v}
        model_class_name_refs: dict[DataModel, tuple[str, set[str]]] = {}
        for model in models:
            class_name = model.class_name
            base_class_refs = {b.type_hint for b in model.base_classes if b.reference}
            if base_class_refs:
                refs = base_class_refs - {class_name}
            elif isinstance(model, TypeAliasBase):
                refs = {
                    t.reference.short_name for f in model.fields for t in f.data_type.all_data_types if t.reference
                } - {class_name}
            else:
                refs = set()
            model_class_name_refs[model] = (class_name, refs)

        changed: bool = True
        while changed:
            changed = False
            resolved = imported.copy()
            for i in range(len(models) - 1):
                model = models[i]
                class_name, refs = model_class_name_refs[model]
                if not refs - resolved:
                    resolved.add(class_name)
                    continue
                models[i], models[i + 1] = models[i + 1], model
                changed = True

    def __change_field_name(
        self,
        models: list[DataModel],
    ) -> None:
        if self.data_model_type != pydantic_model_v2.BaseModel:
            return
        for model in models:
            if "Enum" in model.base_class:
                continue

            for field in model.fields:
                filed_name = field.name
                filed_name_resolver = ModelResolver(snake_case_field=self.snake_case_field, remove_suffix_number=True)
                for data_type in field.data_type.all_data_types:
                    if data_type.reference:
                        filed_name_resolver.exclude_names.add(data_type.reference.short_name)
                new_filed_name = filed_name_resolver.add(["field"], cast("str", filed_name)).name
                if filed_name != new_filed_name:
                    field.alias = filed_name
                    field.name = new_filed_name

    def __set_one_literal_on_default(self, models: list[DataModel]) -> None:
        if not self.use_one_literal_as_default:
            return
        for model in models:
            for model_field in model.fields:
                if not model_field.required or len(model_field.data_type.literals) != 1:
                    continue
                model_field.default = model_field.data_type.literals[0]
                model_field.required = False
                if model_field.nullable is not True:  # pragma: no cover
                    model_field.nullable = False

    @classmethod
    def __postprocess_result_modules(cls, results: dict[tuple[str, ...], Result]) -> dict[tuple[str, ...], Result]:
        def process(input_tuple: tuple[str, ...]) -> tuple[str, ...]:
            r = []
            for item in input_tuple:
                p = item.split(".")
                if len(p) > 1:
                    r.extend(p[:-1])
                    r.append(p[-1])
                else:
                    r.append(item)

            r = [*r[:-2], f"{r[-2]}.{r[-1]}"]
            return tuple(r)

        results = {process(k): v for k, v in results.items()}

        init_result = next(v for k, v in results.items() if k[-1] == "__init__.py")
        folders = {t[:-1] if t[-1].endswith(".py") else t for t in results}
        for folder in folders:
            for i in range(len(folder)):
                subfolder = folder[: i + 1]
                init_file = (*subfolder, "__init__.py")
                results.update({init_file: init_result})
        return results

    def __change_imported_model_name(  # noqa: PLR6301
        self,
        models: list[DataModel],
        imports: Imports,
        scoped_model_resolver: ModelResolver,
    ) -> None:
        imported_names = {
            imports.alias[from_][i] if i in imports.alias[from_] and i != imports.alias[from_][i] else i
            for from_, import_ in imports.items()
            for i in import_
        }
        for model in models:
            if model.class_name not in imported_names:  # pragma: no cover
                continue

            model.reference.name = scoped_model_resolver.add(  # pragma: no cover
                path=get_special_path("imported_name", model.path.split("/")),
                original_name=model.reference.name,
                unique=True,
                class_name=True,
            ).name

    def __alias_shadowed_imports(  # noqa: PLR6301
        self,
        models: list[DataModel],
        all_model_field_names: set[str],
    ) -> None:
        for model in models:
            for model_field in model.fields:
                if (
                    model_field.data_type.type in all_model_field_names
                    and model_field.data_type.type == model_field.name
                ):
                    alias = model_field.data_type.type + "_aliased"
                    model_field.data_type.type = alias
                    if model_field.data_type.import_:  # pragma: no cover
                        model_field.data_type.import_ = Import(
                            from_=model_field.data_type.import_.from_,
                            import_=model_field.data_type.import_.import_,
                            alias=alias,
                            reference_path=model_field.data_type.import_.reference_path,
                        )

    def parse(  # noqa: PLR0912, PLR0914, PLR0915
        self,
        with_import: bool | None = True,  # noqa: FBT001, FBT002
        format_: bool | None = True,  # noqa: FBT001, FBT002
        settings_path: Path | None = None,
        disable_future_imports: bool = False,  # noqa: FBT001, FBT002
    ) -> str | dict[tuple[str, ...], Result]:
        """Parse schema and generate code, returning single file or module dict."""
        self.parse_raw()

        if with_import and not disable_future_imports:
            self.imports.append(IMPORT_ANNOTATIONS)

        if format_:
            code_formatter: CodeFormatter | None = CodeFormatter(
                self.target_python_version,
                settings_path,
                self.wrap_string_literal,
                skip_string_normalization=not self.use_double_quotes,
                known_third_party=self.known_third_party,
                custom_formatters=self.custom_formatter,
                custom_formatters_kwargs=self.custom_formatters_kwargs,
                encoding=self.encoding,
                formatters=self.formatters,
            )
        else:
            code_formatter = None

        _, sorted_data_models, require_update_action_models = sort_data_models(self.results)

        results: dict[tuple[str, ...], Result] = {}

        def module_key(data_model: DataModel) -> tuple[str, ...]:
            return tuple(data_model.module_path)

        def sort_key(data_model: DataModel) -> tuple[int, tuple[str, ...]]:
            return (len(data_model.module_path), tuple(data_model.module_path))

        # process in reverse order to correctly establish module levels
        grouped_models = groupby(
            sorted(sorted_data_models.values(), key=sort_key, reverse=True),
            key=module_key,
        )

        module_models: list[tuple[tuple[str, ...], list[DataModel]]] = []
        unused_models: list[DataModel] = []
        model_to_module_models: dict[DataModel, tuple[tuple[str, ...], list[DataModel]]] = {}
        module_to_import: dict[tuple[str, ...], Imports] = {}

        previous_module: tuple[str, ...] = ()
        for module, models in ((k, [*v]) for k, v in grouped_models):
            for model in models:
                model_to_module_models[model] = module, models
            self.__delete_duplicate_models(models)
            self.__replace_duplicate_name_in_module(models)
            if len(previous_module) - len(module) > 1:
                module_models.extend(
                    (
                        previous_module[:parts],
                        [],
                    )
                    for parts in range(len(previous_module) - 1, len(module), -1)
                )
            module_models.append((
                module,
                models,
            ))
            previous_module = module

        class Processed(NamedTuple):
            module: tuple[str, ...]
            models: list[DataModel]
            init: bool
            imports: Imports
            scoped_model_resolver: ModelResolver

        processed_models: list[Processed] = []

        for module_, models in module_models:
            imports = module_to_import[module_] = Imports(self.use_exact_imports)
            init = False
            if module_:
                parent = (*module_[:-1], "__init__.py")
                if parent not in results:
                    results[parent] = Result(body="")
                if (*module_, "__init__.py") in results:
                    module = (*module_, "__init__.py")
                    init = True
                else:
                    module = tuple(part.replace("-", "_") for part in (*module_[:-1], f"{module_[-1]}.py"))
            else:
                module = ("__init__.py",)

            all_module_fields = {field.name for model in models for field in model.fields if field.name is not None}
            scoped_model_resolver = ModelResolver(exclude_names=all_module_fields)

            self.__alias_shadowed_imports(models, all_module_fields)
            self.__override_required_field(models)
            self.__replace_unique_list_to_set(models)
            self.__change_from_import(models, imports, scoped_model_resolver, init)
            self.__extract_inherited_enum(models)
            self.__set_reference_default_value_to_field(models)
            self.__reuse_model(models, require_update_action_models)
            self.__collapse_root_models(models, unused_models, imports, scoped_model_resolver)
            self.__set_default_enum_member(models)
            self.__sort_models(models, imports)
            self.__change_field_name(models)
            self.__apply_discriminator_type(models, imports)
            self.__set_one_literal_on_default(models)

            processed_models.append(Processed(module, models, init, imports, scoped_model_resolver))

        for processed_model in processed_models:
            for model in processed_model.models:
                processed_model.imports.append(model.imports)

        for unused_model in unused_models:
            module, models = model_to_module_models[unused_model]
            if unused_model in models:  # pragma: no cover
                imports = module_to_import[module]
                imports.remove(unused_model.imports)
                models.remove(unused_model)

        for processed_model in processed_models:
            # postprocess imports to remove unused imports.
            model_code = str("\n".join([str(m) for m in processed_model.models]))
            unused_imports = [
                (from_, import_)
                for from_, imports_ in processed_model.imports.items()
                for import_ in imports_
                if import_ not in model_code
            ]
            for from_, import_ in unused_imports:
                processed_model.imports.remove(Import(from_=from_, import_=import_))

        for module, models, init, imports, scoped_model_resolver in processed_models:  # noqa: B007
            # process after removing unused models
            self.__change_imported_model_name(models, imports, scoped_model_resolver)

        for module, models, init, imports, scoped_model_resolver in processed_models:  # noqa: B007
            result: list[str] = []
            if models:
                if with_import:
                    result += [str(self.imports), str(imports), "\n"]

                code = dump_templates(models)
                result += [code]

                if self.dump_resolve_reference_action is not None:
                    result += [
                        "\n",
                        self.dump_resolve_reference_action(
                            m.reference.short_name for m in models if m.path in require_update_action_models
                        ),
                    ]
            if not result and not init:
                continue
            body = "\n".join(result)
            if code_formatter:
                body = code_formatter.format_code(body)

            results[module] = Result(body=body, source=models[0].file_path if models else None)

        # retain existing behaviour
        if [*results] == [("__init__.py",)]:
            return results["__init__.py",].body

        results = {tuple(i.replace("-", "_") for i in k): v for k, v in results.items()}
        return (
            self.__postprocess_result_modules(results)
            if self.treat_dot_as_module
            else {
                tuple((part[: part.rfind(".")].replace(".", "_") + part[part.rfind(".") :]) for part in k): v
                for k, v in results.items()
            }
        )<|MERGE_RESOLUTION|>--- conflicted
+++ resolved
@@ -429,11 +429,8 @@
         no_alias: bool = False,
         formatters: list[Formatter] = DEFAULT_FORMATTERS,
         parent_scoped_naming: bool = False,
-<<<<<<< HEAD
         dataclass_arguments: dict[str, Any] | None = None,
-=======
         type_mappings: list[str] | None = None,
->>>>>>> ac70785f
     ) -> None:
         """Initialize the Parser with configuration options."""
         self.keyword_only = keyword_only
