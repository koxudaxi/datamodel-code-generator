"""OpenAPI and Swagger specification parser.

Extends JsonSchemaParser to handle OpenAPI 2.0 (Swagger), 3.0, and 3.1
specifications, including paths, operations, parameters, and request/response bodies.
"""

from __future__ import annotations

import re
from collections import defaultdict
from enum import Enum
from re import Pattern
from typing import TYPE_CHECKING, Any, Callable, ClassVar, Optional, TypeVar, Union
from warnings import warn

from pydantic import Field

from datamodel_code_generator import (
    Error,
    LiteralType,
    OpenAPIScope,
    PythonVersion,
    PythonVersionMin,
    YamlValue,
    load_yaml_dict,
    snooper_to_methods,
)
from datamodel_code_generator.format import DEFAULT_FORMATTERS, DatetimeClassType, Formatter
from datamodel_code_generator.model import DataModel, DataModelFieldBase
from datamodel_code_generator.model import pydantic as pydantic_model
from datamodel_code_generator.parser.base import get_special_path
from datamodel_code_generator.parser.jsonschema import (
    JsonSchemaObject,
    JsonSchemaParser,
    get_model_by_path,
)
from datamodel_code_generator.reference import snake_to_upper_camel
from datamodel_code_generator.types import (
    DataType,
    DataTypeManager,
    EmptyDataType,
    StrictTypes,
)
from datamodel_code_generator.util import BaseModel

if TYPE_CHECKING:
    from collections.abc import Iterable, Mapping, Sequence
    from pathlib import Path
    from urllib.parse import ParseResult

    from datamodel_code_generator.parser import DefaultPutDict


RE_APPLICATION_JSON_PATTERN: Pattern[str] = re.compile(r"^application/.*json$")

OPERATION_NAMES: list[str] = [
    "get",
    "put",
    "post",
    "delete",
    "patch",
    "head",
    "options",
    "trace",
]


class ParameterLocation(Enum):
    """Represent OpenAPI parameter locations."""

    query = "query"
    header = "header"
    path = "path"
    cookie = "cookie"


BaseModelT = TypeVar("BaseModelT", bound=BaseModel)


class ReferenceObject(BaseModel):
    """Represent an OpenAPI reference object ($ref)."""

    ref: str = Field(..., alias="$ref")


class ExampleObject(BaseModel):
    """Represent an OpenAPI example object."""

    summary: Optional[str] = None  # noqa: UP045
    description: Optional[str] = None  # noqa: UP045
    value: YamlValue = None
    externalValue: Optional[str] = None  # noqa: N815, UP045


class MediaObject(BaseModel):
    """Represent an OpenAPI media type object."""

    schema_: Optional[Union[ReferenceObject, JsonSchemaObject]] = Field(None, alias="schema")  # noqa: UP007, UP045
    example: YamlValue = None
    examples: Optional[Union[str, ReferenceObject, ExampleObject]] = None  # noqa: UP007, UP045


class ParameterObject(BaseModel):
    """Represent an OpenAPI parameter object."""

    name: Optional[str] = None  # noqa: UP045
    in_: Optional[ParameterLocation] = Field(None, alias="in")  # noqa: UP045
    description: Optional[str] = None  # noqa: UP045
    required: bool = False
    deprecated: bool = False
    schema_: Optional[JsonSchemaObject] = Field(None, alias="schema")  # noqa: UP045
    example: YamlValue = None
    examples: Optional[Union[str, ReferenceObject, ExampleObject]] = None  # noqa: UP007, UP045
    content: dict[str, MediaObject] = {}  # noqa: RUF012


class HeaderObject(BaseModel):
    """Represent an OpenAPI header object."""

    description: Optional[str] = None  # noqa: UP045
    required: bool = False
    deprecated: bool = False
    schema_: Optional[JsonSchemaObject] = Field(None, alias="schema")  # noqa: UP045
    example: YamlValue = None
    examples: Optional[Union[str, ReferenceObject, ExampleObject]] = None  # noqa: UP007, UP045
    content: dict[str, MediaObject] = {}  # noqa: RUF012


class RequestBodyObject(BaseModel):
    """Represent an OpenAPI request body object."""

    description: Optional[str] = None  # noqa: UP045
    content: dict[str, MediaObject] = {}  # noqa: RUF012
    required: bool = False


class ResponseObject(BaseModel):
    """Represent an OpenAPI response object."""

    description: Optional[str] = None  # noqa: UP045
    headers: dict[str, ParameterObject] = {}  # noqa: RUF012
    content: dict[Union[str, int], MediaObject] = {}  # noqa: RUF012, UP007


class Operation(BaseModel):
    """Represent an OpenAPI operation object."""

    tags: list[str] = []  # noqa: RUF012
    summary: Optional[str] = None  # noqa: UP045
    description: Optional[str] = None  # noqa: UP045
    operationId: Optional[str] = None  # noqa: N815, UP045
    parameters: list[Union[ReferenceObject, ParameterObject]] = []  # noqa: RUF012, UP007
    requestBody: Optional[Union[ReferenceObject, RequestBodyObject]] = None  # noqa: N815, UP007, UP045
    responses: dict[Union[str, int], Union[ReferenceObject, ResponseObject]] = {}  # noqa: RUF012, UP007
    deprecated: bool = False


class ComponentsObject(BaseModel):
    """Represent an OpenAPI components object."""

    schemas: dict[str, Union[ReferenceObject, JsonSchemaObject]] = {}  # noqa: RUF012, UP007
    responses: dict[str, Union[ReferenceObject, ResponseObject]] = {}  # noqa: RUF012, UP007
    examples: dict[str, Union[ReferenceObject, ExampleObject]] = {}  # noqa: RUF012, UP007
    requestBodies: dict[str, Union[ReferenceObject, RequestBodyObject]] = {}  # noqa: N815, RUF012, UP007
    headers: dict[str, Union[ReferenceObject, HeaderObject]] = {}  # noqa: RUF012, UP007


@snooper_to_methods()
class OpenAPIParser(JsonSchemaParser):
    """Parser for OpenAPI 2.0/3.0/3.1 and Swagger specifications."""

    SCHEMA_PATHS: ClassVar[list[str]] = ["#/components/schemas"]

    def __init__(  # noqa: PLR0913
        self,
        source: str | Path | list[Path] | ParseResult,
        *,
        data_model_type: type[DataModel] = pydantic_model.BaseModel,
        data_model_root_type: type[DataModel] = pydantic_model.CustomRootType,
        data_type_manager_type: type[DataTypeManager] = pydantic_model.DataTypeManager,
        data_model_field_type: type[DataModelFieldBase] = pydantic_model.DataModelField,
        base_class: str | None = None,
        additional_imports: list[str] | None = None,
        custom_template_dir: Path | None = None,
        extra_template_data: defaultdict[str, dict[str, Any]] | None = None,
        target_python_version: PythonVersion = PythonVersionMin,
        dump_resolve_reference_action: Callable[[Iterable[str]], str] | None = None,
        validation: bool = False,
        field_constraints: bool = False,
        snake_case_field: bool = False,
        strip_default_none: bool = False,
        aliases: Mapping[str, str] | None = None,
        allow_population_by_field_name: bool = False,
        allow_extra_fields: bool = False,
        extra_fields: str | None = None,
        apply_default_values_for_required_fields: bool = False,
        force_optional_for_required_fields: bool = False,
        class_name: str | None = None,
        use_standard_collections: bool = False,
        base_path: Path | None = None,
        use_schema_description: bool = False,
        use_field_description: bool = False,
        use_inline_field_description: bool = False,
        use_default_kwarg: bool = False,
        reuse_model: bool = False,
        encoding: str = "utf-8",
        enum_field_as_literal: LiteralType | None = None,
        use_one_literal_as_default: bool = False,
        set_default_enum_member: bool = False,
        use_subclass_enum: bool = False,
        use_specialized_enum: bool = True,
        strict_nullable: bool = False,
        use_generic_container_types: bool = False,
        enable_faux_immutability: bool = False,
        remote_text_cache: DefaultPutDict[str, str] | None = None,
        disable_appending_item_suffix: bool = False,
        strict_types: Sequence[StrictTypes] | None = None,
        empty_enum_field_name: str | None = None,
        custom_class_name_generator: Callable[[str], str] | None = None,
        field_extra_keys: set[str] | None = None,
        field_include_all_keys: bool = False,
        field_extra_keys_without_x_prefix: set[str] | None = None,
        openapi_scopes: list[OpenAPIScope] | None = None,
        include_path_parameters: bool = False,
        wrap_string_literal: bool | None = False,
        use_title_as_name: bool = False,
        use_operation_id_as_name: bool = False,
        use_unique_items_as_set: bool = False,
        http_headers: Sequence[tuple[str, str]] | None = None,
        http_ignore_tls: bool = False,
        use_annotated: bool = False,
        use_non_positive_negative_number_constrained_types: bool = False,
        original_field_name_delimiter: str | None = None,
        use_double_quotes: bool = False,
        use_union_operator: bool = False,
        allow_responses_without_content: bool = False,
        collapse_root_models: bool = False,
        use_type_alias: bool = False,
        special_field_name_prefix: str | None = None,
        remove_special_field_name_prefix: bool = False,
        capitalise_enum_members: bool = False,
        keep_model_order: bool = False,
        known_third_party: list[str] | None = None,
        custom_formatters: list[str] | None = None,
        custom_formatters_kwargs: dict[str, Any] | None = None,
        use_pendulum: bool = False,
        http_query_parameters: Sequence[tuple[str, str]] | None = None,
        treat_dot_as_module: bool = False,
        use_exact_imports: bool = False,
        default_field_extras: dict[str, Any] | None = None,
        target_datetime_class: DatetimeClassType | None = None,
        keyword_only: bool = False,
        frozen_dataclasses: bool = False,
        no_alias: bool = False,
        formatters: list[Formatter] = DEFAULT_FORMATTERS,
        parent_scoped_naming: bool = False,
        type_mappings: list[str] | None = None,
    ) -> None:
        """Initialize the OpenAPI parser with extensive configuration options."""
        target_datetime_class = target_datetime_class or DatetimeClassType.Awaredatetime
        super().__init__(
            source=source,
            data_model_type=data_model_type,
            data_model_root_type=data_model_root_type,
            data_type_manager_type=data_type_manager_type,
            data_model_field_type=data_model_field_type,
            base_class=base_class,
            additional_imports=additional_imports,
            custom_template_dir=custom_template_dir,
            extra_template_data=extra_template_data,
            target_python_version=target_python_version,
            dump_resolve_reference_action=dump_resolve_reference_action,
            validation=validation,
            field_constraints=field_constraints,
            snake_case_field=snake_case_field,
            strip_default_none=strip_default_none,
            aliases=aliases,
            allow_population_by_field_name=allow_population_by_field_name,
            allow_extra_fields=allow_extra_fields,
            extra_fields=extra_fields,
            apply_default_values_for_required_fields=apply_default_values_for_required_fields,
            force_optional_for_required_fields=force_optional_for_required_fields,
            class_name=class_name,
            use_standard_collections=use_standard_collections,
            base_path=base_path,
            use_schema_description=use_schema_description,
            use_field_description=use_field_description,
            use_inline_field_description=use_inline_field_description,
            use_default_kwarg=use_default_kwarg,
            reuse_model=reuse_model,
            encoding=encoding,
            enum_field_as_literal=enum_field_as_literal,
            use_one_literal_as_default=use_one_literal_as_default,
            set_default_enum_member=set_default_enum_member,
            use_subclass_enum=use_subclass_enum,
            use_specialized_enum=use_specialized_enum,
            strict_nullable=strict_nullable,
            use_generic_container_types=use_generic_container_types,
            enable_faux_immutability=enable_faux_immutability,
            remote_text_cache=remote_text_cache,
            disable_appending_item_suffix=disable_appending_item_suffix,
            strict_types=strict_types,
            empty_enum_field_name=empty_enum_field_name,
            custom_class_name_generator=custom_class_name_generator,
            field_extra_keys=field_extra_keys,
            field_include_all_keys=field_include_all_keys,
            field_extra_keys_without_x_prefix=field_extra_keys_without_x_prefix,
            wrap_string_literal=wrap_string_literal,
            use_title_as_name=use_title_as_name,
            use_operation_id_as_name=use_operation_id_as_name,
            use_unique_items_as_set=use_unique_items_as_set,
            http_headers=http_headers,
            http_ignore_tls=http_ignore_tls,
            use_annotated=use_annotated,
            use_non_positive_negative_number_constrained_types=use_non_positive_negative_number_constrained_types,
            original_field_name_delimiter=original_field_name_delimiter,
            use_double_quotes=use_double_quotes,
            use_union_operator=use_union_operator,
            allow_responses_without_content=allow_responses_without_content,
            collapse_root_models=collapse_root_models,
            use_type_alias=use_type_alias,
            special_field_name_prefix=special_field_name_prefix,
            remove_special_field_name_prefix=remove_special_field_name_prefix,
            capitalise_enum_members=capitalise_enum_members,
            keep_model_order=keep_model_order,
            known_third_party=known_third_party,
            custom_formatters=custom_formatters,
            custom_formatters_kwargs=custom_formatters_kwargs,
            use_pendulum=use_pendulum,
            http_query_parameters=http_query_parameters,
            treat_dot_as_module=treat_dot_as_module,
            use_exact_imports=use_exact_imports,
            default_field_extras=default_field_extras,
            target_datetime_class=target_datetime_class,
            keyword_only=keyword_only,
            frozen_dataclasses=frozen_dataclasses,
            no_alias=no_alias,
            formatters=formatters,
            parent_scoped_naming=parent_scoped_naming,
            type_mappings=type_mappings,
        )
        self.open_api_scopes: list[OpenAPIScope] = openapi_scopes or [OpenAPIScope.Schemas]
        self.include_path_parameters: bool = include_path_parameters

    def get_ref_model(self, ref: str) -> dict[str, Any]:
        """Resolve a reference to its model definition."""
        ref_file, ref_path = self.model_resolver.resolve_ref(ref).split("#", 1)
        ref_body = self._get_ref_body(ref_file) if ref_file else self.raw_obj
        return get_model_by_path(ref_body, ref_path.split("/")[1:])

    def get_data_type(self, obj: JsonSchemaObject) -> DataType:
        """Get data type from JSON schema object, handling OpenAPI nullable semantics."""
        # OpenAPI 3.0 doesn't allow `null` in the `type` field and list of types
        # https://swagger.io/docs/specification/data-models/data-types/#null
        # OpenAPI 3.1 does allow `null` in the `type` field and is equivalent to
        # a `nullable` flag on the property itself
        if obj.nullable and self.strict_nullable and isinstance(obj.type, str):
            obj.type = [obj.type, "null"]

        return super().get_data_type(obj)

    def resolve_object(self, obj: ReferenceObject | BaseModelT, object_type: type[BaseModelT]) -> BaseModelT:
        """Resolve a reference object to its actual type or return the object as-is."""
        if isinstance(obj, ReferenceObject):
            ref_obj = self.get_ref_model(obj.ref)
            return object_type.parse_obj(ref_obj)
        return obj

    def parse_schema(
        self,
        name: str,
        obj: JsonSchemaObject,
        path: list[str],
    ) -> DataType:
        """Parse a JSON schema object into a data type."""
        if obj.is_array:
            data_type = self.parse_array(name, obj, [*path, name])
        elif obj.allOf:  # pragma: no cover
            data_type = self.parse_all_of(name, obj, path)
        elif obj.oneOf or obj.anyOf:  # pragma: no cover
            data_type = self.parse_root_type(name, obj, path)
            if isinstance(data_type, EmptyDataType) and obj.properties:
                self.parse_object(name, obj, path)
        elif obj.is_object:
            data_type = self.parse_object(name, obj, path)
        elif obj.enum:  # pragma: no cover
            data_type = self.parse_enum(name, obj, path)
        elif obj.ref:  # pragma: no cover
            data_type = self.get_ref_data_type(obj.ref)
        else:
            data_type = self.get_data_type(obj)
        self.parse_ref(obj, path)
        return data_type

    def parse_request_body(
        self,
        name: str,
        request_body: RequestBodyObject,
        path: list[str],
    ) -> dict[str, DataType]:
        """Parse request body content into data types by media type."""
        data_types: dict[str, DataType] = {}
        for (
            media_type,
            media_obj,
        ) in request_body.content.items():
            if isinstance(media_obj.schema_, JsonSchemaObject):
                data_types[media_type] = self.parse_schema(name, media_obj.schema_, [*path, media_type])
            elif media_obj.schema_ is not None:
                data_types[media_type] = self.get_ref_data_type(media_obj.schema_.ref)
        return data_types

    def parse_responses(
        self,
        name: str,
        responses: dict[str | int, ReferenceObject | ResponseObject],
        path: list[str],
    ) -> dict[str | int, dict[str, DataType]]:
        """Parse response objects into data types by status code and content type."""
        data_types: defaultdict[str | int, dict[str, DataType]] = defaultdict(dict)
        for status_code, detail in responses.items():
            if isinstance(detail, ReferenceObject):
                if not detail.ref:  # pragma: no cover
                    continue
                ref_model = self.get_ref_model(detail.ref)
                content = {k: MediaObject.parse_obj(v) for k, v in ref_model.get("content", {}).items()}
            else:
                content = detail.content

            if self.allow_responses_without_content and not content:
                data_types[status_code]["application/json"] = DataType(type="None")

            for content_type, obj in content.items():
                object_schema = obj.schema_
                if not object_schema:  # pragma: no cover
                    continue
                if isinstance(object_schema, JsonSchemaObject):
                    data_types[status_code][content_type] = self.parse_schema(  # pyright: ignore[reportArgumentType]
                        name,
                        object_schema,
                        [*path, str(status_code), content_type],  # pyright: ignore[reportArgumentType]
                    )
                else:
                    data_types[status_code][content_type] = self.get_ref_data_type(  # pyright: ignore[reportArgumentType]
                        object_schema.ref
                    )

        return data_types

    @classmethod
    def parse_tags(
        cls,
        name: str,  # noqa: ARG003
        tags: list[str],
        path: list[str],  # noqa: ARG003
    ) -> list[str]:
        """Parse operation tags."""
        return tags

    @classmethod
    def _get_model_name(cls, path_name: str, method: str, suffix: str) -> str:
        camel_path_name = snake_to_upper_camel(path_name.replace("/", "_"))
        return f"{camel_path_name}{method.capitalize()}{suffix}"

    def parse_all_parameters(
        self,
        name: str,
        parameters: list[ReferenceObject | ParameterObject],
        path: list[str],
    ) -> DataType | None:
        """Parse all operation parameters into a data model."""
        fields: list[DataModelFieldBase] = []
        exclude_field_names: set[str] = set()
        reference = self.model_resolver.add(path, name, class_name=True, unique=True)
        for parameter_ in parameters:
            parameter = self.resolve_object(parameter_, ParameterObject)
            parameter_name = parameter.name
            if (
                not parameter_name
                or parameter.in_ not in {ParameterLocation.query, ParameterLocation.path}
                or (parameter.in_ == ParameterLocation.path and not self.include_path_parameters)
            ):
                continue

            if any(field.original_name == parameter_name for field in fields):
                msg = f"Parameter name '{parameter_name}' is used more than once."
                raise Exception(msg)  # noqa: TRY002

            field_name, alias = self.model_resolver.get_valid_field_name_and_alias(
                field_name=parameter_name, excludes=exclude_field_names
            )
            if parameter.schema_:
                fields.append(
                    self.get_object_field(
                        field_name=field_name,
                        field=parameter.schema_,
                        field_type=self.parse_item(field_name, parameter.schema_, [*path, name, parameter_name]),
                        original_field_name=parameter_name,
                        required=parameter.required,
                        alias=alias,
                    )
                )
            else:
                data_types: list[DataType] = []
                object_schema: JsonSchemaObject | None = None
                for (
                    media_type,
                    media_obj,
                ) in parameter.content.items():
                    if not media_obj.schema_:
                        continue
                    object_schema = self.resolve_object(media_obj.schema_, JsonSchemaObject)
                    data_types.append(
                        self.parse_item(
                            field_name,
                            object_schema,
                            [*path, name, parameter_name, media_type],
                        )
                    )

                if not data_types:
                    continue
                if len(data_types) == 1:
                    data_type = data_types[0]
                else:
                    data_type = self.data_type(data_types=data_types)
                    # multiple data_type parse as non-constraints field
                    object_schema = None
                fields.append(
                    self.data_model_field_type(
                        name=field_name,
                        default=object_schema.default if object_schema else None,
                        data_type=data_type,
                        required=parameter.required,
                        alias=alias,
                        constraints=object_schema.dict()
                        if object_schema and self.is_constraints_field(object_schema)
                        else None,
                        nullable=object_schema.nullable
                        if object_schema and self.strict_nullable and (object_schema.has_default or parameter.required)
                        else None,
                        strip_default_none=self.strip_default_none,
                        extras=self.get_field_extras(object_schema) if object_schema else {},
                        use_annotated=self.use_annotated,
                        use_field_description=self.use_field_description,
                        use_inline_field_description=self.use_inline_field_description,
                        use_default_kwarg=self.use_default_kwarg,
                        original_name=parameter_name,
                        has_default=object_schema.has_default if object_schema else False,
                        type_has_null=object_schema.type_has_null if object_schema else None,
                    )
                )

        if OpenAPIScope.Parameters in self.open_api_scopes and fields:
            # Using _create_data_model from parent class JsonSchemaParser
            # This method automatically adds frozen=True for DataClass types
            self.results.append(
                self._create_data_model(
                    fields=fields,
                    reference=reference,
                    custom_base_class=self.base_class,
                    custom_template_dir=self.custom_template_dir,
                    keyword_only=self.keyword_only,
                    treat_dot_as_module=self.treat_dot_as_module,
                )
            )
            return self.data_type(reference=reference)

        return None

    def parse_operation(
        self,
        raw_operation: dict[str, Any],
        path: list[str],
    ) -> None:
        """Parse an OpenAPI operation including parameters, request body, and responses."""
        operation = Operation.parse_obj(raw_operation)
        path_name, method = path[-2:]
        if self.use_operation_id_as_name:
            if not operation.operationId:
                msg = (
                    f"All operations must have an operationId when --use_operation_id_as_name is set."
                    f"The following path was missing an operationId: {path_name}"
                )
                raise Error(msg)
            path_name = operation.operationId
            method = ""
        self.parse_all_parameters(
            self._get_model_name(
                path_name, method, suffix="Parameters" if self.include_path_parameters else "ParametersQuery"
            ),
            operation.parameters,
            [*path, "parameters"],
        )
        if operation.requestBody:
            if isinstance(operation.requestBody, ReferenceObject):
                ref_model = self.get_ref_model(operation.requestBody.ref)
                request_body = RequestBodyObject.parse_obj(ref_model)
            else:
                request_body = operation.requestBody
            self.parse_request_body(
                name=self._get_model_name(path_name, method, suffix="Request"),
                request_body=request_body,
                path=[*path, "requestBody"],
            )
        self.parse_responses(
            name=self._get_model_name(path_name, method, suffix="Response"),
            responses=operation.responses,
            path=[*path, "responses"],
        )
        if OpenAPIScope.Tags in self.open_api_scopes:
            self.parse_tags(
                name=self._get_model_name(path_name, method, suffix="Tags"),
                tags=operation.tags,
                path=[*path, "tags"],
            )

<<<<<<< HEAD
    def parse_raw(self) -> None:  # noqa: PLR0912, PLR0915
=======
    def parse_raw(self) -> None:  # noqa: PLR0912
        """Parse OpenAPI specification including schemas, paths, and operations."""
>>>>>>> ac70785f
        for source, path_parts in self._get_context_source_path_parts():  # noqa: PLR1702
            if self.validation:
                warn(
                    "Deprecated: `--validation` option is deprecated. the option will be removed in a future "
                    "release. please use another tool to validate OpenAPI.\n",
                    stacklevel=2,
                )

                try:
                    from prance import BaseParser  # noqa: PLC0415

                    BaseParser(
                        spec_string=source.text,
                        backend="openapi-spec-validator",
                        encoding=self.encoding,
                    )
                except ImportError:  # pragma: no cover
                    warn(
                        "Warning: Validation was skipped for OpenAPI. `prance` or `openapi-spec-validator` are not "
                        "installed.\n"
                        "To use --validation option after datamodel-code-generator 0.24.0, Please run `$pip install "
                        "'datamodel-code-generator[validation]'`.\n",
                        stacklevel=2,
                    )

            specification: dict[str, Any] = load_yaml_dict(source.text)
            self.raw_obj = specification
            schemas: dict[str, Any] = specification.get("components", {}).get("schemas", {})
            security: list[dict[str, list[str]]] | None = specification.get("security")
            if OpenAPIScope.Schemas in self.open_api_scopes:
                for obj_name, raw_obj in schemas.items():
                    self.parse_raw_obj(
                        obj_name,
                        raw_obj,
                        [*path_parts, "#/components", "schemas", obj_name],
                    )
            if OpenAPIScope.Paths in self.open_api_scopes:
                paths: dict[str, Any] = specification.get("paths", {})
                parameters: list[dict[str, Any]] = [
                    self._get_ref_body(p["$ref"]) if "$ref" in p else p
                    for p in paths.get("parameters", [])
                    if isinstance(p, dict)
                ]
                paths_path = [*path_parts, "#/paths"]
                for path_name, methods_ in paths.items():
                    # Resolve path items if applicable
                    methods = self.get_ref_model(methods_["$ref"]) if "$ref" in methods_ else methods_
                    paths_parameters = parameters.copy()
                    if "parameters" in methods:
                        paths_parameters.extend(methods["parameters"])
                    relative_path_name = path_name[1:]
                    if relative_path_name:
                        path = [*paths_path, relative_path_name]
                    else:  # pragma: no cover
                        path = get_special_path("root", paths_path)
                    for operation_name, raw_operation in methods.items():
                        if operation_name not in OPERATION_NAMES:
                            continue
                        if paths_parameters:
                            if "parameters" in raw_operation:  # pragma: no cover
                                raw_operation["parameters"].extend(paths_parameters)
                            else:
                                raw_operation["parameters"] = paths_parameters
                        if security is not None and "security" not in raw_operation:
                            raw_operation["security"] = security
                        self.parse_operation(
                            raw_operation,
                            [*path, operation_name],
                        )

            if OpenAPIScope.Webhooks in self.open_api_scopes:
                webhooks: dict[str, dict[str, Any]] = specification.get("webhooks", {})
                webhooks_path = [*path_parts, "#/webhooks"]
                for webhook_name, methods_ in webhooks.items():
                    # Resolve webhook items if applicable
                    methods = self.get_ref_model(methods_["$ref"]) if "$ref" in methods_ else methods_
                    relative_webhook_name = webhook_name.removeprefix("/")
                    if relative_webhook_name:
                        path = [*webhooks_path, relative_webhook_name]
                    else:  # pragma: no cover
                        path = get_special_path("root", webhooks_path)
                    for operation_name, raw_operation in methods.items():
                        if operation_name not in OPERATION_NAMES:
                            continue
                        if security is not None and "security" not in raw_operation:
                            raw_operation["security"] = security
                        self.parse_operation(
                            raw_operation,
                            [*path, operation_name],
                        )

        self._resolve_unparsed_json_pointer()<|MERGE_RESOLUTION|>--- conflicted
+++ resolved
@@ -615,12 +615,8 @@
                 path=[*path, "tags"],
             )
 
-<<<<<<< HEAD
     def parse_raw(self) -> None:  # noqa: PLR0912, PLR0915
-=======
-    def parse_raw(self) -> None:  # noqa: PLR0912
         """Parse OpenAPI specification including schemas, paths, and operations."""
->>>>>>> ac70785f
         for source, path_parts in self._get_context_source_path_parts():  # noqa: PLR1702
             if self.validation:
                 warn(
