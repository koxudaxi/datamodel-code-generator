"""OpenAPI and Swagger specification parser.

Extends JsonSchemaParser to handle OpenAPI 2.0 (Swagger), 3.0, and 3.1
specifications, including paths, operations, parameters, and request/response bodies.
"""

from __future__ import annotations

import re
from collections import defaultdict
from enum import Enum
from re import Pattern
from typing import TYPE_CHECKING, Any, Callable, ClassVar, Optional, TypeVar, Union
from warnings import warn

from pydantic import Field

from datamodel_code_generator import (
    Error,
    LiteralType,
    OpenAPIScope,
    PythonVersion,
    PythonVersionMin,
    YamlValue,
    load_yaml_dict,
    snooper_to_methods,
)
from datamodel_code_generator.format import DEFAULT_FORMATTERS, DatetimeClassType, Formatter
from datamodel_code_generator.model import DataModel, DataModelFieldBase
from datamodel_code_generator.model import pydantic as pydantic_model
from datamodel_code_generator.parser.base import get_special_path
from datamodel_code_generator.parser.jsonschema import (
    JsonSchemaObject,
    JsonSchemaParser,
    get_model_by_path,
)
from datamodel_code_generator.reference import snake_to_upper_camel
from datamodel_code_generator.types import (
    DataType,
    DataTypeManager,
    EmptyDataType,
    StrictTypes,
)
from datamodel_code_generator.util import BaseModel

if TYPE_CHECKING:
    from collections.abc import Iterable, Mapping, Sequence
    from pathlib import Path
    from urllib.parse import ParseResult

    from datamodel_code_generator.parser import DefaultPutDict


RE_APPLICATION_JSON_PATTERN: Pattern[str] = re.compile(r"^application/.*json$")

OPERATION_NAMES: list[str] = [
    "get",
    "put",
    "post",
    "delete",
    "patch",
    "head",
    "options",
    "trace",
]


class ParameterLocation(Enum):
    """Represent OpenAPI parameter locations."""

    query = "query"
    header = "header"
    path = "path"
    cookie = "cookie"


BaseModelT = TypeVar("BaseModelT", bound=BaseModel)


class ReferenceObject(BaseModel):
    """Represent an OpenAPI reference object ($ref)."""

    ref: str = Field(..., alias="$ref")


class ExampleObject(BaseModel):
    """Represent an OpenAPI example object."""

    summary: Optional[str] = None  # noqa: UP045
    description: Optional[str] = None  # noqa: UP045
    value: YamlValue = None
    externalValue: Optional[str] = None  # noqa: N815, UP045


class MediaObject(BaseModel):
    """Represent an OpenAPI media type object."""

    schema_: Optional[Union[ReferenceObject, JsonSchemaObject]] = Field(None, alias="schema")  # noqa: UP007, UP045
    example: YamlValue = None
    examples: Optional[Union[str, ReferenceObject, ExampleObject]] = None  # noqa: UP007, UP045


class ParameterObject(BaseModel):
    """Represent an OpenAPI parameter object."""

    name: Optional[str] = None  # noqa: UP045
    in_: Optional[ParameterLocation] = Field(None, alias="in")  # noqa: UP045
    description: Optional[str] = None  # noqa: UP045
    required: bool = False
    deprecated: bool = False
    schema_: Optional[JsonSchemaObject] = Field(None, alias="schema")  # noqa: UP045
    example: YamlValue = None
    examples: Optional[Union[str, ReferenceObject, ExampleObject]] = None  # noqa: UP007, UP045
    content: dict[str, MediaObject] = {}  # noqa: RUF012


class HeaderObject(BaseModel):
    """Represent an OpenAPI header object."""

    description: Optional[str] = None  # noqa: UP045
    required: bool = False
    deprecated: bool = False
    schema_: Optional[JsonSchemaObject] = Field(None, alias="schema")  # noqa: UP045
    example: YamlValue = None
    examples: Optional[Union[str, ReferenceObject, ExampleObject]] = None  # noqa: UP007, UP045
    content: dict[str, MediaObject] = {}  # noqa: RUF012


class RequestBodyObject(BaseModel):
    """Represent an OpenAPI request body object."""

    description: Optional[str] = None  # noqa: UP045
    content: dict[str, MediaObject] = {}  # noqa: RUF012
    required: bool = False


class ResponseObject(BaseModel):
    """Represent an OpenAPI response object."""

    description: Optional[str] = None  # noqa: UP045
    headers: dict[str, ParameterObject] = {}  # noqa: RUF012
    content: dict[Union[str, int], MediaObject] = {}  # noqa: RUF012, UP007


class Operation(BaseModel):
    """Represent an OpenAPI operation object."""

    tags: list[str] = []  # noqa: RUF012
    summary: Optional[str] = None  # noqa: UP045
    description: Optional[str] = None  # noqa: UP045
    operationId: Optional[str] = None  # noqa: N815, UP045
    parameters: list[Union[ReferenceObject, ParameterObject]] = []  # noqa: RUF012, UP007
    requestBody: Optional[Union[ReferenceObject, RequestBodyObject]] = None  # noqa: N815, UP007, UP045
    responses: dict[Union[str, int], Union[ReferenceObject, ResponseObject]] = {}  # noqa: RUF012, UP007
    deprecated: bool = False


class ComponentsObject(BaseModel):
    """Represent an OpenAPI components object."""

    schemas: dict[str, Union[ReferenceObject, JsonSchemaObject]] = {}  # noqa: RUF012, UP007
    responses: dict[str, Union[ReferenceObject, ResponseObject]] = {}  # noqa: RUF012, UP007
    examples: dict[str, Union[ReferenceObject, ExampleObject]] = {}  # noqa: RUF012, UP007
    requestBodies: dict[str, Union[ReferenceObject, RequestBodyObject]] = {}  # noqa: N815, RUF012, UP007
    headers: dict[str, Union[ReferenceObject, HeaderObject]] = {}  # noqa: RUF012, UP007


@snooper_to_methods()
class OpenAPIParser(JsonSchemaParser):
    """Parser for OpenAPI 2.0/3.0/3.1 and Swagger specifications."""

    SCHEMA_PATHS: ClassVar[list[str]] = ["#/components/schemas"]

    def __init__(  # noqa: PLR0913
        self,
        source: str | Path | list[Path] | ParseResult,
        *,
        data_model_type: type[DataModel] = pydantic_model.BaseModel,
        data_model_root_type: type[DataModel] = pydantic_model.CustomRootType,
        data_type_manager_type: type[DataTypeManager] = pydantic_model.DataTypeManager,
        data_model_field_type: type[DataModelFieldBase] = pydantic_model.DataModelField,
        base_class: str | None = None,
        additional_imports: list[str] | None = None,
        custom_template_dir: Path | None = None,
        extra_template_data: defaultdict[str, dict[str, Any]] | None = None,
        target_python_version: PythonVersion = PythonVersionMin,
        dump_resolve_reference_action: Callable[[Iterable[str]], str] | None = None,
        validation: bool = False,
        field_constraints: bool = False,
        snake_case_field: bool = False,
        strip_default_none: bool = False,
        aliases: Mapping[str, str] | None = None,
        allow_population_by_field_name: bool = False,
        allow_extra_fields: bool = False,
        extra_fields: str | None = None,
        apply_default_values_for_required_fields: bool = False,
        force_optional_for_required_fields: bool = False,
        class_name: str | None = None,
        use_standard_collections: bool = False,
        base_path: Path | None = None,
        use_schema_description: bool = False,
        use_field_description: bool = False,
        use_inline_field_description: bool = False,
        use_default_kwarg: bool = False,
        reuse_model: bool = False,
        encoding: str = "utf-8",
        enum_field_as_literal: LiteralType | None = None,
        use_one_literal_as_default: bool = False,
        set_default_enum_member: bool = False,
        use_subclass_enum: bool = False,
        use_specialized_enum: bool = True,
        strict_nullable: bool = False,
        use_generic_container_types: bool = False,
        enable_faux_immutability: bool = False,
        remote_text_cache: DefaultPutDict[str, str] | None = None,
        disable_appending_item_suffix: bool = False,
        strict_types: Sequence[StrictTypes] | None = None,
        empty_enum_field_name: str | None = None,
        custom_class_name_generator: Callable[[str], str] | None = None,
        field_extra_keys: set[str] | None = None,
        field_include_all_keys: bool = False,
        field_extra_keys_without_x_prefix: set[str] | None = None,
        openapi_scopes: list[OpenAPIScope] | None = None,
        include_path_parameters: bool = False,
        wrap_string_literal: bool | None = False,
        use_title_as_name: bool = False,
        use_operation_id_as_name: bool = False,
        use_unique_items_as_set: bool = False,
        http_headers: Sequence[tuple[str, str]] | None = None,
        http_ignore_tls: bool = False,
        use_annotated: bool = False,
        use_non_positive_negative_number_constrained_types: bool = False,
        original_field_name_delimiter: str | None = None,
        use_double_quotes: bool = False,
        use_union_operator: bool = False,
        allow_responses_without_content: bool = False,
        collapse_root_models: bool = False,
        use_type_alias: bool = False,
        special_field_name_prefix: str | None = None,
        remove_special_field_name_prefix: bool = False,
        capitalise_enum_members: bool = False,
        keep_model_order: bool = False,
        known_third_party: list[str] | None = None,
        custom_formatters: list[str] | None = None,
        custom_formatters_kwargs: dict[str, Any] | None = None,
        use_pendulum: bool = False,
        http_query_parameters: Sequence[tuple[str, str]] | None = None,
        treat_dot_as_module: bool = False,
        use_exact_imports: bool = False,
        default_field_extras: dict[str, Any] | None = None,
        target_datetime_class: DatetimeClassType | None = None,
        keyword_only: bool = False,
        frozen_dataclasses: bool = False,
        no_alias: bool = False,
        formatters: list[Formatter] = DEFAULT_FORMATTERS,
        parent_scoped_naming: bool = False,
        type_mappings: list[str] | None = None,
    ) -> None:
        """Initialize the OpenAPI parser with extensive configuration options."""
        target_datetime_class = target_datetime_class or DatetimeClassType.Awaredatetime
        super().__init__(
            source=source,
            data_model_type=data_model_type,
            data_model_root_type=data_model_root_type,
            data_type_manager_type=data_type_manager_type,
            data_model_field_type=data_model_field_type,
            base_class=base_class,
            additional_imports=additional_imports,
            custom_template_dir=custom_template_dir,
            extra_template_data=extra_template_data,
            target_python_version=target_python_version,
            dump_resolve_reference_action=dump_resolve_reference_action,
            validation=validation,
            field_constraints=field_constraints,
            snake_case_field=snake_case_field,
            strip_default_none=strip_default_none,
            aliases=aliases,
            allow_population_by_field_name=allow_population_by_field_name,
            allow_extra_fields=allow_extra_fields,
            extra_fields=extra_fields,
            apply_default_values_for_required_fields=apply_default_values_for_required_fields,
            force_optional_for_required_fields=force_optional_for_required_fields,
            class_name=class_name,
            use_standard_collections=use_standard_collections,
            base_path=base_path,
            use_schema_description=use_schema_description,
            use_field_description=use_field_description,
            use_inline_field_description=use_inline_field_description,
            use_default_kwarg=use_default_kwarg,
            reuse_model=reuse_model,
            encoding=encoding,
            enum_field_as_literal=enum_field_as_literal,
            use_one_literal_as_default=use_one_literal_as_default,
            set_default_enum_member=set_default_enum_member,
            use_subclass_enum=use_subclass_enum,
            use_specialized_enum=use_specialized_enum,
            strict_nullable=strict_nullable,
            use_generic_container_types=use_generic_container_types,
            enable_faux_immutability=enable_faux_immutability,
            remote_text_cache=remote_text_cache,
            disable_appending_item_suffix=disable_appending_item_suffix,
            strict_types=strict_types,
            empty_enum_field_name=empty_enum_field_name,
            custom_class_name_generator=custom_class_name_generator,
            field_extra_keys=field_extra_keys,
            field_include_all_keys=field_include_all_keys,
            field_extra_keys_without_x_prefix=field_extra_keys_without_x_prefix,
            wrap_string_literal=wrap_string_literal,
            use_title_as_name=use_title_as_name,
            use_operation_id_as_name=use_operation_id_as_name,
            use_unique_items_as_set=use_unique_items_as_set,
            http_headers=http_headers,
            http_ignore_tls=http_ignore_tls,
            use_annotated=use_annotated,
            use_non_positive_negative_number_constrained_types=use_non_positive_negative_number_constrained_types,
            original_field_name_delimiter=original_field_name_delimiter,
            use_double_quotes=use_double_quotes,
            use_union_operator=use_union_operator,
            allow_responses_without_content=allow_responses_without_content,
            collapse_root_models=collapse_root_models,
            use_type_alias=use_type_alias,
            special_field_name_prefix=special_field_name_prefix,
            remove_special_field_name_prefix=remove_special_field_name_prefix,
            capitalise_enum_members=capitalise_enum_members,
            keep_model_order=keep_model_order,
            known_third_party=known_third_party,
            custom_formatters=custom_formatters,
            custom_formatters_kwargs=custom_formatters_kwargs,
            use_pendulum=use_pendulum,
            http_query_parameters=http_query_parameters,
            treat_dot_as_module=treat_dot_as_module,
            use_exact_imports=use_exact_imports,
            default_field_extras=default_field_extras,
            target_datetime_class=target_datetime_class,
            keyword_only=keyword_only,
            frozen_dataclasses=frozen_dataclasses,
            no_alias=no_alias,
            formatters=formatters,
            parent_scoped_naming=parent_scoped_naming,
            type_mappings=type_mappings,
        )
        self.open_api_scopes: list[OpenAPIScope] = openapi_scopes or [OpenAPIScope.Schemas]
        self.include_path_parameters: bool = include_path_parameters
        self._discriminator_schemas: dict[str, dict[str, Any]] = {}  # Map of ref -> discriminator info
        self._discriminator_subtypes: dict[str, list[str]] = defaultdict(list)  # Map of ref -> list of subtype refs

    def get_ref_model(self, ref: str) -> dict[str, Any]:
        """Resolve a reference to its model definition."""
        ref_file, ref_path = self.model_resolver.resolve_ref(ref).split("#", 1)
        ref_body = self._get_ref_body(ref_file) if ref_file else self.raw_obj
        return get_model_by_path(ref_body, ref_path.split("/")[1:])

    def get_data_type(self, obj: JsonSchemaObject) -> DataType:
        """Get data type from JSON schema object, handling OpenAPI nullable semantics."""
        # OpenAPI 3.0 doesn't allow `null` in the `type` field and list of types
        # https://swagger.io/docs/specification/data-models/data-types/#null
        # OpenAPI 3.1 does allow `null` in the `type` field and is equivalent to
        # a `nullable` flag on the property itself
        if obj.nullable and self.strict_nullable and isinstance(obj.type, str):
            obj.type = [obj.type, "null"]

        return super().get_data_type(obj)

    def get_ref_data_type(self, ref: str) -> DataType:
        data_type = super().get_ref_data_type(ref)

        # Check if this ref has a discriminator but no oneOf/anyOf
        if ref in self._discriminator_schemas and ref in self._discriminator_subtypes:
            subtypes = self._discriminator_subtypes[ref]
            if subtypes:
                # Create union type with all subtypes
                data_types = [self.model_resolver.add_ref(subtype_ref) for subtype_ref in subtypes]
                return self.data_type(data_types=[self.data_type(reference=r) for r in data_types])

        return data_type

    def parse_object_fields(
        self,
        obj: JsonSchemaObject,
        path: list[str],
        module_name: Optional[str] = None,  # noqa: UP045
    ) -> list[DataModelFieldBase]:
        # Get base fields from parent class
        fields = super().parse_object_fields(obj, path, module_name)

        properties: dict[str, JsonSchemaObject | bool] = {} if obj.properties is None else obj.properties

        # Post-process fields to handle discriminated schemas
        result_fields: list[DataModelFieldBase] = []
        for field_obj in fields:
            original_field_name = field_obj.original_name
            field = properties.get(original_field_name)

            # bool fields do not have a schema, cannot be discriminated
            if isinstance(field, bool):
                result_fields.append(field_obj)
                continue

            # Only process JsonSchemaObject fields (skip bool fields)
            if not isinstance(field, JsonSchemaObject):
                result_fields.append(field_obj)
                continue

            # Check if field references a discriminated schema
            if field.ref and field.ref in self._discriminator_schemas:
                discriminator_info = self._discriminator_schemas[field.ref]
                subtypes = self._discriminator_subtypes.get(field.ref, [])

                # Determine new field_type
                if discriminator_info and subtypes:
                    subtype_data_types = [self.model_resolver.add_ref(subtype_ref) for subtype_ref in subtypes]
                    new_field_type = self.data_type(
                        data_types=[self.data_type(reference=r) for r in subtype_data_types]
                    )
                else:
                    new_field_type = field_obj.data_type

                # Create new extras dict with discriminator
                new_extras = {**field_obj.extras}
                if discriminator_info:
                    new_extras["discriminator"] = discriminator_info

                # Replace field with new instance
                new_field = self.data_model_field_type(
                    name=field_obj.name,
                    default=field_obj.default,
                    data_type=new_field_type,
                    required=field_obj.required,
                    alias=field_obj.alias,
                    constraints=field_obj.constraints,
                    nullable=field_obj.nullable,
                    strip_default_none=field_obj.strip_default_none,
                    extras=new_extras,
                    use_annotated=field_obj.use_annotated,
                    use_field_description=field_obj.use_field_description,
                    use_default_kwarg=field_obj.use_default_kwarg,
                    original_name=field_obj.original_name,
                    has_default=field_obj.has_default,
                    type_has_null=field_obj.type_has_null,
                )
                result_fields.append(new_field)
            else:
                result_fields.append(field_obj)

        return result_fields

    def resolve_object(self, obj: ReferenceObject | BaseModelT, object_type: type[BaseModelT]) -> BaseModelT:
        """Resolve a reference object to its actual type or return the object as-is."""
        if isinstance(obj, ReferenceObject):
            ref_obj = self.get_ref_model(obj.ref)
            return object_type.parse_obj(ref_obj)
        return obj

    def parse_schema(
        self,
        name: str,
        obj: JsonSchemaObject,
        path: list[str],
    ) -> DataType:
        """Parse a JSON schema object into a data type."""
        if obj.is_array:
            data_type = self.parse_array(name, obj, [*path, name])
        elif obj.allOf:  # pragma: no cover
            data_type = self.parse_all_of(name, obj, path)
        elif obj.oneOf or obj.anyOf:  # pragma: no cover
            data_type = self.parse_root_type(name, obj, path)
            if isinstance(data_type, EmptyDataType) and obj.properties:
                self.parse_object(name, obj, path)
        elif obj.is_object:
            data_type = self.parse_object(name, obj, path)
        elif obj.enum:  # pragma: no cover
            data_type = self.parse_enum(name, obj, path)
        elif obj.ref:  # pragma: no cover
            data_type = self.get_ref_data_type(obj.ref)
        else:
            data_type = self.get_data_type(obj)
        self.parse_ref(obj, path)
        return data_type

    def parse_request_body(
        self,
        name: str,
        request_body: RequestBodyObject,
        path: list[str],
    ) -> dict[str, DataType]:
        """Parse request body content into data types by media type."""
        data_types: dict[str, DataType] = {}
        for (
            media_type,
            media_obj,
        ) in request_body.content.items():
            if isinstance(media_obj.schema_, JsonSchemaObject):
                data_types[media_type] = self.parse_schema(name, media_obj.schema_, [*path, media_type])
            elif media_obj.schema_ is not None:
                data_types[media_type] = self.get_ref_data_type(media_obj.schema_.ref)
        return data_types

    def parse_responses(
        self,
        name: str,
        responses: dict[str | int, ReferenceObject | ResponseObject],
        path: list[str],
    ) -> dict[str | int, dict[str, DataType]]:
        """Parse response objects into data types by status code and content type."""
        data_types: defaultdict[str | int, dict[str, DataType]] = defaultdict(dict)
        for status_code, detail in responses.items():
            if isinstance(detail, ReferenceObject):
                if not detail.ref:  # pragma: no cover
                    continue
                ref_model = self.get_ref_model(detail.ref)
                content = {k: MediaObject.parse_obj(v) for k, v in ref_model.get("content", {}).items()}
            else:
                content = detail.content

            if self.allow_responses_without_content and not content:
                data_types[status_code]["application/json"] = DataType(type="None")

            for content_type, obj in content.items():
                object_schema = obj.schema_
                if not object_schema:  # pragma: no cover
                    continue
                if isinstance(object_schema, JsonSchemaObject):
                    data_types[status_code][content_type] = self.parse_schema(  # pyright: ignore[reportArgumentType]
                        name,
                        object_schema,
                        [*path, str(status_code), content_type],  # pyright: ignore[reportArgumentType]
                    )
                else:
                    data_types[status_code][content_type] = self.get_ref_data_type(  # pyright: ignore[reportArgumentType]
                        object_schema.ref
                    )

        return data_types

    @classmethod
    def parse_tags(
        cls,
        name: str,  # noqa: ARG003
        tags: list[str],
        path: list[str],  # noqa: ARG003
    ) -> list[str]:
        """Parse operation tags."""
        return tags

    @classmethod
    def _get_model_name(cls, path_name: str, method: str, suffix: str) -> str:
        camel_path_name = snake_to_upper_camel(path_name.replace("/", "_"))
        return f"{camel_path_name}{method.capitalize()}{suffix}"

    def parse_all_parameters(
        self,
        name: str,
        parameters: list[ReferenceObject | ParameterObject],
        path: list[str],
    ) -> DataType | None:
        """Parse all operation parameters into a data model."""
        fields: list[DataModelFieldBase] = []
        exclude_field_names: set[str] = set()
        reference = self.model_resolver.add(path, name, class_name=True, unique=True)
        for parameter_ in parameters:
            parameter = self.resolve_object(parameter_, ParameterObject)
            parameter_name = parameter.name
            if (
                not parameter_name
                or parameter.in_ not in {ParameterLocation.query, ParameterLocation.path}
                or (parameter.in_ == ParameterLocation.path and not self.include_path_parameters)
            ):
                continue

            if any(field.original_name == parameter_name for field in fields):
                msg = f"Parameter name '{parameter_name}' is used more than once."
                raise Exception(msg)  # noqa: TRY002

            field_name, alias = self.model_resolver.get_valid_field_name_and_alias(
                field_name=parameter_name, excludes=exclude_field_names
            )
            if parameter.schema_:
                fields.append(
                    self.get_object_field(
                        field_name=field_name,
                        field=parameter.schema_,
                        field_type=self.parse_item(field_name, parameter.schema_, [*path, name, parameter_name]),
                        original_field_name=parameter_name,
                        required=parameter.required,
                        alias=alias,
                    )
                )
            else:
                data_types: list[DataType] = []
                object_schema: JsonSchemaObject | None = None
                for (
                    media_type,
                    media_obj,
                ) in parameter.content.items():
                    if not media_obj.schema_:
                        continue
                    object_schema = self.resolve_object(media_obj.schema_, JsonSchemaObject)
                    data_types.append(
                        self.parse_item(
                            field_name,
                            object_schema,
                            [*path, name, parameter_name, media_type],
                        )
                    )

                if not data_types:
                    continue
                if len(data_types) == 1:
                    data_type = data_types[0]
                else:
                    data_type = self.data_type(data_types=data_types)
                    # multiple data_type parse as non-constraints field
                    object_schema = None
                fields.append(
                    self.data_model_field_type(
                        name=field_name,
                        default=object_schema.default if object_schema else None,
                        data_type=data_type,
                        required=parameter.required,
                        alias=alias,
                        constraints=object_schema.dict()
                        if object_schema and self.is_constraints_field(object_schema)
                        else None,
                        nullable=object_schema.nullable
                        if object_schema and self.strict_nullable and (object_schema.has_default or parameter.required)
                        else None,
                        strip_default_none=self.strip_default_none,
                        extras=self.get_field_extras(object_schema) if object_schema else {},
                        use_annotated=self.use_annotated,
                        use_field_description=self.use_field_description,
                        use_inline_field_description=self.use_inline_field_description,
                        use_default_kwarg=self.use_default_kwarg,
                        original_name=parameter_name,
                        has_default=object_schema.has_default if object_schema else False,
                        type_has_null=object_schema.type_has_null if object_schema else None,
                    )
                )

        if OpenAPIScope.Parameters in self.open_api_scopes and fields:
            # Using _create_data_model from parent class JsonSchemaParser
            # This method automatically adds frozen=True for DataClass types
            self.results.append(
                self._create_data_model(
                    fields=fields,
                    reference=reference,
                    custom_base_class=self.base_class,
                    custom_template_dir=self.custom_template_dir,
                    keyword_only=self.keyword_only,
                    treat_dot_as_module=self.treat_dot_as_module,
                )
            )
            return self.data_type(reference=reference)

        return None

    def parse_operation(
        self,
        raw_operation: dict[str, Any],
        path: list[str],
    ) -> None:
        """Parse an OpenAPI operation including parameters, request body, and responses."""
        operation = Operation.parse_obj(raw_operation)
        path_name, method = path[-2:]
        if self.use_operation_id_as_name:
            if not operation.operationId:
                msg = (
                    f"All operations must have an operationId when --use_operation_id_as_name is set."
                    f"The following path was missing an operationId: {path_name}"
                )
                raise Error(msg)
            path_name = operation.operationId
            method = ""
        self.parse_all_parameters(
            self._get_model_name(
                path_name, method, suffix="Parameters" if self.include_path_parameters else "ParametersQuery"
            ),
            operation.parameters,
            [*path, "parameters"],
        )
        if operation.requestBody:
            if isinstance(operation.requestBody, ReferenceObject):
                ref_model = self.get_ref_model(operation.requestBody.ref)
                request_body = RequestBodyObject.parse_obj(ref_model)
            else:
                request_body = operation.requestBody
            self.parse_request_body(
                name=self._get_model_name(path_name, method, suffix="Request"),
                request_body=request_body,
                path=[*path, "requestBody"],
            )
        self.parse_responses(
            name=self._get_model_name(path_name, method, suffix="Response"),
            responses=operation.responses,
            path=[*path, "responses"],
        )
        if OpenAPIScope.Tags in self.open_api_scopes:
            self.parse_tags(
                name=self._get_model_name(path_name, method, suffix="Tags"),
                tags=operation.tags,
                path=[*path, "tags"],
            )

    def parse_raw(self) -> None:  # noqa: PLR0912
        """Parse OpenAPI specification including schemas, paths, and operations."""
        for source, path_parts in self._get_context_source_path_parts():  # noqa: PLR1702
            if self.validation:
                warn(
                    "Deprecated: `--validation` option is deprecated. the option will be removed in a future "
                    "release. please use another tool to validate OpenAPI.\n",
                    stacklevel=2,
                )

                try:
                    from prance import BaseParser  # noqa: PLC0415

                    BaseParser(
                        spec_string=source.text,
                        backend="openapi-spec-validator",
                        encoding=self.encoding,
                    )
                except ImportError:  # pragma: no cover
                    warn(
                        "Warning: Validation was skipped for OpenAPI. `prance` or `openapi-spec-validator` are not "
                        "installed.\n"
                        "To use --validation option after datamodel-code-generator 0.24.0, Please run `$pip install "
                        "'datamodel-code-generator[validation]'`.\n",
                        stacklevel=2,
                    )

            specification: dict[str, Any] = load_yaml_dict(source.text)
            self.raw_obj = specification
<<<<<<< HEAD
            # Collect discriminator schemas before parsing
            self._collect_discriminator_schemas()
            schemas: dict[Any, Any] = specification.get("components", {}).get("schemas", {})
=======
            schemas: dict[str, Any] = specification.get("components", {}).get("schemas", {})
>>>>>>> ac70785f
            security: list[dict[str, list[str]]] | None = specification.get("security")
            if OpenAPIScope.Schemas in self.open_api_scopes:
                for obj_name, raw_obj in schemas.items():
                    self.parse_raw_obj(
                        obj_name,
                        raw_obj,
                        [*path_parts, "#/components", "schemas", obj_name],
                    )
            if OpenAPIScope.Paths in self.open_api_scopes:
                paths: dict[str, Any] = specification.get("paths", {})
                parameters: list[dict[str, Any]] = [
                    self._get_ref_body(p["$ref"]) if "$ref" in p else p
                    for p in paths.get("parameters", [])
                    if isinstance(p, dict)
                ]
                paths_path = [*path_parts, "#/paths"]
                for path_name, methods_ in paths.items():
                    # Resolve path items if applicable
                    methods = self.get_ref_model(methods_["$ref"]) if "$ref" in methods_ else methods_
                    paths_parameters = parameters.copy()
                    if "parameters" in methods:
                        paths_parameters.extend(methods["parameters"])
                    relative_path_name = path_name[1:]
                    if relative_path_name:
                        path = [*paths_path, relative_path_name]
                    else:  # pragma: no cover
                        path = get_special_path("root", paths_path)
                    for operation_name, raw_operation in methods.items():
                        if operation_name not in OPERATION_NAMES:
                            continue
                        if paths_parameters:
                            if "parameters" in raw_operation:  # pragma: no cover
                                raw_operation["parameters"].extend(paths_parameters)
                            else:
                                raw_operation["parameters"] = paths_parameters
                        if security is not None and "security" not in raw_operation:
                            raw_operation["security"] = security
                        self.parse_operation(
                            raw_operation,
                            [*path, operation_name],
                        )

        self._resolve_unparsed_json_pointer()

    def _collect_discriminator_schemas(self) -> None:  # noqa: PLR0912
        """Collect schemas with discriminators but no oneOf/anyOf, and find their subtypes."""
        if not self.raw_obj:
            return

        if "components" not in self.raw_obj:
            return

        schemas = get_model_by_path(self.raw_obj, ["components", "schemas"])
        if not schemas:
            return

        # First pass: Find schemas with discriminators but no oneOf/anyOf
        for schema_name, schema in schemas.items():
            if not isinstance(schema, dict):
                continue

            discriminator = schema.get("discriminator")
            if not discriminator:
                continue

            # Skip if it has oneOf/anyOf (those are handled differently)
            if schema.get("oneOf") or schema.get("anyOf"):
                continue

            ref = f"#/components/schemas/{schema_name}"

            # Store discriminator info
            if isinstance(discriminator, dict):
                self._discriminator_schemas[ref] = discriminator
            else:
                self._discriminator_schemas[ref] = {"propertyName": discriminator}

        # Second pass: Find subtypes (schemas that reference discriminated schemas via allOf)
        for schema_name, schema in schemas.items():
            if not isinstance(schema, dict):
                continue

            all_of = schema.get("allOf", [])

            for all_of_item in all_of:
                if not isinstance(all_of_item, dict):
                    continue

                ref_in_allof = all_of_item.get("$ref")
                if ref_in_allof and ref_in_allof in self._discriminator_schemas:
                    subtype_ref = f"#/components/schemas/{schema_name}"
                    self._discriminator_subtypes[ref_in_allof].append(subtype_ref)<|MERGE_RESOLUTION|>--- conflicted
+++ resolved
@@ -729,13 +729,9 @@
 
             specification: dict[str, Any] = load_yaml_dict(source.text)
             self.raw_obj = specification
-<<<<<<< HEAD
             # Collect discriminator schemas before parsing
             self._collect_discriminator_schemas()
-            schemas: dict[Any, Any] = specification.get("components", {}).get("schemas", {})
-=======
             schemas: dict[str, Any] = specification.get("components", {}).get("schemas", {})
->>>>>>> ac70785f
             security: list[dict[str, list[str]]] | None = specification.get("security")
             if OpenAPIScope.Schemas in self.open_api_scopes:
                 for obj_name, raw_obj in schemas.items():
