--- conflicted
+++ resolved
@@ -173,11 +173,8 @@
         no_alias: bool = False,
         formatters: list[Formatter] = DEFAULT_FORMATTERS,
         parent_scoped_naming: bool = False,
-<<<<<<< HEAD
         dataclass_arguments: dict[str, Any] | None = None,
-=======
         type_mappings: list[str] | None = None,
->>>>>>> ac70785f
     ) -> None:
         """Initialize the GraphQL parser with configuration options."""
         super().__init__(
@@ -259,11 +256,8 @@
             no_alias=no_alias,
             formatters=formatters,
             parent_scoped_naming=parent_scoped_naming,
-<<<<<<< HEAD
             dataclass_arguments=dataclass_arguments,
-=======
             type_mappings=type_mappings,
->>>>>>> ac70785f
         )
 
         self.data_model_scalar_type = data_model_scalar_type
