--- conflicted
+++ resolved
@@ -2385,7 +2385,6 @@
             else:
                 required = not obj.nullable and required
                 nullable = None
-<<<<<<< HEAD
         is_tuple = False
         if isinstance(obj.items, JsonSchemaObject):
             items: list[JsonSchemaObject] = [obj.items]
@@ -2398,15 +2397,6 @@
             is_tuple = True
         else:
             items = []
-=======
-        match obj.items:
-            case JsonSchemaObject():
-                items: list[JsonSchemaObject] = [obj.items]
-            case list():
-                items = obj.items
-            case _:
-                items = []
->>>>>>> daa85a99
 
         if items:
             item_data_types = self.parse_list_item(
