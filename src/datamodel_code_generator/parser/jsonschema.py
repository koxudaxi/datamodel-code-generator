"""JSON Schema parser implementation.

Handles parsing of JSON Schema, JSON, YAML, Dict, and CSV inputs to generate
Python data models. Supports draft-04 through draft-2020-12 schemas.
"""

from __future__ import annotations

import enum as _enum
from collections import defaultdict
from contextlib import contextmanager
from functools import cached_property, lru_cache
from pathlib import Path
from typing import TYPE_CHECKING, Any, Callable, ClassVar, Optional, Union
from urllib.parse import ParseResult, unquote
from warnings import warn

from pydantic import (
    Field,
)

from datamodel_code_generator import (
    InvalidClassNameError,
    YamlValue,
    load_yaml,
    load_yaml_dict,
    load_yaml_dict_from_path,
    snooper_to_methods,
)
from datamodel_code_generator.format import (
    DEFAULT_FORMATTERS,
    DatetimeClassType,
    Formatter,
    PythonVersion,
    PythonVersionMin,
)
from datamodel_code_generator.model import DataModel, DataModelFieldBase
from datamodel_code_generator.model import pydantic as pydantic_model
from datamodel_code_generator.model.base import UNDEFINED, get_module_name
from datamodel_code_generator.model.dataclass import DataClass
from datamodel_code_generator.model.enum import (
    SPECIALIZED_ENUM_TYPE_MATCH,
    Enum,
    StrEnum,
)
from datamodel_code_generator.parser import DefaultPutDict, LiteralType
from datamodel_code_generator.parser.base import (
    SPECIAL_PATH_FORMAT,
    Parser,
    Source,
    escape_characters,
    get_special_path,
    title_to_class_name,
)
from datamodel_code_generator.reference import ModelType, Reference, is_url
from datamodel_code_generator.types import (
    DataType,
    DataTypeManager,
    EmptyDataType,
    StrictTypes,
    Types,
    UnionIntFloat,
)
from datamodel_code_generator.util import (
    PYDANTIC_V2,
    BaseModel,
    field_validator,
    model_validator,
)

if PYDANTIC_V2:
    from pydantic import ConfigDict

if TYPE_CHECKING:
    from collections.abc import Generator, Iterable, Iterator, Mapping, Sequence


def unescape_json_pointer_segment(segment: str) -> str:
    """Unescape JSON pointer segment by converting escape sequences and percent-encoding."""
    # Unescape ~1, ~0, and percent-encoding
    return unquote(segment.replace("~1", "/").replace("~0", "~"))


def get_model_by_path(
    schema: dict[str, YamlValue] | list[YamlValue], keys: list[str] | list[int]
) -> dict[str, YamlValue]:
    """Retrieve a model from schema by traversing the given path keys."""
    if not keys:
        if isinstance(schema, dict):
            return schema
        msg = f"Does not support json pointer to array. schema={schema}, key={keys}"  # pragma: no cover
        raise NotImplementedError(msg)  # pragma: no cover
    # Unescape the key if it's a string (JSON pointer segment)
    key = keys[0]
    if isinstance(key, str):  # pragma: no branch
        key = unescape_json_pointer_segment(key)
    value = schema.get(str(key), {}) if isinstance(schema, dict) else schema[int(key)]
    if len(keys) == 1:
        if isinstance(value, dict):
            return value
        msg = f"Does not support json pointer to array. schema={schema}, key={keys}"  # pragma: no cover
        raise NotImplementedError(msg)  # pragma: no cover
    if isinstance(value, (dict, list)):
        return get_model_by_path(value, keys[1:])
    msg = f"Cannot traverse non-container value. schema={schema}, key={keys}"  # pragma: no cover
    raise NotImplementedError(msg)  # pragma: no cover


# TODO: This dictionary contains formats valid only for OpenAPI and not for
#       jsonschema and vice versa. They should be separated.
json_schema_data_formats: dict[str, dict[str, Types]] = {
    "integer": {
        "int32": Types.int32,
        "int64": Types.int64,
        "default": Types.integer,
        "date-time": Types.date_time,
        "unix-time": Types.int64,
    },
    "number": {
        "float": Types.float,
        "double": Types.double,
        "decimal": Types.decimal,
        "date-time": Types.date_time,
        "time": Types.time,
        "default": Types.number,
    },
    "string": {
        "default": Types.string,
        "byte": Types.byte,  # base64 encoded string
        "binary": Types.binary,
        "date": Types.date,
        "date-time": Types.date_time,
        "duration": Types.timedelta,
        "time": Types.time,
        "password": Types.password,
        "path": Types.path,
        "email": Types.email,
        "idn-email": Types.email,
        "uuid": Types.uuid,
        "uuid1": Types.uuid1,
        "uuid2": Types.uuid2,
        "uuid3": Types.uuid3,
        "uuid4": Types.uuid4,
        "uuid5": Types.uuid5,
        "uri": Types.uri,
        "uri-reference": Types.string,
        "hostname": Types.hostname,
        "ipv4": Types.ipv4,
        "ipv4-network": Types.ipv4_network,
        "ipv6": Types.ipv6,
        "ipv6-network": Types.ipv6_network,
        "decimal": Types.decimal,
        "integer": Types.integer,
    },
    "boolean": {"default": Types.boolean},
    "object": {"default": Types.object},
    "null": {"default": Types.null},
    "array": {"default": Types.array},
}


class JSONReference(_enum.Enum):
    """Define types of JSON references."""

    LOCAL = "LOCAL"
    REMOTE = "REMOTE"
    URL = "URL"


class Discriminator(BaseModel):
    """Represent OpenAPI discriminator object."""

    propertyName: str  # noqa: N815
    mapping: Optional[dict[str, str]] = None  # noqa: UP045


class JsonSchemaObject(BaseModel):
    """Represent a JSON Schema object with validation and parsing capabilities."""

    if not TYPE_CHECKING:
        if PYDANTIC_V2:

            @classmethod
            def get_fields(cls) -> dict[str, Any]:
                """Get fields for Pydantic v2 models."""
                return cls.model_fields

        else:

            @classmethod
            def get_fields(cls) -> dict[str, Any]:
                """Get fields for Pydantic v1 models."""
                return cls.__fields__

            @classmethod
            def model_rebuild(cls) -> None:
                """Rebuild model by updating forward references."""
                cls.update_forward_refs()

    __constraint_fields__: set[str] = {  # noqa: RUF012
        "exclusiveMinimum",
        "minimum",
        "exclusiveMaximum",
        "maximum",
        "multipleOf",
        "minItems",
        "maxItems",
        "minLength",
        "maxLength",
        "pattern",
        "uniqueItems",
    }
    __extra_key__: str = SPECIAL_PATH_FORMAT.format("extras")

    @model_validator(mode="before")
    def validate_exclusive_maximum_and_exclusive_minimum(cls, values: Any) -> Any:  # noqa: N805
        """Validate and convert boolean exclusive maximum and minimum to numeric values."""
        if not isinstance(values, dict):
            return values
        exclusive_maximum: float | bool | None = values.get("exclusiveMaximum")
        exclusive_minimum: float | bool | None = values.get("exclusiveMinimum")

        if exclusive_maximum is True:
            values["exclusiveMaximum"] = values["maximum"]
            del values["maximum"]
        elif exclusive_maximum is False:
            del values["exclusiveMaximum"]
        if exclusive_minimum is True:
            values["exclusiveMinimum"] = values["minimum"]
            del values["minimum"]
        elif exclusive_minimum is False:
            del values["exclusiveMinimum"]
        return values

    @field_validator("ref")
    def validate_ref(cls, value: Any) -> Any:  # noqa: N805
        """Validate and normalize $ref values."""
        if isinstance(value, str) and "#" in value:
            if value.endswith("#/"):
                return value[:-1]
            if "#/" in value or value[0] == "#" or value[-1] == "#":
                return value
            return value.replace("#", "#/")
        return value

    @field_validator("required", mode="before")
    def validate_required(cls, value: Any) -> Any:  # noqa: N805
        """Validate and normalize required field values."""
        if value is None:
            return []
        if isinstance(value, list):  # noqa: PLR1702
            # Filter to only include valid strings, excluding invalid objects
            required_fields: list[str] = []
            for item in value:
                if isinstance(item, str):
                    required_fields.append(item)

                # In some cases, the required field can include "anyOf", "oneOf", or "allOf" as a dict (#2297)
                elif isinstance(item, dict):
                    for key, val in item.items():
                        if isinstance(val, list):
                            # If 'anyOf' or "oneOf" is present, we won't include it in required fields
                            if key in {"anyOf", "oneOf"}:
                                continue

                            if key == "allOf":
                                # If 'allOf' is present, we include them as required fields
                                required_fields.extend(sub_item for sub_item in val if isinstance(sub_item, str))

            value = required_fields

        return value

    @field_validator("type", mode="before")
    def validate_null_type(cls, value: Any) -> Any:  # noqa: N805
        """Validate and convert unquoted null type to string "null"."""
        # TODO[openapi]: This should be supported only for OpenAPI 3.1+
        # See: https://github.com/koxudaxi/datamodel-code-generator/issues/2477#issuecomment-3192480591
        if value is None:
            value = "null"
        if isinstance(value, list) and None in value:
            value = [v if v is not None else "null" for v in value]
        return value

    items: Optional[Union[list[JsonSchemaObject], JsonSchemaObject, bool]] = None  # noqa: UP007, UP045
    prefixItems: Optional[list[JsonSchemaObject]] = None  # noqa: N815, UP045
    uniqueItems: Optional[bool] = None  # noqa: N815, UP045
    type: Optional[Union[str, list[str]]] = None  # noqa: UP007, UP045
    format: Optional[str] = None  # noqa: UP045
    pattern: Optional[str] = None  # noqa: UP045
    minLength: Optional[int] = None  # noqa:  N815,UP045
    maxLength: Optional[int] = None  # noqa:  N815,UP045
    minimum: Optional[UnionIntFloat] = None  # noqa:  UP045
    maximum: Optional[UnionIntFloat] = None  # noqa:  UP045
    minItems: Optional[int] = None  # noqa:  N815,UP045
    maxItems: Optional[int] = None  # noqa:  N815,UP045
    multipleOf: Optional[float] = None  # noqa: N815, UP045
    exclusiveMaximum: Optional[Union[float, bool]] = None  # noqa: N815, UP007, UP045
    exclusiveMinimum: Optional[Union[float, bool]] = None  # noqa: N815, UP007, UP045
    additionalProperties: Optional[Union[JsonSchemaObject, bool]] = None  # noqa: N815, UP007, UP045
    patternProperties: Optional[dict[str, JsonSchemaObject]] = None  # noqa: N815, UP045
    oneOf: list[JsonSchemaObject] = []  # noqa: N815, RUF012
    anyOf: list[JsonSchemaObject] = []  # noqa: N815, RUF012
    allOf: list[JsonSchemaObject] = []  # noqa: N815, RUF012
    enum: list[Any] = []  # noqa: RUF012
    writeOnly: Optional[bool] = None  # noqa: N815, UP045
    readOnly: Optional[bool] = None  # noqa: N815, UP045
    properties: Optional[dict[str, Union[JsonSchemaObject, bool]]] = None  # noqa: UP007, UP045
    required: list[str] = []  # noqa: RUF012
    ref: Optional[str] = Field(default=None, alias="$ref")  # noqa: UP045
    nullable: Optional[bool] = False  # noqa: UP045
    x_enum_varnames: list[str] = Field(default=[], alias="x-enum-varnames")
    description: Optional[str] = None  # noqa: UP045
    title: Optional[str] = None  # noqa: UP045
    example: Any = None
    examples: Any = None
    default: Any = None
    id: Optional[str] = Field(default=None, alias="$id")  # noqa: UP045
    custom_type_path: Optional[str] = Field(default=None, alias="customTypePath")  # noqa: UP045
    custom_base_path: Optional[str] = Field(default=None, alias="customBasePath")  # noqa: UP045
    extras: dict[str, Any] = Field(alias=__extra_key__, default_factory=dict)
    discriminator: Optional[Union[Discriminator, str]] = None  # noqa: UP007, UP045
    if PYDANTIC_V2:
        model_config = ConfigDict(  # pyright: ignore[reportPossiblyUnboundVariable]
            arbitrary_types_allowed=True,
            ignored_types=(cached_property,),
        )
    else:

        class Config:
            """Pydantic v1 configuration for JsonSchemaObject."""

            arbitrary_types_allowed = True
            keep_untouched = (cached_property,)
            smart_casts = True

    if not TYPE_CHECKING:

        def __init__(self, **data: Any) -> None:
            """Initialize JsonSchemaObject with extra fields handling."""
            super().__init__(**data)
            self.extras = {k: v for k, v in data.items() if k not in EXCLUDE_FIELD_KEYS}
            if "const" in data.get(self.__extra_key__, {}):  # pragma: no cover
                self.extras["const"] = data[self.__extra_key__]["const"]

    @cached_property
    def is_object(self) -> bool:
        """Check if the schema represents an object type."""
        return self.properties is not None or (
            self.type == "object" and not self.allOf and not self.oneOf and not self.anyOf and not self.ref
        )

    @cached_property
    def is_array(self) -> bool:
<<<<<<< HEAD
        return self.items is not None or self.prefixItems is not None or self.type == "array"
=======
        """Check if the schema represents an array type."""
        return self.items is not None or self.type == "array"
>>>>>>> ac70785f

    @cached_property
    def ref_object_name(self) -> str:  # pragma: no cover
        """Extract the object name from the reference path."""
        return (self.ref or "").rsplit("/", 1)[-1]

    @field_validator("items", mode="before")
    def validate_items(cls, values: Any) -> Any:  # noqa: N805
        """Validate items field, converting empty dicts to None."""
        # this condition expects empty dict
        return values or None

    @cached_property
    def has_default(self) -> bool:
        """Check if the schema has a default value or default factory."""
        return "default" in self.__fields_set__ or "default_factory" in self.extras

    @cached_property
    def has_constraint(self) -> bool:
        """Check if the schema has any constraint fields set."""
        return bool(self.__constraint_fields__ & self.__fields_set__)

    @cached_property
    def ref_type(self) -> JSONReference | None:
        """Get the reference type (LOCAL, REMOTE, or URL)."""
        if self.ref:
            return get_ref_type(self.ref)
        return None  # pragma: no cover

    @cached_property
    def type_has_null(self) -> bool:
        """Check if the type list contains null."""
        return isinstance(self.type, list) and "null" in self.type


@lru_cache
def get_ref_type(ref: str) -> JSONReference:
    """Determine the type of reference (LOCAL, REMOTE, or URL)."""
    if ref[0] == "#":
        return JSONReference.LOCAL
    if is_url(ref):
        return JSONReference.URL
    return JSONReference.REMOTE


def _get_type(type_: str, format__: str | None = None) -> Types:
    """Get the appropriate Types enum for a given JSON Schema type and format."""
    if type_ not in json_schema_data_formats:
        return Types.any
    if (data_formats := json_schema_data_formats[type_].get("default" if format__ is None else format__)) is not None:
        return data_formats

    warn(f"format of {format__!r} not understood for {type_!r} - using default", stacklevel=2)
    return json_schema_data_formats[type_]["default"]


JsonSchemaObject.model_rebuild()

DEFAULT_FIELD_KEYS: set[str] = {
    "example",
    "examples",
    "description",
    "discriminator",
    "title",
    "const",
    "default_factory",
}

EXCLUDE_FIELD_KEYS_IN_JSON_SCHEMA: set[str] = {
    "readOnly",
    "writeOnly",
}

EXCLUDE_FIELD_KEYS = (
    set(JsonSchemaObject.get_fields())  # pyright: ignore[reportAttributeAccessIssue]
    - DEFAULT_FIELD_KEYS
    - EXCLUDE_FIELD_KEYS_IN_JSON_SCHEMA
) | {
    "$id",
    "$ref",
    JsonSchemaObject.__extra_key__,
}


@snooper_to_methods()  # noqa: PLR0904
class JsonSchemaParser(Parser):
    """Parser for JSON Schema, JSON, YAML, Dict, and CSV formats."""

    SCHEMA_PATHS: ClassVar[list[str]] = ["#/definitions", "#/$defs"]
    SCHEMA_OBJECT_TYPE: ClassVar[type[JsonSchemaObject]] = JsonSchemaObject

    def __init__(  # noqa: PLR0913
        self,
        source: str | Path | list[Path] | ParseResult,
        *,
        data_model_type: type[DataModel] = pydantic_model.BaseModel,
        data_model_root_type: type[DataModel] = pydantic_model.CustomRootType,
        data_type_manager_type: type[DataTypeManager] = pydantic_model.DataTypeManager,
        data_model_field_type: type[DataModelFieldBase] = pydantic_model.DataModelField,
        base_class: str | None = None,
        additional_imports: list[str] | None = None,
        custom_template_dir: Path | None = None,
        extra_template_data: defaultdict[str, dict[str, Any]] | None = None,
        target_python_version: PythonVersion = PythonVersionMin,
        dump_resolve_reference_action: Callable[[Iterable[str]], str] | None = None,
        validation: bool = False,
        field_constraints: bool = False,
        snake_case_field: bool = False,
        strip_default_none: bool = False,
        aliases: Mapping[str, str] | None = None,
        allow_population_by_field_name: bool = False,
        apply_default_values_for_required_fields: bool = False,
        allow_extra_fields: bool = False,
        extra_fields: str | None = None,
        force_optional_for_required_fields: bool = False,
        class_name: str | None = None,
        use_standard_collections: bool = False,
        base_path: Path | None = None,
        use_schema_description: bool = False,
        use_field_description: bool = False,
        use_inline_field_description: bool = False,
        use_default_kwarg: bool = False,
        reuse_model: bool = False,
        encoding: str = "utf-8",
        enum_field_as_literal: LiteralType | None = None,
        use_one_literal_as_default: bool = False,
        set_default_enum_member: bool = False,
        use_subclass_enum: bool = False,
        use_specialized_enum: bool = True,
        strict_nullable: bool = False,
        use_generic_container_types: bool = False,
        enable_faux_immutability: bool = False,
        remote_text_cache: DefaultPutDict[str, str] | None = None,
        disable_appending_item_suffix: bool = False,
        strict_types: Sequence[StrictTypes] | None = None,
        empty_enum_field_name: str | None = None,
        custom_class_name_generator: Callable[[str], str] | None = None,
        field_extra_keys: set[str] | None = None,
        field_include_all_keys: bool = False,
        field_extra_keys_without_x_prefix: set[str] | None = None,
        wrap_string_literal: bool | None = None,
        use_title_as_name: bool = False,
        use_operation_id_as_name: bool = False,
        use_unique_items_as_set: bool = False,
        http_headers: Sequence[tuple[str, str]] | None = None,
        http_ignore_tls: bool = False,
        use_annotated: bool = False,
        use_non_positive_negative_number_constrained_types: bool = False,
        original_field_name_delimiter: str | None = None,
        use_double_quotes: bool = False,
        use_union_operator: bool = False,
        allow_responses_without_content: bool = False,
        collapse_root_models: bool = False,
        use_type_alias: bool = False,
        special_field_name_prefix: str | None = None,
        remove_special_field_name_prefix: bool = False,
        capitalise_enum_members: bool = False,
        keep_model_order: bool = False,
        known_third_party: list[str] | None = None,
        custom_formatters: list[str] | None = None,
        custom_formatters_kwargs: dict[str, Any] | None = None,
        use_pendulum: bool = False,
        http_query_parameters: Sequence[tuple[str, str]] | None = None,
        treat_dot_as_module: bool = False,
        use_exact_imports: bool = False,
        default_field_extras: dict[str, Any] | None = None,
        target_datetime_class: DatetimeClassType | None = None,
        keyword_only: bool = False,
        frozen_dataclasses: bool = False,
        no_alias: bool = False,
        formatters: list[Formatter] = DEFAULT_FORMATTERS,
        parent_scoped_naming: bool = False,
        type_mappings: list[str] | None = None,
    ) -> None:
        """Initialize the JSON Schema parser with configuration options."""
        target_datetime_class = target_datetime_class or DatetimeClassType.Awaredatetime
        super().__init__(
            source=source,
            data_model_type=data_model_type,
            data_model_root_type=data_model_root_type,
            data_type_manager_type=data_type_manager_type,
            data_model_field_type=data_model_field_type,
            base_class=base_class,
            additional_imports=additional_imports,
            custom_template_dir=custom_template_dir,
            extra_template_data=extra_template_data,
            target_python_version=target_python_version,
            dump_resolve_reference_action=dump_resolve_reference_action,
            validation=validation,
            field_constraints=field_constraints,
            snake_case_field=snake_case_field,
            strip_default_none=strip_default_none,
            aliases=aliases,
            allow_population_by_field_name=allow_population_by_field_name,
            allow_extra_fields=allow_extra_fields,
            extra_fields=extra_fields,
            apply_default_values_for_required_fields=apply_default_values_for_required_fields,
            force_optional_for_required_fields=force_optional_for_required_fields,
            class_name=class_name,
            use_standard_collections=use_standard_collections,
            base_path=base_path,
            use_schema_description=use_schema_description,
            use_field_description=use_field_description,
            use_inline_field_description=use_inline_field_description,
            use_default_kwarg=use_default_kwarg,
            reuse_model=reuse_model,
            encoding=encoding,
            enum_field_as_literal=enum_field_as_literal,
            use_one_literal_as_default=use_one_literal_as_default,
            set_default_enum_member=set_default_enum_member,
            use_subclass_enum=use_subclass_enum,
            use_specialized_enum=use_specialized_enum,
            strict_nullable=strict_nullable,
            use_generic_container_types=use_generic_container_types,
            enable_faux_immutability=enable_faux_immutability,
            remote_text_cache=remote_text_cache,
            disable_appending_item_suffix=disable_appending_item_suffix,
            strict_types=strict_types,
            empty_enum_field_name=empty_enum_field_name,
            custom_class_name_generator=custom_class_name_generator,
            field_extra_keys=field_extra_keys,
            field_include_all_keys=field_include_all_keys,
            field_extra_keys_without_x_prefix=field_extra_keys_without_x_prefix,
            wrap_string_literal=wrap_string_literal,
            use_title_as_name=use_title_as_name,
            use_operation_id_as_name=use_operation_id_as_name,
            use_unique_items_as_set=use_unique_items_as_set,
            http_headers=http_headers,
            http_ignore_tls=http_ignore_tls,
            use_annotated=use_annotated,
            use_non_positive_negative_number_constrained_types=use_non_positive_negative_number_constrained_types,
            original_field_name_delimiter=original_field_name_delimiter,
            use_double_quotes=use_double_quotes,
            use_union_operator=use_union_operator,
            allow_responses_without_content=allow_responses_without_content,
            collapse_root_models=collapse_root_models,
            use_type_alias=use_type_alias,
            special_field_name_prefix=special_field_name_prefix,
            remove_special_field_name_prefix=remove_special_field_name_prefix,
            capitalise_enum_members=capitalise_enum_members,
            keep_model_order=keep_model_order,
            known_third_party=known_third_party,
            custom_formatters=custom_formatters,
            custom_formatters_kwargs=custom_formatters_kwargs,
            use_pendulum=use_pendulum,
            http_query_parameters=http_query_parameters,
            treat_dot_as_module=treat_dot_as_module,
            use_exact_imports=use_exact_imports,
            default_field_extras=default_field_extras,
            target_datetime_class=target_datetime_class,
            keyword_only=keyword_only,
            frozen_dataclasses=frozen_dataclasses,
            no_alias=no_alias,
            formatters=formatters,
            parent_scoped_naming=parent_scoped_naming,
            type_mappings=type_mappings,
        )

        self.remote_object_cache: DefaultPutDict[str, dict[str, YamlValue]] = DefaultPutDict()
        self.raw_obj: dict[str, YamlValue] = {}
        self._root_id: Optional[str] = None  # noqa: UP045
        self._root_id_base_path: Optional[str] = None  # noqa: UP045
        self.reserved_refs: defaultdict[tuple[str, ...], set[str]] = defaultdict(set)
        self.field_keys: set[str] = {
            *DEFAULT_FIELD_KEYS,
            *self.field_extra_keys,
            *self.field_extra_keys_without_x_prefix,
        }

        if self.data_model_field_type.can_have_extra_keys:
            self.get_field_extra_key: Callable[[str], str] = (
                lambda key: self.model_resolver.get_valid_field_name_and_alias(key)[0]
            )

        else:
            self.get_field_extra_key = lambda key: key

    def get_field_extras(self, obj: JsonSchemaObject) -> dict[str, Any]:
        """Extract extra field metadata from a JSON Schema object."""
        if self.field_include_all_keys:
            extras = {
                self.get_field_extra_key(k.lstrip("x-") if k in self.field_extra_keys_without_x_prefix else k): v
                for k, v in obj.extras.items()
            }
        else:
            extras = {
                self.get_field_extra_key(k.lstrip("x-") if k in self.field_extra_keys_without_x_prefix else k): v
                for k, v in obj.extras.items()
                if k in self.field_keys
            }
        if self.default_field_extras:
            extras.update(self.default_field_extras)
        return extras

    def _get_type_with_mappings(self, type_: str, format_: str | None = None) -> Types:
        """Get the Types enum for a given type and format, applying custom type mappings.

        Custom mappings from --type-mappings are checked first, then falls back to
        the default json_schema_data_formats mappings.
        """
        if self.type_mappings and format_ is not None and (type_, format_) in self.type_mappings:
            target_format = self.type_mappings[type_, format_]
            for type_formats in json_schema_data_formats.values():
                if target_format in type_formats:
                    return type_formats[target_format]
            if target_format in json_schema_data_formats:
                return json_schema_data_formats[target_format]["default"]

        return _get_type(type_, format_)

    @cached_property
    def schema_paths(self) -> list[tuple[str, list[str]]]:
        """Get schema paths for definitions and defs."""
        return [(s, s.lstrip("#/").split("/")) for s in self.SCHEMA_PATHS]

    @property
    def root_id(self) -> str | None:
        """Get the root $id from the model resolver."""
        return self.model_resolver.root_id

    @root_id.setter
    def root_id(self, value: str | None) -> None:
        """Set the root $id in the model resolver."""
        self.model_resolver.set_root_id(value)

    def should_parse_enum_as_literal(self, obj: JsonSchemaObject) -> bool:
        """Determine if an enum should be parsed as a literal type."""
        return self.enum_field_as_literal == LiteralType.All or (
            self.enum_field_as_literal == LiteralType.One and len(obj.enum) == 1
        )

    def is_constraints_field(self, obj: JsonSchemaObject) -> bool:
        """Check if a field should include constraints."""
        return obj.is_array or (
            self.field_constraints and not (obj.ref or obj.anyOf or obj.oneOf or obj.allOf or obj.is_object or obj.enum)
        )

    def get_object_field(  # noqa: PLR0913
        self,
        *,
        field_name: str | None,
        field: JsonSchemaObject,
        required: bool,
        field_type: DataType,
        alias: str | None,
        original_field_name: str | None,
    ) -> DataModelFieldBase:
        """Create a data model field from a JSON Schema object field."""
        return self.data_model_field_type(
            name=field_name,
            default=field.default,
            data_type=field_type,
            required=required,
            alias=alias,
            constraints=field.dict() if self.is_constraints_field(field) else None,
            nullable=field.nullable if self.strict_nullable and (field.has_default or required) else None,
            strip_default_none=self.strip_default_none,
            extras=self.get_field_extras(field),
            use_annotated=self.use_annotated,
            use_field_description=self.use_field_description,
            use_inline_field_description=self.use_inline_field_description,
            use_default_kwarg=self.use_default_kwarg,
            original_name=original_field_name,
            has_default=field.has_default,
            type_has_null=field.type_has_null,
        )

    def get_data_type(self, obj: JsonSchemaObject) -> DataType:
        """Get the data type for a JSON Schema object."""
        if obj.type is None:
            if "const" in obj.extras:
                return self.data_type_manager.get_data_type_from_value(obj.extras["const"])
            return self.data_type_manager.get_data_type(
                Types.any,
            )

        def _get_data_type(type_: str, format__: str) -> DataType:
            return self.data_type_manager.get_data_type(
                self._get_type_with_mappings(type_, format__),
                **obj.dict() if not self.field_constraints else {},
            )

        if isinstance(obj.type, list):
            return self.data_type(
                data_types=[_get_data_type(t, obj.format or "default") for t in obj.type if t != "null"],
                is_optional="null" in obj.type,
            )
        return _get_data_type(obj.type, obj.format or "default")

    def get_ref_data_type(self, ref: str) -> DataType:
        """Get a data type from a reference string."""
        reference = self.model_resolver.add_ref(ref)
        return self.data_type(reference=reference)

    def set_additional_properties(self, path: str, obj: JsonSchemaObject) -> None:
        """Set additional properties flag in extra template data."""
        if isinstance(obj.additionalProperties, bool):
            self.extra_template_data[path]["additionalProperties"] = obj.additionalProperties

    def set_title(self, path: str, obj: JsonSchemaObject) -> None:
        """Set title in extra template data."""
        if obj.title:
            self.extra_template_data[path]["title"] = obj.title

    def _deep_merge(self, dict1: dict[Any, Any], dict2: dict[Any, Any]) -> dict[Any, Any]:
        """Deep merge two dictionaries, combining nested dicts and lists."""
        result = dict1.copy()
        for key, value in dict2.items():
            if key in result:
                if isinstance(result[key], dict) and isinstance(value, dict):
                    result[key] = self._deep_merge(result[key], value)
                    continue
                if isinstance(result[key], list) and isinstance(value, list):
                    result[key] = result[key] + value  # noqa: PLR6104
                    continue
            result[key] = value
        return result

    def parse_combined_schema(
        self,
        name: str,
        obj: JsonSchemaObject,
        path: list[str],
        target_attribute_name: str,
    ) -> list[DataType]:
        """Parse combined schema (anyOf, oneOf, allOf) into a list of data types."""
        base_object = obj.dict(exclude={target_attribute_name}, exclude_unset=True, by_alias=True)
        combined_schemas: list[JsonSchemaObject] = []
        refs = []
        for index, target_attribute in enumerate(getattr(obj, target_attribute_name, [])):
            if target_attribute.ref:
                combined_schemas.append(target_attribute)
                refs.append(index)
                # TODO: support partial ref
            else:
                combined_schemas.append(
                    self.SCHEMA_OBJECT_TYPE.parse_obj(
                        self._deep_merge(
                            base_object,
                            target_attribute.dict(exclude_unset=True, by_alias=True),
                        )
                    )
                )

        parsed_schemas = self.parse_list_item(
            name,
            combined_schemas,
            path,
            obj,
            singular_name=False,
        )
        common_path_keyword = f"{target_attribute_name}Common"
        return [
            self._parse_object_common_part(
                name,
                obj,
                [*get_special_path(common_path_keyword, path), str(i)],
                ignore_duplicate_model=True,
                fields=[],
                base_classes=[d.reference],
                required=[],
            )
            if i in refs and d.reference
            else d
            for i, d in enumerate(parsed_schemas)
        ]

    def parse_any_of(self, name: str, obj: JsonSchemaObject, path: list[str]) -> list[DataType]:
        """Parse anyOf schema into a list of data types."""
        return self.parse_combined_schema(name, obj, path, "anyOf")

    def parse_one_of(self, name: str, obj: JsonSchemaObject, path: list[str]) -> list[DataType]:
        """Parse oneOf schema into a list of data types."""
        return self.parse_combined_schema(name, obj, path, "oneOf")

    def _create_data_model(self, model_type: type[DataModel] | None = None, **kwargs: Any) -> DataModel:
        """Create data model instance with conditional frozen parameter for DataClass."""
        data_model_class = model_type or self.data_model_type
        if issubclass(data_model_class, DataClass):
            kwargs["frozen"] = self.frozen_dataclasses
        return data_model_class(**kwargs)

    def _parse_object_common_part(  # noqa: PLR0913, PLR0917
        self,
        name: str,
        obj: JsonSchemaObject,
        path: list[str],
        ignore_duplicate_model: bool,  # noqa: FBT001
        fields: list[DataModelFieldBase],
        base_classes: list[Reference],
        required: list[str],
    ) -> DataType:
        if obj.properties:
            fields.extend(
                self.parse_object_fields(
                    obj, path, get_module_name(name, None, treat_dot_as_module=self.treat_dot_as_module)
                )
            )
        # ignore an undetected object
        if ignore_duplicate_model and not fields and len(base_classes) == 1:
            with self.model_resolver.current_base_path_context(self.model_resolver._base_path):  # noqa: SLF001
                self.model_resolver.delete(path)
                return self.data_type(reference=base_classes[0])
        if required:
            for field in fields:
                if self.force_optional_for_required_fields or (  # pragma: no cover
                    self.apply_default_values_for_required_fields and field.has_default
                ):
                    continue  # pragma: no cover
                if (field.original_name or field.name) in required:
                    field.required = True
        if obj.required:
            field_name_to_field = {f.original_name or f.name: f for f in fields}
            for required_ in obj.required:
                if required_ in field_name_to_field:
                    field = field_name_to_field[required_]
                    if self.force_optional_for_required_fields or (
                        self.apply_default_values_for_required_fields and field.has_default
                    ):
                        continue
                    field.required = True
                else:
                    fields.append(
                        self.data_model_field_type(required=True, original_name=required_, data_type=DataType())
                    )
        if self.use_title_as_name and obj.title:  # pragma: no cover
            name = obj.title
        reference = self.model_resolver.add(path, name, class_name=True, loaded=True)
        self.set_additional_properties(reference.path, obj)

        data_model_type = self._create_data_model(
            reference=reference,
            fields=fields,
            base_classes=base_classes,
            custom_base_class=obj.custom_base_path or self.base_class,
            custom_template_dir=self.custom_template_dir,
            extra_template_data=self.extra_template_data,
            path=self.current_source_path,
            description=obj.description if self.use_schema_description else None,
            keyword_only=self.keyword_only,
            treat_dot_as_module=self.treat_dot_as_module,
        )
        self.results.append(data_model_type)

        return self.data_type(reference=reference)

    def _parse_all_of_item(  # noqa: PLR0913, PLR0917
        self,
        name: str,
        obj: JsonSchemaObject,
        path: list[str],
        fields: list[DataModelFieldBase],
        base_classes: list[Reference],
        required: list[str],
        union_models: list[Reference],
    ) -> None:
        for all_of_item in obj.allOf:
            if all_of_item.ref:  # $ref
                base_classes.append(self.model_resolver.add_ref(all_of_item.ref))
            else:
                module_name = get_module_name(name, None, treat_dot_as_module=self.treat_dot_as_module)
                object_fields = self.parse_object_fields(
                    all_of_item,
                    path,
                    module_name,
                )

                if object_fields:
                    fields.extend(object_fields)
                elif all_of_item.required:
                    required.extend(all_of_item.required)
                self._parse_all_of_item(
                    name,
                    all_of_item,
                    path,
                    fields,
                    base_classes,
                    required,
                    union_models,
                )
                if all_of_item.anyOf:
                    self.model_resolver.add(path, name, class_name=True, loaded=True)
                    union_models.extend(d.reference for d in self.parse_any_of(name, all_of_item, path) if d.reference)
                if all_of_item.oneOf:
                    self.model_resolver.add(path, name, class_name=True, loaded=True)
                    union_models.extend(d.reference for d in self.parse_one_of(name, all_of_item, path) if d.reference)

    def parse_all_of(
        self,
        name: str,
        obj: JsonSchemaObject,
        path: list[str],
        ignore_duplicate_model: bool = False,  # noqa: FBT001, FBT002
    ) -> DataType:
        """Parse allOf schema into a single data type with combined properties."""
        if len(obj.allOf) == 1 and not obj.properties:
            single_obj = obj.allOf[0]
            if (
                single_obj.ref
                and single_obj.ref_type == JSONReference.LOCAL
                and get_model_by_path(self.raw_obj, single_obj.ref[2:].split("/")).get("enum")
            ):
                return self.get_ref_data_type(single_obj.ref)
        fields: list[DataModelFieldBase] = []
        base_classes: list[Reference] = []
        required: list[str] = []
        union_models: list[Reference] = []
        self._parse_all_of_item(name, obj, path, fields, base_classes, required, union_models)
        if not union_models:
            return self._parse_object_common_part(
                name, obj, path, ignore_duplicate_model, fields, base_classes, required
            )
        reference = self.model_resolver.add(path, name, class_name=True, loaded=True)
        all_of_data_type = self._parse_object_common_part(
            name,
            obj,
            get_special_path("allOf", path),
            ignore_duplicate_model,
            fields,
            base_classes,
            required,
        )
        assert all_of_data_type.reference is not None
        data_type = self.data_type(
            data_types=[
                self._parse_object_common_part(
                    name,
                    obj,
                    get_special_path(f"union_model-{index}", path),
                    ignore_duplicate_model,
                    [],
                    [union_model, all_of_data_type.reference],
                    [],
                )
                for index, union_model in enumerate(union_models)
            ]
        )
        field = self.get_object_field(
            field_name=None,
            field=obj,
            required=True,
            field_type=data_type,
            alias=None,
            original_field_name=None,
        )
        data_model_root = self.data_model_root_type(
            reference=reference,
            fields=[field],
            custom_base_class=obj.custom_base_path or self.base_class,
            custom_template_dir=self.custom_template_dir,
            extra_template_data=self.extra_template_data,
            path=self.current_source_path,
            description=obj.description if self.use_schema_description else None,
            nullable=obj.type_has_null,
            treat_dot_as_module=self.treat_dot_as_module,
        )
        self.results.append(data_model_root)
        return self.data_type(reference=reference)

    def parse_object_fields(
        self,
        obj: JsonSchemaObject,
        path: list[str],
        module_name: Optional[str] = None,  # noqa: UP045
    ) -> list[DataModelFieldBase]:
        """Parse object properties into a list of data model fields."""
        properties: dict[str, JsonSchemaObject | bool] = {} if obj.properties is None else obj.properties
        requires: set[str] = {*()} if obj.required is None else {*obj.required}
        fields: list[DataModelFieldBase] = []

        exclude_field_names: set[str] = set()
        for original_field_name, field in properties.items():
            field_name, alias = self.model_resolver.get_valid_field_name_and_alias(
                original_field_name, excludes=exclude_field_names
            )
            modular_name = f"{module_name}.{field_name}" if module_name else field_name

            exclude_field_names.add(field_name)

            if isinstance(field, bool):
                fields.append(
                    self.data_model_field_type(
                        name=field_name,
                        data_type=self.data_type_manager.get_data_type(
                            Types.any,
                        ),
                        required=False if self.force_optional_for_required_fields else original_field_name in requires,
                        alias=alias,
                        strip_default_none=self.strip_default_none,
                        use_annotated=self.use_annotated,
                        use_field_description=self.use_field_description,
                        use_inline_field_description=self.use_inline_field_description,
                        original_name=original_field_name,
                    )
                )
                continue

            field_type = self.parse_item(modular_name, field, [*path, field_name])

            if self.force_optional_for_required_fields or (
                self.apply_default_values_for_required_fields and field.has_default
            ):
                required: bool = False
            else:
                required = original_field_name in requires
            fields.append(
                self.get_object_field(
                    field_name=field_name,
                    field=field,
                    required=required,
                    field_type=field_type,
                    alias=alias,
                    original_field_name=original_field_name,
                )
            )
        return fields

    def parse_object(
        self,
        name: str,
        obj: JsonSchemaObject,
        path: list[str],
        singular_name: bool = False,  # noqa: FBT001, FBT002
        unique: bool = True,  # noqa: FBT001, FBT002
    ) -> DataType:
        """Parse object schema into a data model."""
        if not unique:  # pragma: no cover
            warn(
                f"{self.__class__.__name__}.parse_object() ignore `unique` argument."
                f"An object name must be unique."
                f"This argument will be removed in a future version",
                stacklevel=2,
            )
        if self.use_title_as_name and obj.title:
            name = obj.title
        reference = self.model_resolver.add(
            path,
            name,
            class_name=True,
            singular_name=singular_name,
            loaded=True,
        )
        class_name = reference.name
        self.set_title(reference.path, obj)
        fields = self.parse_object_fields(
            obj, path, get_module_name(class_name, None, treat_dot_as_module=self.treat_dot_as_module)
        )
        if fields or not isinstance(obj.additionalProperties, JsonSchemaObject):
            data_model_type_class = self.data_model_type
        else:
            fields.append(
                self.get_object_field(
                    field_name=None,
                    field=obj.additionalProperties,
                    required=True,
                    original_field_name=None,
                    field_type=self.data_type(
                        data_types=[
                            self.parse_item(
                                # TODO: Improve naming for nested ClassName
                                name,
                                obj.additionalProperties,
                                [*path, "additionalProperties"],
                            )
                        ],
                        is_dict=True,
                    ),
                    alias=None,
                )
            )
            data_model_type_class = self.data_model_root_type

        self.set_additional_properties(reference.path, obj)

        data_model_type = self._create_data_model(
            model_type=data_model_type_class,
            reference=reference,
            fields=fields,
            custom_base_class=obj.custom_base_path or self.base_class,
            custom_template_dir=self.custom_template_dir,
            extra_template_data=self.extra_template_data,
            path=self.current_source_path,
            description=obj.description if self.use_schema_description else None,
            nullable=obj.type_has_null,
            keyword_only=self.keyword_only,
            treat_dot_as_module=self.treat_dot_as_module,
        )
        self.results.append(data_model_type)
        return self.data_type(reference=reference)

    def parse_pattern_properties(
        self,
        name: str,
        pattern_properties: dict[str, JsonSchemaObject],
        path: list[str],
    ) -> DataType:
        """Parse patternProperties into a dict data type with regex keys."""
        return self.data_type(
            data_types=[
                self.data_type(
                    data_types=[
                        self.parse_item(
                            name,
                            kv[1],
                            get_special_path(f"patternProperties/{i}", path),
                        )
                    ],
                    is_dict=True,
                    dict_key=self.data_type_manager.get_data_type(
                        Types.string,
                        pattern=kv[0] if not self.field_constraints else None,
                    ),
                )
                for i, kv in enumerate(pattern_properties.items())
            ],
        )

    def parse_item(  # noqa: PLR0911, PLR0912
        self,
        name: str,
        item: JsonSchemaObject,
        path: list[str],
        singular_name: bool = False,  # noqa: FBT001, FBT002
        parent: JsonSchemaObject | None = None,
    ) -> DataType:
        """Parse a single JSON Schema item into a data type."""
        if self.use_title_as_name and item.title:
            name = item.title
            singular_name = False
        if parent and not item.enum and item.has_constraint and (parent.has_constraint or self.field_constraints):
            root_type_path = get_special_path("array", path)
            return self.parse_root_type(
                self.model_resolver.add(
                    root_type_path,
                    name,
                    class_name=True,
                    singular_name=singular_name,
                ).name,
                item,
                root_type_path,
            )
        if item.ref:
            return self.get_ref_data_type(item.ref)
        if item.custom_type_path:  # pragma: no cover
            return self.data_type_manager.get_data_type_from_full_path(item.custom_type_path, is_custom_type=True)
        if item.is_array:
            return self.parse_array_fields(name, item, get_special_path("array", path)).data_type
        if item.discriminator and parent and parent.is_array and (item.oneOf or item.anyOf):
            return self.parse_root_type(name, item, path)
        if item.anyOf:
            return self.data_type(data_types=self.parse_any_of(name, item, get_special_path("anyOf", path)))
        if item.oneOf:
            return self.data_type(data_types=self.parse_one_of(name, item, get_special_path("oneOf", path)))
        if item.allOf:
            all_of_path = get_special_path("allOf", path)
            all_of_path = [self.model_resolver.resolve_ref(all_of_path)]
            return self.parse_all_of(
                self.model_resolver.add(all_of_path, name, singular_name=singular_name, class_name=True).name,
                item,
                all_of_path,
                ignore_duplicate_model=True,
            )
        if item.is_object or item.patternProperties:
            object_path = get_special_path("object", path)
            if item.properties:
                return self.parse_object(name, item, object_path, singular_name=singular_name)
            if item.patternProperties:
                # support only single key dict.
                return self.parse_pattern_properties(name, item.patternProperties, object_path)
            if isinstance(item.additionalProperties, JsonSchemaObject):
                return self.data_type(
                    data_types=[self.parse_item(name, item.additionalProperties, object_path)],
                    is_dict=True,
                )
            return self.data_type_manager.get_data_type(
                Types.object,
            )
        if item.enum:
            if self.should_parse_enum_as_literal(item):
                return self.parse_enum_as_literal(item)
            return self.parse_enum(name, item, get_special_path("enum", path), singular_name=singular_name)
        return self.get_data_type(item)

    def parse_list_item(
        self,
        name: str,
        target_items: list[JsonSchemaObject],
        path: list[str],
        parent: JsonSchemaObject,
        singular_name: bool = True,  # noqa: FBT001, FBT002
    ) -> list[DataType]:
        """Parse a list of items into data types."""
        return [
            self.parse_item(
                name,
                item,
                [*path, str(index)],
                singular_name=singular_name,
                parent=parent,
            )
            for index, item in enumerate(target_items)
        ]

    def parse_array_fields(
        self,
        name: str,
        obj: JsonSchemaObject,
        path: list[str],
        singular_name: bool = True,  # noqa: FBT001, FBT002
    ) -> DataModelFieldBase:
        """Parse array schema into a data model field with list type."""
        if self.force_optional_for_required_fields:
            required: bool = False
            nullable: Optional[bool] = None  # noqa: UP045
        else:
            required = not (obj.has_default and self.apply_default_values_for_required_fields)
            if self.strict_nullable:
                nullable = obj.nullable if obj.has_default or required else True
            else:
                required = not obj.nullable and required
                nullable = None
        is_tuple = False
        if isinstance(obj.items, JsonSchemaObject):
            items: list[JsonSchemaObject] = [obj.items]
        elif isinstance(obj.items, list):
            items = obj.items
        elif obj.prefixItems is not None and obj.minItems == obj.maxItems == len(obj.prefixItems):
            # Set these to None so that it won't output max item constraints
            obj.minItems = obj.maxItems = None
            items = obj.prefixItems
            is_tuple = True
        else:
            items = []

        data_types: list[DataType] = [
            self.data_type(
                data_types=self.parse_list_item(
                    name,
                    items,
                    path,
                    obj,
                    singular_name=singular_name,
                ),
                is_tuple=is_tuple,
                is_list=not is_tuple,
            )
        ]
        # TODO: decide special path word for a combined data model.
        if obj.allOf:
            data_types.append(self.parse_all_of(name, obj, get_special_path("allOf", path)))
        elif obj.is_object:
            data_types.append(self.parse_object(name, obj, get_special_path("object", path)))
        if obj.enum:
            data_types.append(self.parse_enum(name, obj, get_special_path("enum", path)))
        return self.data_model_field_type(
            data_type=self.data_type(data_types=data_types),
            default=obj.default,
            required=required,
            constraints=obj.dict(),
            nullable=nullable,
            strip_default_none=self.strip_default_none,
            extras=self.get_field_extras(obj),
            use_annotated=self.use_annotated,
            use_field_description=self.use_field_description,
            use_inline_field_description=self.use_inline_field_description,
            original_name=None,
            has_default=obj.has_default,
        )

    def parse_array(
        self,
        name: str,
        obj: JsonSchemaObject,
        path: list[str],
        original_name: str | None = None,
    ) -> DataType:
        """Parse array schema into a root model with array type."""
        if self.use_title_as_name and obj.title:
            name = obj.title
        reference = self.model_resolver.add(path, name, loaded=True, class_name=True)
        field = self.parse_array_fields(original_name or name, obj, [*path, name])

        if reference in [d.reference for d in field.data_type.all_data_types if d.reference]:
            # self-reference
            field = self.data_model_field_type(
                data_type=self.data_type(
                    data_types=[
                        self.data_type(data_types=field.data_type.data_types[1:], is_list=True),
                        *field.data_type.data_types[1:],
                    ]
                ),
                default=field.default,
                required=field.required,
                constraints=field.constraints,
                nullable=field.nullable,
                strip_default_none=field.strip_default_none,
                extras=field.extras,
                use_annotated=self.use_annotated,
                use_field_description=self.use_field_description,
                use_inline_field_description=self.use_inline_field_description,
                original_name=None,
                has_default=field.has_default,
            )

        data_model_root = self.data_model_root_type(
            reference=reference,
            fields=[field],
            custom_base_class=obj.custom_base_path or self.base_class,
            custom_template_dir=self.custom_template_dir,
            extra_template_data=self.extra_template_data,
            path=self.current_source_path,
            description=obj.description if self.use_schema_description else None,
            nullable=obj.type_has_null,
            treat_dot_as_module=self.treat_dot_as_module,
        )
        self.results.append(data_model_root)
        return self.data_type(reference=reference)

    def parse_root_type(  # noqa: PLR0912
        self,
        name: str,
        obj: JsonSchemaObject,
        path: list[str],
    ) -> DataType:
        """Parse a root-level type into a root model."""
        reference: Reference | None = None
        if obj.ref:
            data_type: DataType = self.get_ref_data_type(obj.ref)
        elif obj.custom_type_path:
            data_type = self.data_type_manager.get_data_type_from_full_path(
                obj.custom_type_path, is_custom_type=True
            )  # pragma: no cover
        elif obj.is_array:
            data_type = self.parse_array_fields(
                name, obj, get_special_path("array", path)
            ).data_type  # pragma: no cover
        elif obj.anyOf or obj.oneOf:
            reference = self.model_resolver.add(path, name, loaded=True, class_name=True)
            if obj.anyOf:
                data_types: list[DataType] = self.parse_any_of(name, obj, get_special_path("anyOf", path))
            else:
                data_types = self.parse_one_of(name, obj, get_special_path("oneOf", path))

            if len(data_types) > 1:  # pragma: no cover
                data_type = self.data_type(data_types=data_types)
            elif not data_types:  # pragma: no cover
                return EmptyDataType()
            else:  # pragma: no cover
                data_type = data_types[0]
        elif obj.patternProperties:
            data_type = self.parse_pattern_properties(name, obj.patternProperties, path)
        elif obj.enum:
            if self.should_parse_enum_as_literal(obj):
                data_type = self.parse_enum_as_literal(obj)
            else:  # pragma: no cover
                data_type = self.parse_enum(name, obj, path)
        elif obj.type:
            data_type = self.get_data_type(obj)
        else:
            data_type = self.data_type_manager.get_data_type(
                Types.any,
            )
        if self.force_optional_for_required_fields:
            required: bool = False
        else:
            required = not obj.nullable and not (obj.has_default and self.apply_default_values_for_required_fields)
        if self.use_title_as_name and obj.title:
            name = obj.title
        if not reference:
            reference = self.model_resolver.add(path, name, loaded=True, class_name=True)
        self.set_title(reference.path, obj)
        self.set_additional_properties(reference.path, obj)
        data_model_root_type = self.data_model_root_type(
            reference=reference,
            fields=[
                self.data_model_field_type(
                    data_type=data_type,
                    default=obj.default,
                    required=required,
                    constraints=obj.dict() if self.field_constraints else {},
                    nullable=obj.nullable if self.strict_nullable else None,
                    strip_default_none=self.strip_default_none,
                    extras=self.get_field_extras(obj),
                    use_annotated=self.use_annotated,
                    use_field_description=self.use_field_description,
                    use_inline_field_description=self.use_inline_field_description,
                    original_name=None,
                    has_default=obj.has_default,
                )
            ],
            custom_base_class=obj.custom_base_path or self.base_class,
            custom_template_dir=self.custom_template_dir,
            extra_template_data=self.extra_template_data,
            path=self.current_source_path,
            nullable=obj.type_has_null,
            treat_dot_as_module=self.treat_dot_as_module,
            default=obj.default if obj.has_default else UNDEFINED,
        )
        self.results.append(data_model_root_type)
        return self.data_type(reference=reference)

    def parse_enum_as_literal(self, obj: JsonSchemaObject) -> DataType:
        """Parse enum values as a Literal type."""
        return self.data_type(literals=[i for i in obj.enum if i is not None])

    def parse_enum(
        self,
        name: str,
        obj: JsonSchemaObject,
        path: list[str],
        singular_name: bool = False,  # noqa: FBT001, FBT002
        unique: bool = True,  # noqa: FBT001, FBT002
    ) -> DataType:
        """Parse enum schema into an Enum class."""
        if not unique:  # pragma: no cover
            warn(
                f"{self.__class__.__name__}.parse_enum() ignore `unique` argument."
                f"An object name must be unique."
                f"This argument will be removed in a future version",
                stacklevel=2,
            )
        enum_fields: list[DataModelFieldBase] = []

        if None in obj.enum and obj.type == "string":
            # Nullable is valid in only OpenAPI
            nullable: bool = True
            enum_times = [e for e in obj.enum if e is not None]
        else:
            enum_times = obj.enum
            nullable = False

        exclude_field_names: set[str] = set()

        for i, enum_part in enumerate(enum_times):
            if obj.type == "string" or isinstance(enum_part, str):
                default = f"'{enum_part.translate(escape_characters)}'" if isinstance(enum_part, str) else enum_part
                field_name = obj.x_enum_varnames[i] if obj.x_enum_varnames else str(enum_part)
            else:
                default = enum_part
                if obj.x_enum_varnames:
                    field_name = obj.x_enum_varnames[i]
                else:
                    prefix = obj.type if isinstance(obj.type, str) else type(enum_part).__name__
                    field_name = f"{prefix}_{enum_part}"
            field_name = self.model_resolver.get_valid_field_name(
                field_name, excludes=exclude_field_names, model_type=ModelType.ENUM
            )
            exclude_field_names.add(field_name)
            enum_fields.append(
                self.data_model_field_type(
                    name=field_name,
                    default=default,
                    data_type=self.data_type_manager.get_data_type(
                        Types.any,
                    ),
                    required=True,
                    strip_default_none=self.strip_default_none,
                    has_default=obj.has_default,
                    use_field_description=self.use_field_description,
                    use_inline_field_description=self.use_inline_field_description,
                    original_name=None,
                )
            )

        def create_enum(reference_: Reference) -> DataType:
            type_: Types | None = (
                self._get_type_with_mappings(obj.type, obj.format) if isinstance(obj.type, str) else None
            )

            enum_cls: type[Enum] = Enum
            if (
                self.use_specialized_enum
                and type_
                and (specialized_type := SPECIALIZED_ENUM_TYPE_MATCH.get(type_))
                # StrEnum is available only in Python 3.11+
                and (specialized_type != StrEnum or self.target_python_version.has_strenum)
            ):
                # If specialized enum is available in the target Python version,
                # use it and ignore `self.use_subclass_enum` setting.
                type_ = None
                enum_cls = specialized_type

            enum = enum_cls(
                reference=reference_,
                fields=enum_fields,
                path=self.current_source_path,
                description=obj.description if self.use_schema_description else None,
                custom_template_dir=self.custom_template_dir,
                type_=type_ if self.use_subclass_enum else None,
                default=obj.default if obj.has_default else UNDEFINED,
                treat_dot_as_module=self.treat_dot_as_module,
            )
            self.results.append(enum)
            return self.data_type(reference=reference_)

        if self.use_title_as_name and obj.title:
            name = obj.title
        reference = self.model_resolver.add(
            path,
            name,
            class_name=True,
            singular_name=singular_name,
            singular_name_suffix="Enum",
            loaded=True,
        )

        if not nullable:
            return create_enum(reference)

        enum_reference = self.model_resolver.add(
            [*path, "Enum"],
            f"{reference.name}Enum",
            class_name=True,
            singular_name=singular_name,
            singular_name_suffix="Enum",
            loaded=True,
        )

        data_model_root_type = self.data_model_root_type(
            reference=reference,
            fields=[
                self.data_model_field_type(
                    data_type=create_enum(enum_reference),
                    default=obj.default,
                    required=False,
                    nullable=True,
                    strip_default_none=self.strip_default_none,
                    extras=self.get_field_extras(obj),
                    use_annotated=self.use_annotated,
                    has_default=obj.has_default,
                    use_field_description=self.use_field_description,
                    use_inline_field_description=self.use_inline_field_description,
                    original_name=None,
                )
            ],
            custom_base_class=obj.custom_base_path or self.base_class,
            custom_template_dir=self.custom_template_dir,
            extra_template_data=self.extra_template_data,
            path=self.current_source_path,
            default=obj.default if obj.has_default else UNDEFINED,
            nullable=obj.type_has_null,
            treat_dot_as_module=self.treat_dot_as_module,
        )
        self.results.append(data_model_root_type)
        return self.data_type(reference=reference)

    def _get_ref_body(self, resolved_ref: str) -> dict[str, YamlValue]:
        """Get the body of a reference from URL or remote file."""
        if is_url(resolved_ref):
            return self._get_ref_body_from_url(resolved_ref)
        return self._get_ref_body_from_remote(resolved_ref)

    def _get_ref_body_from_url(self, ref: str) -> dict[str, YamlValue]:
        """Get reference body from a URL."""
        # URL Reference: $ref: 'http://path/to/your/resource' Uses the whole document located on the different server.
        return self.remote_object_cache.get_or_put(
            ref, default_factory=lambda key: load_yaml_dict(self._get_text_from_url(key))
        )

    def _get_ref_body_from_remote(self, resolved_ref: str) -> dict[str, YamlValue]:
        """Get reference body from a remote file path."""
        # Remote Reference: $ref: 'document.json' Uses the whole document located on the same server and in
        # the same location. TODO treat edge case
        full_path = self.base_path / resolved_ref

        return self.remote_object_cache.get_or_put(
            str(full_path),
            default_factory=lambda _: load_yaml_dict_from_path(full_path, self.encoding),
        )

    def resolve_ref(self, object_ref: str) -> Reference:
        """Resolve a reference by loading and parsing the referenced schema."""
        reference = self.model_resolver.add_ref(object_ref)
        if reference.loaded:
            return reference

        # https://swagger.io/docs/specification/using-ref/
        ref = self.model_resolver.resolve_ref(object_ref)
        if get_ref_type(object_ref) == JSONReference.LOCAL:
            # Local Reference: $ref: '#/definitions/myElement'
            self.reserved_refs[tuple(self.model_resolver.current_root)].add(ref)
            return reference
        if self.model_resolver.is_after_load(ref):
            self.reserved_refs[tuple(ref.split("#")[0].split("/"))].add(ref)
            return reference

        if is_url(ref):
            relative_path, object_path = ref.split("#")
            relative_paths = [relative_path]
            base_path = None
        else:
            if self.model_resolver.is_external_root_ref(ref):
                relative_path, object_path = ref[:-1], ""
            else:
                relative_path, object_path = ref.split("#")
            relative_paths = relative_path.split("/")
            base_path = Path(*relative_paths).parent
        with (
            self.model_resolver.current_base_path_context(base_path),
            self.model_resolver.base_url_context(relative_path),
        ):
            self._parse_file(
                self._get_ref_body(relative_path),
                self.model_resolver.add_ref(ref, resolved=True).name,
                relative_paths,
                object_path.split("/") if object_path else None,
            )
        reference.loaded = True
        return reference

    def parse_ref(self, obj: JsonSchemaObject, path: list[str]) -> None:  # noqa: PLR0912
        """Recursively parse all $ref references in a schema object."""
        if obj.ref:
            self.resolve_ref(obj.ref)
        if obj.items:
            if isinstance(obj.items, JsonSchemaObject):
                self.parse_ref(obj.items, path)
            elif isinstance(obj.items, list):
                for item in obj.items:
                    self.parse_ref(item, path)
        if obj.prefixItems:
            for item in obj.prefixItems:
                self.parse_ref(item, path)
        if isinstance(obj.additionalProperties, JsonSchemaObject):
            self.parse_ref(obj.additionalProperties, path)
        if obj.patternProperties:
            for value in obj.patternProperties.values():
                self.parse_ref(value, path)
        for item in obj.anyOf:
            self.parse_ref(item, path)
        for item in obj.allOf:
            self.parse_ref(item, path)
        for item in obj.oneOf:
            self.parse_ref(item, path)
        if obj.properties:
            for property_value in obj.properties.values():
                if isinstance(property_value, JsonSchemaObject):
                    self.parse_ref(property_value, path)

    def parse_id(self, obj: JsonSchemaObject, path: list[str]) -> None:  # noqa: PLR0912
        """Recursively parse all $id fields in a schema object."""
        if obj.id:
            self.model_resolver.add_id(obj.id, path)
        if obj.items:
            if isinstance(obj.items, JsonSchemaObject):
                self.parse_id(obj.items, path)
            elif isinstance(obj.items, list):
                for item in obj.items:
                    self.parse_id(item, path)
        if obj.prefixItems:
            for item in obj.prefixItems:
                self.parse_id(item, path)
        if isinstance(obj.additionalProperties, JsonSchemaObject):
            self.parse_id(obj.additionalProperties, path)
        if obj.patternProperties:
            for value in obj.patternProperties.values():
                self.parse_id(value, path)
        for item in obj.anyOf:
            self.parse_id(item, path)
        for item in obj.allOf:
            self.parse_id(item, path)
        if obj.properties:
            for property_value in obj.properties.values():
                if isinstance(property_value, JsonSchemaObject):
                    self.parse_id(property_value, path)

    @contextmanager
    def root_id_context(self, root_raw: dict[str, Any]) -> Generator[None, None, None]:
        """Context manager to temporarily set the root $id during parsing."""
        previous_root_id = self.root_id
        self.root_id = root_raw.get("$id") or None
        yield
        self.root_id = previous_root_id

    def parse_raw_obj(
        self,
        name: str,
        raw: dict[str, YamlValue] | YamlValue,
        path: list[str],
    ) -> None:
        """Parse a raw dictionary into a JsonSchemaObject and process it."""
        obj: JsonSchemaObject = (
            self.SCHEMA_OBJECT_TYPE.model_validate(raw) if PYDANTIC_V2 else self.SCHEMA_OBJECT_TYPE.parse_obj(raw)
        )
        self.parse_obj(name, obj, path)

    def parse_obj(
        self,
        name: str,
        obj: JsonSchemaObject,
        path: list[str],
    ) -> None:
        """Parse a JsonSchemaObject by dispatching to appropriate parse methods."""
        if obj.is_array:
            self.parse_array(name, obj, path)
        elif obj.allOf:
            self.parse_all_of(name, obj, path)
        elif obj.oneOf or obj.anyOf:
            data_type = self.parse_root_type(name, obj, path)
            if isinstance(data_type, EmptyDataType) and obj.properties:
                self.parse_object(name, obj, path)  # pragma: no cover
        elif obj.properties:
            self.parse_object(name, obj, path)
        elif obj.patternProperties:
            self.parse_root_type(name, obj, path)
        elif obj.type == "object":
            self.parse_object(name, obj, path)
        elif obj.enum and not self.should_parse_enum_as_literal(obj):
            self.parse_enum(name, obj, path)
        else:
            self.parse_root_type(name, obj, path)
        self.parse_ref(obj, path)

    def _get_context_source_path_parts(self) -> Iterator[tuple[Source, list[str]]]:
        """Get source and path parts for each input file with context managers."""
        if isinstance(self.source, list) or (isinstance(self.source, Path) and self.source.is_dir()):
            self.current_source_path = Path()
            self.model_resolver.after_load_files = {
                self.base_path.joinpath(s.path).resolve().as_posix() for s in self.iter_source
            }

        for source in self.iter_source:
            if isinstance(self.source, ParseResult):
                path_parts = self.get_url_path_parts(self.source)
            else:
                path_parts = list(source.path.parts)
            if self.current_source_path is not None:
                self.current_source_path = source.path
            with (
                self.model_resolver.current_base_path_context(source.path.parent),
                self.model_resolver.current_root_context(path_parts),
            ):
                yield source, path_parts

    def parse_raw(self) -> None:
        """Parse all raw input sources into data models."""
        for source, path_parts in self._get_context_source_path_parts():
            raw_obj = load_yaml(source.text)
            if not isinstance(raw_obj, dict):  # pragma: no cover
                warn(f"{source.path} is empty or not a dict. Skipping this file", stacklevel=2)
                continue
            self.raw_obj = raw_obj
            title = self.raw_obj.get("title")
            title_str = str(title) if title is not None else "Model"
            if self.custom_class_name_generator:
                obj_name = title_str
            else:
                if self.class_name:
                    obj_name = self.class_name
                else:
                    # backward compatible
                    obj_name = title_str
                    if not self.model_resolver.validate_name(obj_name):
                        obj_name = title_to_class_name(obj_name)
                if not self.model_resolver.validate_name(obj_name):
                    raise InvalidClassNameError(obj_name)
            self._parse_file(self.raw_obj, obj_name, path_parts)

        self._resolve_unparsed_json_pointer()

    def _resolve_unparsed_json_pointer(self) -> None:
        """Resolve any remaining unparsed JSON pointer references recursively."""
        model_count: int = len(self.results)
        for source in self.iter_source:
            path_parts = list(source.path.parts)
            if not (reserved_refs := self.reserved_refs.get(tuple(path_parts))):
                continue
            if self.current_source_path is not None:
                self.current_source_path = source.path

            with (
                self.model_resolver.current_base_path_context(source.path.parent),
                self.model_resolver.current_root_context(path_parts),
            ):
                for reserved_ref in sorted(reserved_refs):
                    if self.model_resolver.add_ref(reserved_ref, resolved=True).loaded:
                        continue
                    # for root model
                    self.raw_obj = load_yaml_dict(source.text)
                    self.parse_json_pointer(self.raw_obj, reserved_ref, path_parts)

        if model_count != len(self.results):
            # New model have been generated. It try to resolve json pointer again.
            self._resolve_unparsed_json_pointer()

    def parse_json_pointer(self, raw: dict[str, YamlValue], ref: str, path_parts: list[str]) -> None:
        """Parse a JSON pointer reference into a model."""
        path = ref.split("#", 1)[-1]
        if path[0] == "/":  # pragma: no cover
            path = path[1:]
        object_paths = path.split("/")
        models = get_model_by_path(raw, object_paths)
        model_name = object_paths[-1]

        self.parse_raw_obj(model_name, models, [*path_parts, f"#/{object_paths[0]}", *object_paths[1:]])

    def _parse_file(
        self,
        raw: dict[str, Any],
        obj_name: str,
        path_parts: list[str],
        object_paths: list[str] | None = None,
    ) -> None:
        """Parse a file containing JSON Schema definitions and references."""
        object_paths = [o for o in object_paths or [] if o]
        path = [*path_parts, f"#/{object_paths[0]}", *object_paths[1:]] if object_paths else path_parts
        with self.model_resolver.current_root_context(path_parts):
            obj_name = self.model_resolver.add(path, obj_name, unique=False, class_name=True).name
            with self.root_id_context(raw):
                # Some jsonschema docs include attribute self to have include version details
                raw.pop("self", None)
                # parse $id before parsing $ref
                root_obj = self.SCHEMA_OBJECT_TYPE.parse_obj(raw)
                self.parse_id(root_obj, path_parts)
                definitions: dict[str, YamlValue] = {}
                _schema_path = ""
                for _schema_path, split_schema_path in self.schema_paths:
                    try:
                        if definitions := get_model_by_path(raw, split_schema_path):
                            break
                    except KeyError:  # pragma: no cover
                        continue

                for key, model in definitions.items():
                    obj = self.SCHEMA_OBJECT_TYPE.parse_obj(model)
                    self.parse_id(obj, [*path_parts, _schema_path, key])

                if object_paths:
                    models = get_model_by_path(raw, object_paths)
                    model_name = object_paths[-1]
                    self.parse_obj(model_name, self.SCHEMA_OBJECT_TYPE.parse_obj(models), path)
                else:
                    self.parse_obj(obj_name, root_obj, path_parts or ["#"])
                for key, model in definitions.items():
                    path = [*path_parts, _schema_path, key]
                    reference = self.model_resolver.get(path)
                    if not reference or not reference.loaded:
                        self.parse_raw_obj(key, model, path)

                key = tuple(path_parts)
                reserved_refs = set(self.reserved_refs.get(key) or [])
                while reserved_refs:
                    for reserved_path in sorted(reserved_refs):
                        reference = self.model_resolver.get(reserved_path)
                        if not reference or reference.loaded:
                            continue
                        object_paths = reserved_path.split("#/", 1)[-1].split("/")
                        path = reserved_path.split("/")
                        models = get_model_by_path(raw, object_paths)
                        model_name = object_paths[-1]
                        self.parse_obj(model_name, self.SCHEMA_OBJECT_TYPE.parse_obj(models), path)
                    previous_reserved_refs = reserved_refs
                    reserved_refs = set(self.reserved_refs.get(key) or [])
                    if previous_reserved_refs == reserved_refs:
                        break<|MERGE_RESOLUTION|>--- conflicted
+++ resolved
@@ -352,12 +352,8 @@
 
     @cached_property
     def is_array(self) -> bool:
-<<<<<<< HEAD
+        """Check if the schema represents an array type."""
         return self.items is not None or self.prefixItems is not None or self.type == "array"
-=======
-        """Check if the schema represents an array type."""
-        return self.items is not None or self.type == "array"
->>>>>>> ac70785f
 
     @cached_property
     def ref_object_name(self) -> str:  # pragma: no cover
