"""JSON Schema parser implementation.

Handles parsing of JSON Schema, JSON, YAML, Dict, and CSV inputs to generate
Python data models. Supports draft-04 through draft-2020-12 schemas.
"""

from __future__ import annotations

import enum as _enum
import json
from collections import defaultdict
from collections.abc import Iterable
from contextlib import contextmanager, suppress
from functools import cached_property, lru_cache
from pathlib import Path
from typing import TYPE_CHECKING, Any, Callable, ClassVar, Literal, Optional, Union
from urllib.parse import ParseResult, unquote
from warnings import warn

from pydantic import (
    Field,
)

from datamodel_code_generator import (
    DEFAULT_SHARED_MODULE_NAME,
    DataclassArguments,
    InvalidClassNameError,
    ReadOnlyWriteOnlyModelType,
    ReuseScope,
    YamlValue,
    load_yaml,
    load_yaml_dict,
    load_yaml_dict_from_path,
    snooper_to_methods,
)
from datamodel_code_generator.format import (
    DEFAULT_FORMATTERS,
    DatetimeClassType,
    Formatter,
    PythonVersion,
    PythonVersionMin,
)
from datamodel_code_generator.imports import IMPORT_ANY
from datamodel_code_generator.model import DataModel, DataModelFieldBase
from datamodel_code_generator.model import pydantic as pydantic_model
from datamodel_code_generator.model.base import UNDEFINED, get_module_name, sanitize_module_name
from datamodel_code_generator.model.dataclass import DataClass
from datamodel_code_generator.model.enum import (
    SPECIALIZED_ENUM_TYPE_MATCH,
    Enum,
    StrEnum,
)
from datamodel_code_generator.parser import DefaultPutDict, LiteralType
from datamodel_code_generator.parser.base import (
    SPECIAL_PATH_FORMAT,
    Parser,
    Source,
    escape_characters,
    get_special_path,
    title_to_class_name,
)
from datamodel_code_generator.reference import ModelType, Reference, is_url
from datamodel_code_generator.types import (
    ANY,
    DataType,
    DataTypeManager,
    EmptyDataType,
    StrictTypes,
    Types,
    UnionIntFloat,
)
from datamodel_code_generator.util import (
    PYDANTIC_V2,
    BaseModel,
    field_validator,
    model_validator,
)

if PYDANTIC_V2:
    from pydantic import ConfigDict

if TYPE_CHECKING:
    from collections.abc import Generator, Iterable, Iterator, Mapping, Sequence


def unescape_json_pointer_segment(segment: str) -> str:
    """Unescape JSON pointer segment by converting escape sequences and percent-encoding."""
    # Unescape ~1, ~0, and percent-encoding
    return unquote(segment.replace("~1", "/").replace("~0", "~"))


def get_model_by_path(
    schema: dict[str, YamlValue] | list[YamlValue], keys: list[str] | list[int]
) -> dict[str, YamlValue]:
    """Retrieve a model from schema by traversing the given path keys."""
    if not keys:
        if isinstance(schema, dict):
            return schema
        msg = f"Does not support json pointer to array. schema={schema}, key={keys}"  # pragma: no cover
        raise NotImplementedError(msg)  # pragma: no cover
    # Unescape the key if it's a string (JSON pointer segment)
    key = keys[0]
    if isinstance(key, str):  # pragma: no branch
        key = unescape_json_pointer_segment(key)
    value = schema.get(str(key), {}) if isinstance(schema, dict) else schema[int(key)]
    if len(keys) == 1:
        if isinstance(value, dict):
            return value
        msg = f"Does not support json pointer to array. schema={schema}, key={keys}"  # pragma: no cover
        raise NotImplementedError(msg)  # pragma: no cover
    if isinstance(value, (dict, list)):
        return get_model_by_path(value, keys[1:])
    msg = f"Cannot traverse non-container value. schema={schema}, key={keys}"  # pragma: no cover
    raise NotImplementedError(msg)  # pragma: no cover


# TODO: This dictionary contains formats valid only for OpenAPI and not for
#       jsonschema and vice versa. They should be separated.
json_schema_data_formats: dict[str, dict[str, Types]] = {
    "integer": {
        "int32": Types.int32,
        "int64": Types.int64,
        "default": Types.integer,
        "date-time": Types.date_time,
        "unix-time": Types.int64,
    },
    "number": {
        "float": Types.float,
        "double": Types.double,
        "decimal": Types.decimal,
        "date-time": Types.date_time,
        "time": Types.time,
        "default": Types.number,
    },
    "string": {
        "default": Types.string,
        "byte": Types.byte,  # base64 encoded string
        "binary": Types.binary,
        "date": Types.date,
        "date-time": Types.date_time,
        "duration": Types.timedelta,
        "time": Types.time,
        "password": Types.password,
        "path": Types.path,
        "email": Types.email,
        "idn-email": Types.email,
        "uuid": Types.uuid,
        "uuid1": Types.uuid1,
        "uuid2": Types.uuid2,
        "uuid3": Types.uuid3,
        "uuid4": Types.uuid4,
        "uuid5": Types.uuid5,
        "uri": Types.uri,
        "uri-reference": Types.string,
        "hostname": Types.hostname,
        "ipv4": Types.ipv4,
        "ipv4-network": Types.ipv4_network,
        "ipv6": Types.ipv6,
        "ipv6-network": Types.ipv6_network,
        "decimal": Types.decimal,
        "integer": Types.integer,
    },
    "boolean": {"default": Types.boolean},
    "object": {"default": Types.object},
    "null": {"default": Types.null},
    "array": {"default": Types.array},
}


class JSONReference(_enum.Enum):
    """Define types of JSON references."""

    LOCAL = "LOCAL"
    REMOTE = "REMOTE"
    URL = "URL"


class Discriminator(BaseModel):
    """Represent OpenAPI discriminator object."""

    propertyName: str  # noqa: N815
    mapping: Optional[dict[str, str]] = None  # noqa: UP045


class JsonSchemaObject(BaseModel):
    """Represent a JSON Schema object with validation and parsing capabilities."""

    if not TYPE_CHECKING:
        if PYDANTIC_V2:

            @classmethod
            def get_fields(cls) -> dict[str, Any]:
                """Get fields for Pydantic v2 models."""
                return cls.model_fields

        else:

            @classmethod
            def get_fields(cls) -> dict[str, Any]:
                """Get fields for Pydantic v1 models."""
                return cls.__fields__

            @classmethod
            def model_rebuild(cls) -> None:
                """Rebuild model by updating forward references."""
                cls.update_forward_refs()

    __constraint_fields__: set[str] = {  # noqa: RUF012
        "exclusiveMinimum",
        "minimum",
        "exclusiveMaximum",
        "maximum",
        "multipleOf",
        "minItems",
        "maxItems",
        "minLength",
        "maxLength",
        "pattern",
        "uniqueItems",
    }
    __extra_key__: str = SPECIAL_PATH_FORMAT.format("extras")
    __metadata_only_fields__: set[str] = {  # noqa: RUF012
        "title",
        "description",
        "id",
        "$id",
        "$schema",
        "$comment",
        "examples",
        "example",
        "x_enum_varnames",
        "definitions",
        "$defs",
        "default",
        "readOnly",
        "writeOnly",
        "deprecated",
    }

    @model_validator(mode="before")
    def validate_exclusive_maximum_and_exclusive_minimum(cls, values: Any) -> Any:  # noqa: N805
        """Validate and convert boolean exclusive maximum and minimum to numeric values."""
        if not isinstance(values, dict):
            return values
        exclusive_maximum: float | bool | None = values.get("exclusiveMaximum")
        exclusive_minimum: float | bool | None = values.get("exclusiveMinimum")

        if exclusive_maximum is True:
            values["exclusiveMaximum"] = values["maximum"]
            del values["maximum"]
        elif exclusive_maximum is False:
            del values["exclusiveMaximum"]
        if exclusive_minimum is True:
            values["exclusiveMinimum"] = values["minimum"]
            del values["minimum"]
        elif exclusive_minimum is False:
            del values["exclusiveMinimum"]
        return values

    @field_validator("ref")
    def validate_ref(cls, value: Any) -> Any:  # noqa: N805
        """Validate and normalize $ref values."""
        if isinstance(value, str) and "#" in value:
            if value.endswith("#/"):
                return value[:-1]
            if "#/" in value or value[0] == "#" or value[-1] == "#":
                return value
            return value.replace("#", "#/")
        return value

    @field_validator("required", mode="before")
    def validate_required(cls, value: Any) -> Any:  # noqa: N805
        """Validate and normalize required field values."""
        if value is None:
            return []
        if isinstance(value, list):  # noqa: PLR1702
            # Filter to only include valid strings, excluding invalid objects
            required_fields: list[str] = []
            for item in value:
                if isinstance(item, str):
                    required_fields.append(item)

                # In some cases, the required field can include "anyOf", "oneOf", or "allOf" as a dict (#2297)
                elif isinstance(item, dict):
                    for key, val in item.items():
                        if isinstance(val, list):
                            # If 'anyOf' or "oneOf" is present, we won't include it in required fields
                            if key in {"anyOf", "oneOf"}:
                                continue

                            if key == "allOf":
                                # If 'allOf' is present, we include them as required fields
                                required_fields.extend(sub_item for sub_item in val if isinstance(sub_item, str))

            value = required_fields

        return value

    @field_validator("type", mode="before")
    def validate_null_type(cls, value: Any) -> Any:  # noqa: N805
        """Validate and convert unquoted null type to string "null"."""
        # TODO[openapi]: This should be supported only for OpenAPI 3.1+
        # See: https://github.com/koxudaxi/datamodel-code-generator/issues/2477#issuecomment-3192480591
        if value is None:
            value = "null"
        if isinstance(value, list) and None in value:
            value = [v if v is not None else "null" for v in value]
        return value

    items: Optional[Union[list[JsonSchemaObject], JsonSchemaObject, bool]] = None  # noqa: UP007, UP045
    prefixItems: Optional[list[JsonSchemaObject]] = None  # noqa: N815, UP045
    uniqueItems: Optional[bool] = None  # noqa: N815, UP045
    type: Optional[Union[str, list[str]]] = None  # noqa: UP007, UP045
    format: Optional[str] = None  # noqa: UP045
    pattern: Optional[str] = None  # noqa: UP045
    minLength: Optional[int] = None  # noqa:  N815,UP045
    maxLength: Optional[int] = None  # noqa:  N815,UP045
    minimum: Optional[UnionIntFloat] = None  # noqa:  UP045
    maximum: Optional[UnionIntFloat] = None  # noqa:  UP045
    minItems: Optional[int] = None  # noqa:  N815,UP045
    maxItems: Optional[int] = None  # noqa:  N815,UP045
    multipleOf: Optional[float] = None  # noqa: N815, UP045
    exclusiveMaximum: Optional[Union[float, bool]] = None  # noqa: N815, UP007, UP045
    exclusiveMinimum: Optional[Union[float, bool]] = None  # noqa: N815, UP007, UP045
    additionalProperties: Optional[Union[JsonSchemaObject, bool]] = None  # noqa: N815, UP007, UP045
    patternProperties: Optional[dict[str, JsonSchemaObject]] = None  # noqa: N815, UP045
    oneOf: list[JsonSchemaObject] = []  # noqa: N815, RUF012
    anyOf: list[JsonSchemaObject] = []  # noqa: N815, RUF012
    allOf: list[JsonSchemaObject] = []  # noqa: N815, RUF012
    enum: list[Any] = []  # noqa: RUF012
    writeOnly: Optional[bool] = None  # noqa: N815, UP045
    readOnly: Optional[bool] = None  # noqa: N815, UP045
    properties: Optional[dict[str, Union[JsonSchemaObject, bool]]] = None  # noqa: UP007, UP045
    required: list[str] = []  # noqa: RUF012
    ref: Optional[str] = Field(default=None, alias="$ref")  # noqa: UP045
    nullable: Optional[bool] = False  # noqa: UP045
    x_enum_varnames: list[str] = Field(default=[], alias="x-enum-varnames")
    description: Optional[str] = None  # noqa: UP045
    title: Optional[str] = None  # noqa: UP045
    example: Any = None
    examples: Any = None
    default: Any = None
    id: Optional[str] = Field(default=None, alias="$id")  # noqa: UP045
    custom_type_path: Optional[str] = Field(default=None, alias="customTypePath")  # noqa: UP045
    custom_base_path: Optional[str] = Field(default=None, alias="customBasePath")  # noqa: UP045
    extras: dict[str, Any] = Field(alias=__extra_key__, default_factory=dict)
    discriminator: Optional[Union[Discriminator, str]] = None  # noqa: UP007, UP045
    if PYDANTIC_V2:
        model_config = ConfigDict(  # pyright: ignore[reportPossiblyUnboundVariable]
            arbitrary_types_allowed=True,
            ignored_types=(cached_property,),
        )
    else:

        class Config:
            """Pydantic v1 configuration for JsonSchemaObject."""

            arbitrary_types_allowed = True
            keep_untouched = (cached_property,)
            smart_casts = True

    def __init__(self, **data: Any) -> None:
        """Initialize JsonSchemaObject with extra fields handling."""
        super().__init__(**data)
        # Restore extras from alias key (for dict -> parse_obj round-trip)
        alias_extras = data.get(self.__extra_key__, {})
        # Collect custom keys from raw data
        raw_extras = {k: v for k, v in data.items() if k not in EXCLUDE_FIELD_KEYS}
        # Merge: raw_extras takes precedence (original data is the source of truth)
        self.extras = {**alias_extras, **raw_extras}
        if "const" in alias_extras:  # pragma: no cover
            self.extras["const"] = alias_extras["const"]

    @cached_property
    def is_object(self) -> bool:
        """Check if the schema represents an object type."""
        return self.properties is not None or (
            self.type == "object" and not self.allOf and not self.oneOf and not self.anyOf and not self.ref
        )

    @cached_property
    def is_array(self) -> bool:
        """Check if the schema represents an array type."""
        return self.items is not None or self.prefixItems is not None or self.type == "array"

    @cached_property
    def ref_object_name(self) -> str:  # pragma: no cover
        """Extract the object name from the reference path."""
        return (self.ref or "").rsplit("/", 1)[-1]

    @field_validator("items", mode="before")
    def validate_items(cls, values: Any) -> Any:  # noqa: N805
        """Validate items field, converting empty dicts to None."""
        # this condition expects empty dict
        return values or None

    @cached_property
    def has_default(self) -> bool:
        """Check if the schema has a default value or default factory."""
        return "default" in self.__fields_set__ or "default_factory" in self.extras

    @cached_property
    def has_constraint(self) -> bool:
        """Check if the schema has any constraint fields set."""
        return bool(self.__constraint_fields__ & self.__fields_set__)

    @cached_property
    def ref_type(self) -> JSONReference | None:
        """Get the reference type (LOCAL, REMOTE, or URL)."""
        if self.ref:
            return get_ref_type(self.ref)
        return None  # pragma: no cover

    @cached_property
    def type_has_null(self) -> bool:
        """Check if the type list or oneOf/anyOf contains null."""
        if isinstance(self.type, list) and "null" in self.type:
            return True
        for item in self.oneOf + self.anyOf:
            if item.type == "null":
                return True
            if isinstance(item.type, list) and "null" in item.type:
                return True
        return False

    @cached_property
    def has_multiple_types(self) -> bool:
        """Check if the type is a list with multiple non-null types."""
        if not isinstance(self.type, list):
            return False
        non_null_types = [t for t in self.type if t != "null"]
        return len(non_null_types) > 1

    @cached_property
    def has_ref_with_schema_keywords(self) -> bool:
        """Check if schema has $ref combined with schema-affecting keywords.

        Metadata-only keywords (title, description, etc.) are excluded
        as they don't affect the schema structure.
        """
        if not self.ref:
            return False
        other_fields = self.__fields_set__ - {"ref"}
        schema_affecting_fields = other_fields - self.__metadata_only_fields__ - {"extras"}
        if self.extras:
            schema_affecting_extras = {k for k in self.extras if k not in self.__metadata_only_fields__}
            if schema_affecting_extras:
                schema_affecting_fields |= {"extras"}
        return bool(schema_affecting_fields)


@lru_cache
def get_ref_type(ref: str) -> JSONReference:
    """Determine the type of reference (LOCAL, REMOTE, or URL)."""
    if ref[0] == "#":
        return JSONReference.LOCAL
    if is_url(ref):
        return JSONReference.URL
    return JSONReference.REMOTE


def _get_type(type_: str, format__: str | None = None) -> Types:
    """Get the appropriate Types enum for a given JSON Schema type and format."""
    if type_ not in json_schema_data_formats:
        return Types.any
    if (data_formats := json_schema_data_formats[type_].get("default" if format__ is None else format__)) is not None:
        return data_formats

    warn(f"format of {format__!r} not understood for {type_!r} - using default", stacklevel=2)
    return json_schema_data_formats[type_]["default"]


JsonSchemaObject.model_rebuild()

DEFAULT_FIELD_KEYS: set[str] = {
    "example",
    "examples",
    "description",
    "discriminator",
    "title",
    "const",
    "default_factory",
}

EXCLUDE_FIELD_KEYS_IN_JSON_SCHEMA: set[str] = {
    "readOnly",
    "writeOnly",
}

EXCLUDE_FIELD_KEYS = (
    set(JsonSchemaObject.get_fields())  # pyright: ignore[reportAttributeAccessIssue]
    - DEFAULT_FIELD_KEYS
    - EXCLUDE_FIELD_KEYS_IN_JSON_SCHEMA
) | {
    "$id",
    "$ref",
    JsonSchemaObject.__extra_key__,
}


@snooper_to_methods()  # noqa: PLR0904
class JsonSchemaParser(Parser):
    """Parser for JSON Schema, JSON, YAML, Dict, and CSV formats."""

    SCHEMA_PATHS: ClassVar[list[str]] = ["#/definitions", "#/$defs"]
    SCHEMA_OBJECT_TYPE: ClassVar[type[JsonSchemaObject]] = JsonSchemaObject

    def __init__(  # noqa: PLR0913
        self,
        source: str | Path | list[Path] | ParseResult,
        *,
        data_model_type: type[DataModel] = pydantic_model.BaseModel,
        data_model_root_type: type[DataModel] = pydantic_model.CustomRootType,
        data_type_manager_type: type[DataTypeManager] = pydantic_model.DataTypeManager,
        data_model_field_type: type[DataModelFieldBase] = pydantic_model.DataModelField,
        base_class: str | None = None,
        additional_imports: list[str] | None = None,
        custom_template_dir: Path | None = None,
        extra_template_data: defaultdict[str, dict[str, Any]] | None = None,
        target_python_version: PythonVersion = PythonVersionMin,
        dump_resolve_reference_action: Callable[[Iterable[str]], str] | None = None,
        validation: bool = False,
        field_constraints: bool = False,
        snake_case_field: bool = False,
        strip_default_none: bool = False,
        aliases: Mapping[str, str] | None = None,
        allow_population_by_field_name: bool = False,
        apply_default_values_for_required_fields: bool = False,
        allow_extra_fields: bool = False,
        extra_fields: str | None = None,
        force_optional_for_required_fields: bool = False,
        class_name: str | None = None,
        use_standard_collections: bool = False,
        base_path: Path | None = None,
        use_schema_description: bool = False,
        use_field_description: bool = False,
        use_attribute_docstrings: bool = False,
        use_inline_field_description: bool = False,
        use_default_kwarg: bool = False,
        reuse_model: bool = False,
        reuse_scope: ReuseScope | None = None,
        shared_module_name: str = DEFAULT_SHARED_MODULE_NAME,
        encoding: str = "utf-8",
        enum_field_as_literal: LiteralType | None = None,
        use_one_literal_as_default: bool = False,
        use_enum_values_in_discriminator: bool = False,
        set_default_enum_member: bool = False,
        use_subclass_enum: bool = False,
        use_specialized_enum: bool = True,
        strict_nullable: bool = False,
        use_generic_container_types: bool = False,
        enable_faux_immutability: bool = False,
        remote_text_cache: DefaultPutDict[str, str] | None = None,
        disable_appending_item_suffix: bool = False,
        strict_types: Sequence[StrictTypes] | None = None,
        empty_enum_field_name: str | None = None,
        custom_class_name_generator: Callable[[str], str] | None = None,
        field_extra_keys: set[str] | None = None,
        field_include_all_keys: bool = False,
        field_extra_keys_without_x_prefix: set[str] | None = None,
        wrap_string_literal: bool | None = None,
        use_title_as_name: bool = False,
        use_operation_id_as_name: bool = False,
        use_unique_items_as_set: bool = False,
        http_headers: Sequence[tuple[str, str]] | None = None,
        http_ignore_tls: bool = False,
        use_annotated: bool = False,
        use_serialize_as_any: bool = False,
        use_non_positive_negative_number_constrained_types: bool = False,
        original_field_name_delimiter: str | None = None,
        use_double_quotes: bool = False,
        use_union_operator: bool = False,
        allow_responses_without_content: bool = False,
        collapse_root_models: bool = False,
        skip_root_model: bool = False,
        use_type_alias: bool = False,
        special_field_name_prefix: str | None = None,
        remove_special_field_name_prefix: bool = False,
        capitalise_enum_members: bool = False,
        keep_model_order: bool = False,
        known_third_party: list[str] | None = None,
        custom_formatters: list[str] | None = None,
        custom_formatters_kwargs: dict[str, Any] | None = None,
        use_pendulum: bool = False,
        http_query_parameters: Sequence[tuple[str, str]] | None = None,
        treat_dot_as_module: bool = False,
        use_exact_imports: bool = False,
        default_field_extras: dict[str, Any] | None = None,
        target_datetime_class: DatetimeClassType | None = None,
        keyword_only: bool = False,
        frozen_dataclasses: bool = False,
        no_alias: bool = False,
        formatters: list[Formatter] = DEFAULT_FORMATTERS,
        parent_scoped_naming: bool = False,
        dataclass_arguments: DataclassArguments | None = None,
        type_mappings: list[str] | None = None,
        read_only_write_only_model_type: ReadOnlyWriteOnlyModelType | None = None,
    ) -> None:
        """Initialize the JSON Schema parser with configuration options."""
        target_datetime_class = target_datetime_class or DatetimeClassType.Awaredatetime
        super().__init__(
            source=source,
            data_model_type=data_model_type,
            data_model_root_type=data_model_root_type,
            data_type_manager_type=data_type_manager_type,
            data_model_field_type=data_model_field_type,
            base_class=base_class,
            additional_imports=additional_imports,
            custom_template_dir=custom_template_dir,
            extra_template_data=extra_template_data,
            target_python_version=target_python_version,
            dump_resolve_reference_action=dump_resolve_reference_action,
            validation=validation,
            field_constraints=field_constraints,
            snake_case_field=snake_case_field,
            strip_default_none=strip_default_none,
            aliases=aliases,
            allow_population_by_field_name=allow_population_by_field_name,
            allow_extra_fields=allow_extra_fields,
            extra_fields=extra_fields,
            apply_default_values_for_required_fields=apply_default_values_for_required_fields,
            force_optional_for_required_fields=force_optional_for_required_fields,
            class_name=class_name,
            use_standard_collections=use_standard_collections,
            base_path=base_path,
            use_schema_description=use_schema_description,
            use_field_description=use_field_description,
            use_attribute_docstrings=use_attribute_docstrings,
            use_inline_field_description=use_inline_field_description,
            use_default_kwarg=use_default_kwarg,
            reuse_model=reuse_model,
            reuse_scope=reuse_scope,
            shared_module_name=shared_module_name,
            encoding=encoding,
            enum_field_as_literal=enum_field_as_literal,
            use_one_literal_as_default=use_one_literal_as_default,
            use_enum_values_in_discriminator=use_enum_values_in_discriminator,
            set_default_enum_member=set_default_enum_member,
            use_subclass_enum=use_subclass_enum,
            use_specialized_enum=use_specialized_enum,
            strict_nullable=strict_nullable,
            use_generic_container_types=use_generic_container_types,
            enable_faux_immutability=enable_faux_immutability,
            remote_text_cache=remote_text_cache,
            disable_appending_item_suffix=disable_appending_item_suffix,
            strict_types=strict_types,
            empty_enum_field_name=empty_enum_field_name,
            custom_class_name_generator=custom_class_name_generator,
            field_extra_keys=field_extra_keys,
            field_include_all_keys=field_include_all_keys,
            field_extra_keys_without_x_prefix=field_extra_keys_without_x_prefix,
            wrap_string_literal=wrap_string_literal,
            use_title_as_name=use_title_as_name,
            use_operation_id_as_name=use_operation_id_as_name,
            use_unique_items_as_set=use_unique_items_as_set,
            http_headers=http_headers,
            http_ignore_tls=http_ignore_tls,
            use_annotated=use_annotated,
            use_serialize_as_any=use_serialize_as_any,
            use_non_positive_negative_number_constrained_types=use_non_positive_negative_number_constrained_types,
            original_field_name_delimiter=original_field_name_delimiter,
            use_double_quotes=use_double_quotes,
            use_union_operator=use_union_operator,
            allow_responses_without_content=allow_responses_without_content,
            collapse_root_models=collapse_root_models,
            skip_root_model=skip_root_model,
            use_type_alias=use_type_alias,
            special_field_name_prefix=special_field_name_prefix,
            remove_special_field_name_prefix=remove_special_field_name_prefix,
            capitalise_enum_members=capitalise_enum_members,
            keep_model_order=keep_model_order,
            known_third_party=known_third_party,
            custom_formatters=custom_formatters,
            custom_formatters_kwargs=custom_formatters_kwargs,
            use_pendulum=use_pendulum,
            http_query_parameters=http_query_parameters,
            treat_dot_as_module=treat_dot_as_module,
            use_exact_imports=use_exact_imports,
            default_field_extras=default_field_extras,
            target_datetime_class=target_datetime_class,
            keyword_only=keyword_only,
            frozen_dataclasses=frozen_dataclasses,
            no_alias=no_alias,
            formatters=formatters,
            parent_scoped_naming=parent_scoped_naming,
            dataclass_arguments=dataclass_arguments,
            type_mappings=type_mappings,
            read_only_write_only_model_type=read_only_write_only_model_type,
        )

        self.remote_object_cache: DefaultPutDict[str, dict[str, YamlValue]] = DefaultPutDict()
        self.raw_obj: dict[str, YamlValue] = {}
        self._root_id: Optional[str] = None  # noqa: UP045
        self._root_id_base_path: Optional[str] = None  # noqa: UP045
        self.reserved_refs: defaultdict[tuple[str, ...], set[str]] = defaultdict(set)
        self.field_keys: set[str] = {
            *DEFAULT_FIELD_KEYS,
            *self.field_extra_keys,
            *self.field_extra_keys_without_x_prefix,
        }

        if self.data_model_field_type.can_have_extra_keys:
            self.get_field_extra_key: Callable[[str], str] = (
                lambda key: self.model_resolver.get_valid_field_name_and_alias(
                    key, model_type=self.field_name_model_type
                )[0]
            )

        else:
            self.get_field_extra_key = lambda key: key

    def get_field_extras(self, obj: JsonSchemaObject) -> dict[str, Any]:
        """Extract extra field metadata from a JSON Schema object."""
        if self.field_include_all_keys:
            extras = {
                self.get_field_extra_key(k.lstrip("x-") if k in self.field_extra_keys_without_x_prefix else k): v
                for k, v in obj.extras.items()
            }
        else:
            extras = {
                self.get_field_extra_key(k.lstrip("x-") if k in self.field_extra_keys_without_x_prefix else k): v
                for k, v in obj.extras.items()
                if k in self.field_keys
            }
        if self.default_field_extras:
            extras.update(self.default_field_extras)
        return extras

    def _get_type_with_mappings(self, type_: str, format_: str | None = None) -> Types:
        """Get the Types enum for a given type and format, applying custom type mappings.

        Custom mappings from --type-mappings are checked first, then falls back to
        the default json_schema_data_formats mappings.
        """
        if self.type_mappings and format_ is not None and (type_, format_) in self.type_mappings:
            target_format = self.type_mappings[type_, format_]
            for type_formats in json_schema_data_formats.values():
                if target_format in type_formats:
                    return type_formats[target_format]
            if target_format in json_schema_data_formats:
                return json_schema_data_formats[target_format]["default"]

        return _get_type(type_, format_)

    @cached_property
    def schema_paths(self) -> list[tuple[str, list[str]]]:
        """Get schema paths for definitions and defs."""
        return [(s, s.lstrip("#/").split("/")) for s in self.SCHEMA_PATHS]

    @property
    def root_id(self) -> str | None:
        """Get the root $id from the model resolver."""
        return self.model_resolver.root_id

    @root_id.setter
    def root_id(self, value: str | None) -> None:
        """Set the root $id in the model resolver."""
        self.model_resolver.set_root_id(value)

    def should_parse_enum_as_literal(self, obj: JsonSchemaObject) -> bool:
        """Determine if an enum should be parsed as a literal type."""
        return self.enum_field_as_literal == LiteralType.All or (
            self.enum_field_as_literal == LiteralType.One and len(obj.enum) == 1
        )

    @classmethod
    def _extract_const_enum_from_combined(  # noqa: PLR0912
        cls, items: list[JsonSchemaObject], parent_type: str | list[str] | None
    ) -> tuple[list[Any], list[str], str | None, bool] | None:
        """Extract enum values from oneOf/anyOf const pattern."""
        enum_values: list[Any] = []
        varnames: list[str] = []
        nullable = False
        inferred_type: str | None = None

        for item in items:
            if item.type == "null" and "const" not in item.extras:
                nullable = True
                continue

            if "const" not in item.extras:
                return None

            if item.ref or item.properties or item.oneOf or item.anyOf or item.allOf:
                return None

            const_value = item.extras["const"]
            enum_values.append(const_value)

            if item.title:
                varnames.append(item.title)
            else:
                varnames.append(str(const_value))

            if inferred_type is None and const_value is not None:
                if isinstance(const_value, str):
                    inferred_type = "string"
                elif isinstance(const_value, bool):
                    inferred_type = "boolean"
                elif isinstance(const_value, int):
                    inferred_type = "integer"
                elif isinstance(const_value, float):
                    inferred_type = "number"

        if not enum_values:  # pragma: no cover
            return None

        final_type: str | None
        if isinstance(parent_type, str):
            final_type = parent_type
        elif isinstance(parent_type, list):
            non_null_types = [t for t in parent_type if t != "null"]
            final_type = non_null_types[0] if non_null_types else inferred_type
            if "null" in parent_type:
                nullable = True
        else:
            final_type = inferred_type

        return (enum_values, varnames, final_type, nullable)

    def _create_synthetic_enum_obj(
        self,
        original: JsonSchemaObject,
        enum_values: list[Any],
        varnames: list[str],
        enum_type: str | None,
        nullable: bool,  # noqa: FBT001
    ) -> JsonSchemaObject:
        """Create a synthetic JsonSchemaObject for enum parsing."""
        final_enum = [*enum_values, None] if nullable else enum_values
        final_varnames = varnames if len(varnames) == len(enum_values) else []

        return self.SCHEMA_OBJECT_TYPE(
            type=enum_type,
            enum=final_enum,
            title=original.title,
            description=original.description,
            x_enum_varnames=final_varnames,
            default=original.default if original.has_default else None,
        )

    def is_constraints_field(self, obj: JsonSchemaObject) -> bool:
        """Check if a field should include constraints."""
        return obj.is_array or (
            self.field_constraints and not (obj.ref or obj.anyOf or obj.oneOf or obj.allOf or obj.is_object or obj.enum)
        )

    def _resolve_field_flag(self, obj: JsonSchemaObject, flag: Literal["readOnly", "writeOnly"]) -> bool:
        """Resolve a field flag (readOnly/writeOnly) from direct value, $ref, and compositions."""
        if getattr(obj, flag) is True:
            return True
        if (
            self.read_only_write_only_model_type
            and obj.ref
            and self._resolve_field_flag(self._load_ref_schema_object(obj.ref), flag)
        ):
            return True
        return any(self._resolve_field_flag(sub, flag) for sub in obj.allOf + obj.anyOf + obj.oneOf)

    def _collect_all_fields_for_request_response(
        self,
        fields: list[DataModelFieldBase],
        base_classes: list[Reference] | None,
    ) -> list[DataModelFieldBase]:
        """Collect all fields including those from base classes for Request/Response models.

        Order: parent → child, with child fields overriding parent fields of the same name.
        """
        all_fields: list[DataModelFieldBase] = []
        visited: set[str] = set()

        def iter_from_schema(obj: JsonSchemaObject, path: list[str]) -> Iterable[DataModelFieldBase]:
            module_name = get_module_name(path[-1] if path else "", None, treat_dot_as_module=self.treat_dot_as_module)
            if obj.properties:
                yield from self.parse_object_fields(obj, path, module_name)
            for item in obj.allOf:
                if item.ref:
                    if item.ref in visited:  # pragma: no cover
                        continue
                    visited.add(item.ref)
                    yield from iter_from_schema(self._load_ref_schema_object(item.ref), path)
                elif item.properties:
                    yield from self.parse_object_fields(item, path, module_name)

        for base_ref in base_classes or []:
            if isinstance(base_ref.source, DataModel):
                all_fields.extend(base_ref.source.iter_all_fields(visited))
            elif base_ref.path not in visited:  # pragma: no cover
                visited.add(base_ref.path)
                all_fields.extend(iter_from_schema(self._load_ref_schema_object(base_ref.path), []))
        all_fields.extend(fields)

        deduplicated: dict[str, DataModelFieldBase] = {}
        for field in all_fields:
            key = field.original_name or field.name
            if key:  # pragma: no cover
                deduplicated[key] = field.copy_deep()
        return list(deduplicated.values())

    def _should_generate_separate_models(
        self,
        fields: list[DataModelFieldBase],
        base_classes: list[Reference] | None,
    ) -> bool:
        """Determine if Request/Response models should be generated."""
        if self.read_only_write_only_model_type is None:
            return False
        all_fields = self._collect_all_fields_for_request_response(fields, base_classes)
        return any(field.read_only or field.write_only for field in all_fields)

    def _should_generate_base_model(self, *, generates_separate_models: bool = False) -> bool:
        """Determine if Base model should be generated."""
        if self.read_only_write_only_model_type is None:
            return True
        if self.read_only_write_only_model_type == ReadOnlyWriteOnlyModelType.All:
            return True
        return not generates_separate_models

    def _create_variant_model(  # noqa: PLR0913, PLR0917
        self,
        path: list[str],
        base_name: str,
        suffix: str,
        model_fields: list[DataModelFieldBase],
        obj: JsonSchemaObject,
        data_model_type_class: type[DataModel],
    ) -> None:
        """Create a Request or Response model variant."""
        if not model_fields:
            return
        variant_name = f"{base_name}{suffix}"
        unique_name = self.model_resolver.get_class_name(variant_name, unique=True).name
        model_path = [*path[:-1], unique_name]
        reference = self.model_resolver.add(model_path, unique_name, class_name=True, unique=False, loaded=True)
        model = self._create_data_model(
            model_type=data_model_type_class,
            reference=reference,
            fields=model_fields,
            custom_base_class=obj.custom_base_path or self.base_class,
            custom_template_dir=self.custom_template_dir,
            extra_template_data=self.extra_template_data,
            path=self.current_source_path,
            description=obj.description if self.use_schema_description else None,
            nullable=obj.type_has_null,
            keyword_only=self.keyword_only,
            treat_dot_as_module=self.treat_dot_as_module,
            dataclass_arguments=self.dataclass_arguments,
        )
        self.results.append(model)

    def _create_request_response_models(  # noqa: PLR0913, PLR0917
        self,
        name: str,
        obj: JsonSchemaObject,
        path: list[str],
        fields: list[DataModelFieldBase],
        data_model_type_class: type[DataModel],
        base_classes: list[Reference] | None = None,
    ) -> None:
        """Generate Request and Response model variants."""
        all_fields = self._collect_all_fields_for_request_response(fields, base_classes)

        # Request model: exclude readOnly fields
        if any(field.read_only for field in all_fields):
            self._create_variant_model(
                path,
                name,
                "Request",
                [field for field in all_fields if not field.read_only],
                obj,
                data_model_type_class,
            )
        # Response model: exclude writeOnly fields
        if any(field.write_only for field in all_fields):
            self._create_variant_model(
                path,
                name,
                "Response",
                [field for field in all_fields if not field.write_only],
                obj,
                data_model_type_class,
            )

    def get_object_field(  # noqa: PLR0913
        self,
        *,
        field_name: str | None,
        field: JsonSchemaObject,
        required: bool,
        field_type: DataType,
        alias: str | None,
        original_field_name: str | None,
    ) -> DataModelFieldBase:
        """Create a data model field from a JSON Schema object field."""
        return self.data_model_field_type(
            name=field_name,
            default=field.default,
            data_type=field_type,
            required=required,
            alias=alias,
            constraints=field.dict() if self.is_constraints_field(field) else None,
            nullable=field.nullable if self.strict_nullable and (field.has_default or required) else None,
            strip_default_none=self.strip_default_none,
            extras=self.get_field_extras(field),
            use_annotated=self.use_annotated,
            use_serialize_as_any=self.use_serialize_as_any,
            use_field_description=self.use_field_description,
            use_inline_field_description=self.use_inline_field_description,
            use_default_kwarg=self.use_default_kwarg,
            original_name=original_field_name,
            has_default=field.has_default,
            type_has_null=field.type_has_null,
            read_only=self._resolve_field_flag(field, "readOnly"),
            write_only=self._resolve_field_flag(field, "writeOnly"),
        )

    def get_data_type(self, obj: JsonSchemaObject) -> DataType:
        """Get the data type for a JSON Schema object."""
        if obj.type is None:
            if "const" in obj.extras:
                return self.data_type_manager.get_data_type_from_value(obj.extras["const"])
            return self.data_type_manager.get_data_type(
                Types.any,
            )

        def _get_data_type(type_: str, format__: str) -> DataType:
            return self.data_type_manager.get_data_type(
                self._get_type_with_mappings(type_, format__),
                **obj.dict() if not self.field_constraints else {},
            )

        if isinstance(obj.type, list):
            return self.data_type(
                data_types=[_get_data_type(t, obj.format or "default") for t in obj.type if t != "null"],
                is_optional="null" in obj.type,
            )
        return _get_data_type(obj.type, obj.format or "default")

    def get_ref_data_type(self, ref: str) -> DataType:
        """Get a data type from a reference string."""
        reference = self.model_resolver.add_ref(ref)
        return self.data_type(reference=reference)

    def set_additional_properties(self, path: str, obj: JsonSchemaObject) -> None:
        """Set additional properties flag in extra template data."""
        if isinstance(obj.additionalProperties, bool):
            self.extra_template_data[path]["additionalProperties"] = obj.additionalProperties

    def set_title(self, path: str, obj: JsonSchemaObject) -> None:
        """Set title in extra template data."""
        if obj.title:
            self.extra_template_data[path]["title"] = obj.title

    def _set_schema_metadata(self, path: str, obj: JsonSchemaObject) -> None:
        """Set title and additionalProperties in extra template data."""
        if obj.title:
            self.extra_template_data[path]["title"] = obj.title
        if isinstance(obj.additionalProperties, bool):
            self.extra_template_data[path]["additionalProperties"] = obj.additionalProperties

    def _apply_title_as_name(self, name: str, obj: JsonSchemaObject) -> str:
        """Apply title as name if use_title_as_name is enabled."""
        if self.use_title_as_name and obj.title:
            return sanitize_module_name(obj.title, treat_dot_as_module=self.treat_dot_as_module)
        return name

    def _should_field_be_required(
        self,
        *,
        in_required_list: bool = True,
        has_default: bool = False,
        is_nullable: bool = False,
    ) -> bool:
        """Determine if a field should be marked as required."""
        if self.force_optional_for_required_fields:
            return False
        if self.apply_default_values_for_required_fields and has_default:  # pragma: no cover
            return False
        if is_nullable:
            return False
        return in_required_list

    def _deep_merge(self, dict1: dict[Any, Any], dict2: dict[Any, Any]) -> dict[Any, Any]:
        """Deep merge two dictionaries, combining nested dicts and lists."""
        result = dict1.copy()
        for key, value in dict2.items():
            if key in result:
                if isinstance(result[key], dict) and isinstance(value, dict):
                    result[key] = self._deep_merge(result[key], value)
                    continue
                if isinstance(result[key], list) and isinstance(value, list):
                    result[key] = result[key] + value  # noqa: PLR6104
                    continue
            result[key] = value
        return result

    def _load_ref_schema_object(self, ref: str) -> JsonSchemaObject:
        """Load a JsonSchemaObject from a $ref using standard resolve/load pipeline."""
        resolved_ref = self.model_resolver.resolve_ref(ref)
        file_part, fragment = ([*resolved_ref.split("#", 1), ""])[:2]
        raw_doc = self._get_ref_body(file_part) if file_part else self.raw_obj

        target_schema: dict[str, YamlValue] | YamlValue = raw_doc
        if fragment:
            pointer = [p for p in fragment.split("/") if p]
            target_schema = get_model_by_path(raw_doc, pointer)

        return self.SCHEMA_OBJECT_TYPE.parse_obj(target_schema)

    def _merge_ref_with_schema(self, obj: JsonSchemaObject) -> JsonSchemaObject:
        """Merge $ref schema with current schema's additional keywords.

        JSON Schema 2020-12 allows $ref alongside other keywords,
        which should be merged together.

        The local keywords take precedence over referenced schema.
        """
        if not obj.ref:
            return obj

        ref_schema = self._load_ref_schema_object(obj.ref)
        ref_dict = ref_schema.dict(exclude_unset=True, by_alias=True)
        current_dict = obj.dict(exclude={"ref"}, exclude_unset=True, by_alias=True)
        merged = self._deep_merge(ref_dict, current_dict)
        merged.pop("$ref", None)

        return self.SCHEMA_OBJECT_TYPE.parse_obj(merged)

    def _merge_primitive_schemas(self, items: list[JsonSchemaObject]) -> JsonSchemaObject:
        """Merge multiple primitive schemas by computing the intersection of their constraints."""
        if len(items) == 1:
            return items[0]

        base_dict: dict[str, Any] = {}
        for item in items:  # pragma: no branch
            if item.type:  # pragma: no branch
                base_dict = item.dict(exclude_unset=True, by_alias=True)
                break

        for item in items:
            for field in JsonSchemaObject.__constraint_fields__:
                value = getattr(item, field, None)
                if value is None:
                    value = item.extras.get(field)
                if value is not None:
                    if field not in base_dict or base_dict[field] is None:
                        base_dict[field] = value
                    else:
                        base_dict[field] = JsonSchemaParser._intersect_constraint(field, base_dict[field], value)

        return self.SCHEMA_OBJECT_TYPE.parse_obj(base_dict)

    @staticmethod
    def _intersect_constraint(field: str, val1: Any, val2: Any) -> Any:  # noqa: PLR0911
        """Compute the intersection of two constraint values."""
        v1: float | None = None
        v2: float | None = None
        with suppress(TypeError, ValueError):
            v1 = float(val1) if val1 is not None else None
            v2 = float(val2) if val2 is not None else None

        if field in {"minLength", "minimum", "exclusiveMinimum", "minItems"}:
            if v1 is not None and v2 is not None:
                return val1 if v1 >= v2 else val2
            return val1  # pragma: no cover
        if field in {"maxLength", "maximum", "exclusiveMaximum", "maxItems"}:
            if v1 is not None and v2 is not None:
                return val1 if v1 <= v2 else val2
            return val1  # pragma: no cover
        if field == "pattern":
            return f"(?={val1})(?={val2})" if val1 != val2 else val1
        if field == "uniqueItems":
            return val1 or val2
        return val1

    def _build_allof_type(  # noqa: PLR0911, PLR0912
        self,
        allof_items: list[JsonSchemaObject],
        depth: int,
        visited: frozenset[int],
        max_depth: int,
        max_union_elements: int,
    ) -> DataType | None:
        """Build a DataType from allOf schema items."""
        if len(allof_items) == 1:
            item = allof_items[0]
            if item.ref:
                return self.get_ref_data_type(item.ref)
            return self._build_lightweight_type(item, depth + 1, visited, max_depth, max_union_elements)

        ref_items: list[JsonSchemaObject] = []
        primitive_items: list[JsonSchemaObject] = []
        constraint_only_items: list[JsonSchemaObject] = []
        object_items: list[JsonSchemaObject] = []

        for item in allof_items:
            if item.ref:
                ref_items.append(item)
            elif item.type and item.type != "object" and not isinstance(item.type, list):
                primitive_items.append(item)
            elif item.properties or item.additionalProperties or item.type == "object":
                object_items.append(item)
            elif item.allOf or item.anyOf or item.oneOf:
                nested_type = self._build_lightweight_type(item, depth + 1, visited, max_depth, max_union_elements)
                if nested_type is None:  # pragma: no cover
                    return None
                if nested_type.reference:  # pragma: no cover
                    ref_items.append(item)
                else:
                    primitive_items.append(item)
            elif item.enum:  # pragma: no cover
                primitive_items.append(item)
            elif item.has_constraint:
                constraint_only_items.append(item)

        if ref_items and not primitive_items and not object_items:
            ref = ref_items[0].ref
            if ref:
                return self.get_ref_data_type(ref)
            return None  # pragma: no cover

        if ref_items and (primitive_items or object_items or constraint_only_items):
            ignored_count = len(primitive_items) + len(constraint_only_items)
            if ignored_count > 0:  # pragma: no branch
                warn(
                    f"allOf combines $ref with {ignored_count} constraint(s) that will be ignored "
                    f"in inherited field type resolution. Consider defining constraints in the referenced schema.",
                    stacklevel=4,
                )
            ref = ref_items[0].ref
            if ref:
                return self.get_ref_data_type(ref)
            return None  # pragma: no cover

        if primitive_items and not object_items:
            all_primitives = primitive_items + constraint_only_items
            merged_schema = self._merge_primitive_schemas(all_primitives)
            return self._build_lightweight_type(merged_schema, depth + 1, visited, max_depth, max_union_elements)

        if object_items:
            additional_props_types: list[DataType] = []

            for obj_item in object_items:
                if isinstance(obj_item.additionalProperties, JsonSchemaObject):
                    ap_type = self._build_lightweight_type(
                        obj_item.additionalProperties, depth + 1, visited, max_depth, max_union_elements
                    )
                    if ap_type:
                        additional_props_types.append(ap_type)

            if additional_props_types:
                best_type = additional_props_types[0]
                for ap_type in additional_props_types[1:]:  # pragma: no branch
                    is_better = best_type.type == ANY and ap_type.type != ANY
                    is_better = is_better or (ap_type.reference and not best_type.reference)
                    if is_better:  # pragma: no cover
                        best_type = ap_type
                return self.data_type(data_types=[best_type], is_dict=True)

            return self.data_type(data_types=[DataType(type=ANY, import_=IMPORT_ANY)], is_dict=True)

        return None

    def _build_lightweight_type(  # noqa: PLR0911, PLR0912
        self,
        schema: JsonSchemaObject,
        depth: int = 0,
        visited: frozenset[int] | None = None,
        max_depth: int = 3,
        max_union_elements: int = 5,
    ) -> DataType | None:
        """Build a DataType from schema without generating models."""
        if depth > max_depth:  # pragma: no cover
            return None
        if visited is None:
            visited = frozenset()

        schema_id = id(schema)
        if schema_id in visited:  # pragma: no cover
            return None
        visited |= {schema_id}

        if schema.ref:
            return self.get_ref_data_type(schema.ref)

        if schema.enum:  # pragma: no cover
            return self.get_data_type(schema)

        if schema.is_array and schema.items and isinstance(schema.items, JsonSchemaObject):
            if schema.items.ref:
                item_type = self.get_ref_data_type(schema.items.ref)
            else:
                item_type = self._build_lightweight_type(
                    schema.items, depth + 1, visited, max_depth, max_union_elements
                )
                if item_type is None:  # pragma: no cover
                    item_type = DataType(type=ANY, import_=IMPORT_ANY)
            return self.data_type(data_types=[item_type], is_list=True)

        if schema.type and not isinstance(schema.type, list) and schema.type != "object":
            return self.get_data_type(schema)
        if isinstance(schema.type, list):
            return self.get_data_type(schema)

        combined_items = schema.anyOf or schema.oneOf
        if combined_items:
            if len(combined_items) > max_union_elements:  # pragma: no cover
                return None
            data_types: list[DataType] = []
            for item in combined_items:
                if item.ref:  # pragma: no cover
                    data_types.append(self.get_ref_data_type(item.ref))
                else:
                    item_type = self._build_lightweight_type(item, depth + 1, visited, max_depth, max_union_elements)
                    if item_type is None:  # pragma: no cover
                        return None
                    data_types.append(item_type)
            if len(data_types) == 1:  # pragma: no cover
                return data_types[0]
            return self.data_type(data_types=data_types)

        if schema.allOf:  # pragma: no cover
            return self._build_allof_type(schema.allOf, depth, visited, max_depth, max_union_elements)

        if isinstance(schema.additionalProperties, JsonSchemaObject):  # pragma: no cover
            value_type = self._build_lightweight_type(
                schema.additionalProperties, depth + 1, visited, max_depth, max_union_elements
            )
            if value_type is None:
                value_type = DataType(type=ANY, import_=IMPORT_ANY)
            return self.data_type(data_types=[value_type], is_dict=True)

        if schema.properties or schema.type == "object":
            return self.data_type(data_types=[DataType(type=ANY, import_=IMPORT_ANY)], is_dict=True)

        return None

    def _get_inherited_field_type(self, prop_name: str, base_classes: list[Reference]) -> DataType | None:
        """Get the data type for an inherited property from parent schemas."""
        for base in base_classes:
            if not base.path:  # pragma: no cover
                continue
            if "#" in base.path:
                file_part, fragment = base.path.split("#", 1)
                ref = f"{file_part}#{fragment}" if file_part else f"#{fragment}"
            else:  # pragma: no cover
                ref = f"#{base.path}"
            try:
                parent_schema = self._load_ref_schema_object(ref)
            except Exception:  # pragma: no cover  # noqa: BLE001, S112
                continue
            if not parent_schema.properties:  # pragma: no cover
                continue
            prop_schema = parent_schema.properties.get(prop_name)
            if not isinstance(prop_schema, JsonSchemaObject):  # pragma: no cover
                continue
            result = self._build_lightweight_type(prop_schema)
            if result is not None:
                return result
        return None

    def _schema_signature(self, prop_schema: JsonSchemaObject | bool) -> str | bool:  # noqa: FBT001, PLR6301
        """Normalize property schema for comparison across allOf items."""
        if isinstance(prop_schema, bool):
            return prop_schema
        return json.dumps(prop_schema.dict(exclude_unset=True, by_alias=True), sort_keys=True, default=repr)

    def _merge_all_of_object(self, obj: JsonSchemaObject) -> JsonSchemaObject | None:
        """Merge allOf items when they share object properties to avoid duplicate models."""
        resolved_items: list[JsonSchemaObject] = []
        property_signatures: dict[str, set[str | bool]] = {}
        for item in obj.allOf:
            resolved_item = self._load_ref_schema_object(item.ref) if item.ref else item
            resolved_items.append(resolved_item)
            if resolved_item.properties:
                for prop_name, prop_schema in resolved_item.properties.items():
                    property_signatures.setdefault(prop_name, set()).add(self._schema_signature(prop_schema))

        if obj.properties:
            for prop_name, prop_schema in obj.properties.items():
                property_signatures.setdefault(prop_name, set()).add(self._schema_signature(prop_schema))

        if not any(len(signatures) > 1 for signatures in property_signatures.values()):
            return None

        merged_schema: dict[str, Any] = obj.dict(exclude={"allOf"}, exclude_unset=True, by_alias=True)
        for resolved_item in resolved_items:
            merged_schema = self._deep_merge(merged_schema, resolved_item.dict(exclude_unset=True, by_alias=True))

        if "required" in merged_schema and isinstance(merged_schema["required"], list):
            merged_schema["required"] = list(dict.fromkeys(merged_schema["required"]))

        merged_schema.pop("allOf", None)
        return self.SCHEMA_OBJECT_TYPE.parse_obj(merged_schema)

    def parse_combined_schema(
        self,
        name: str,
        obj: JsonSchemaObject,
        path: list[str],
        target_attribute_name: str,
    ) -> list[DataType]:
        """Parse combined schema (anyOf, oneOf, allOf) into a list of data types."""
        base_object = obj.dict(exclude={target_attribute_name}, exclude_unset=True, by_alias=True)
        combined_schemas: list[JsonSchemaObject] = []
        refs = []
        for index, target_attribute in enumerate(getattr(obj, target_attribute_name, [])):
            if target_attribute.ref:
                if target_attribute.has_ref_with_schema_keywords:
                    merged_attr = self._merge_ref_with_schema(target_attribute)
                    combined_schemas.append(
                        self.SCHEMA_OBJECT_TYPE.parse_obj(
                            self._deep_merge(base_object, merged_attr.dict(exclude_unset=True, by_alias=True))
                        )
                    )
                else:
                    combined_schemas.append(target_attribute)
                    refs.append(index)
            else:
                combined_schemas.append(
                    self.SCHEMA_OBJECT_TYPE.parse_obj(
                        self._deep_merge(
                            base_object,
                            target_attribute.dict(exclude_unset=True, by_alias=True),
                        )
                    )
                )

        parsed_schemas = self.parse_list_item(
            name,
            combined_schemas,
            path,
            obj,
            singular_name=False,
        )
        common_path_keyword = f"{target_attribute_name}Common"
        return [
            self._parse_object_common_part(
                name,
                obj,
                [*get_special_path(common_path_keyword, path), str(i)],
                ignore_duplicate_model=True,
                fields=[],
                base_classes=[d.reference],
                required=[],
            )
            if i in refs and d.reference
            else d
            for i, d in enumerate(parsed_schemas)
        ]

    def parse_any_of(self, name: str, obj: JsonSchemaObject, path: list[str]) -> list[DataType]:
        """Parse anyOf schema into a list of data types."""
        return self.parse_combined_schema(name, obj, path, "anyOf")

    def parse_one_of(self, name: str, obj: JsonSchemaObject, path: list[str]) -> list[DataType]:
        """Parse oneOf schema into a list of data types."""
        return self.parse_combined_schema(name, obj, path, "oneOf")

    def _create_data_model(self, model_type: type[DataModel] | None = None, **kwargs: Any) -> DataModel:
        """Create data model instance with dataclass_arguments support for DataClass."""
        data_model_class = model_type or self.data_model_type
        if issubclass(data_model_class, DataClass):
            # Use dataclass_arguments from kwargs, or fall back to self.dataclass_arguments
            # If both are None, construct from legacy frozen_dataclasses/keyword_only flags
            dataclass_arguments = kwargs.pop("dataclass_arguments", None)
            if dataclass_arguments is None:
                dataclass_arguments = self.dataclass_arguments
            if dataclass_arguments is None:
                # Construct from legacy flags for library API compatibility
                dataclass_arguments = {}
                if self.frozen_dataclasses:
                    dataclass_arguments["frozen"] = True
                if self.keyword_only:
                    dataclass_arguments["kw_only"] = True
            kwargs["dataclass_arguments"] = dataclass_arguments
            kwargs.pop("frozen", None)
            kwargs.pop("keyword_only", None)
        else:
            kwargs.pop("dataclass_arguments", None)
        return data_model_class(**kwargs)

    def _parse_object_common_part(  # noqa: PLR0912, PLR0913
        self,
        name: str,
        obj: JsonSchemaObject,
        path: list[str],
        *,
        ignore_duplicate_model: bool,
        fields: list[DataModelFieldBase],
        base_classes: list[Reference],
        required: list[str],
    ) -> DataType:
        if self.read_only_write_only_model_type is not None and obj.properties:
            for prop in obj.properties.values():
                if isinstance(prop, JsonSchemaObject) and prop.ref:
                    self._load_ref_schema_object(prop.ref)
        if obj.properties:
            fields.extend(
                self.parse_object_fields(
                    obj,
                    path,
                    get_module_name(name, None, treat_dot_as_module=self.treat_dot_as_module),
                    class_name=name,
                )
            )
        # ignore an undetected object
        if ignore_duplicate_model and not fields and len(base_classes) == 1:
            with self.model_resolver.current_base_path_context(self.model_resolver._base_path):  # noqa: SLF001
                self.model_resolver.delete(path)
                return self.data_type(reference=base_classes[0])
        if required:
            for field in fields:
                if self.force_optional_for_required_fields or (  # pragma: no cover
                    self.apply_default_values_for_required_fields and field.has_default
                ):
                    continue  # pragma: no cover
                if (field.original_name or field.name) in required:
                    field.required = True
        if obj.required:
            field_name_to_field = {f.original_name or f.name: f for f in fields}
            for required_ in obj.required:
                if required_ in field_name_to_field:
                    field = field_name_to_field[required_]
                    if self.force_optional_for_required_fields or (
                        self.apply_default_values_for_required_fields and field.has_default
                    ):
                        continue
                    field.required = True
                else:
                    fields.append(
                        self.data_model_field_type(required=True, original_name=required_, data_type=DataType())
                    )
        name = self._apply_title_as_name(name, obj)  # pragma: no cover
        reference = self.model_resolver.add(path, name, class_name=True, loaded=True)
        self.set_additional_properties(reference.path, obj)

        generates_separate = self._should_generate_separate_models(fields, base_classes)
        if generates_separate:
            self._create_request_response_models(
                name=reference.name,
                obj=obj,
                path=path,
                fields=fields,
                data_model_type_class=self.data_model_type,
                base_classes=base_classes,
            )

        # Generate base model if needed
        if self._should_generate_base_model(generates_separate_models=generates_separate):
            data_model_type = self._create_data_model(
                reference=reference,
                fields=fields,
                base_classes=base_classes,
                custom_base_class=obj.custom_base_path or self.base_class,
                custom_template_dir=self.custom_template_dir,
                extra_template_data=self.extra_template_data,
                path=self.current_source_path,
                description=obj.description if self.use_schema_description else None,
                keyword_only=self.keyword_only,
                treat_dot_as_module=self.treat_dot_as_module,
                dataclass_arguments=self.dataclass_arguments,
            )
            self.results.append(data_model_type)

        return self.data_type(reference=reference)

    def _parse_all_of_item(  # noqa: PLR0912, PLR0913, PLR0917
        self,
        name: str,
        obj: JsonSchemaObject,
        path: list[str],
        fields: list[DataModelFieldBase],
        base_classes: list[Reference],
        required: list[str],
        union_models: list[Reference],
    ) -> None:
        for all_of_item in obj.allOf:  # noqa: PLR1702
            if all_of_item.ref:  # $ref
                ref_schema = self._load_ref_schema_object(all_of_item.ref)

                if ref_schema.oneOf or ref_schema.anyOf:
                    self.model_resolver.add(path, name, class_name=True, loaded=True)
                    if ref_schema.anyOf:
                        union_models.extend(
                            d.reference for d in self.parse_any_of(name, ref_schema, path) if d.reference
                        )
                    if ref_schema.oneOf:
                        union_models.extend(
                            d.reference for d in self.parse_one_of(name, ref_schema, path) if d.reference
                        )
                else:
                    ref = self.model_resolver.add_ref(all_of_item.ref)
                    if ref.path not in {b.path for b in base_classes}:
                        base_classes.append(ref)
            else:
                module_name = get_module_name(name, None, treat_dot_as_module=self.treat_dot_as_module)
                object_fields = self.parse_object_fields(
                    all_of_item,
                    path,
                    module_name,
                    class_name=name,
                )

                if object_fields:
                    fields.extend(object_fields)
                    if all_of_item.required:
                        required.extend(all_of_item.required)
                        field_names: set[str] = set()
                        for f in object_fields:
                            if f.original_name:
                                field_names.add(f.original_name)
                            elif f.name:  # pragma: no cover
                                field_names.add(f.name)
                        existing_field_names: set[str] = set()
                        for f in fields:
                            if f.original_name:
                                existing_field_names.add(f.original_name)
                            elif f.name:  # pragma: no cover
                                existing_field_names.add(f.name)
                        for request in all_of_item.required:
                            if request in field_names or request in existing_field_names:
                                continue
                            if self.force_optional_for_required_fields:
                                continue
                            field_name, alias = self.model_resolver.get_valid_field_name_and_alias(
                                request,
                                excludes=existing_field_names,
                                model_type=self.field_name_model_type,
                                class_name=name,
                            )
                            data_type = self._get_inherited_field_type(request, base_classes)
                            if data_type is None:
                                data_type = DataType(type=ANY, import_=IMPORT_ANY)
                            fields.append(
                                self.data_model_field_type(
                                    name=field_name,
                                    required=True,
                                    original_name=request,
                                    alias=alias,
                                    data_type=data_type,
                                )
                            )
                            existing_field_names.update({request, field_name})
                elif all_of_item.required:
                    required.extend(all_of_item.required)
                self._parse_all_of_item(
                    name,
                    all_of_item,
                    path,
                    fields,
                    base_classes,
                    required,
                    union_models,
                )
                if all_of_item.anyOf:
                    self.model_resolver.add(path, name, class_name=True, loaded=True)
                    union_models.extend(d.reference for d in self.parse_any_of(name, all_of_item, path) if d.reference)
                if all_of_item.oneOf:
                    self.model_resolver.add(path, name, class_name=True, loaded=True)
                    union_models.extend(d.reference for d in self.parse_one_of(name, all_of_item, path) if d.reference)

    def parse_all_of(
        self,
        name: str,
        obj: JsonSchemaObject,
        path: list[str],
        ignore_duplicate_model: bool = False,  # noqa: FBT001, FBT002
    ) -> DataType:
        """Parse allOf schema into a single data type with combined properties."""
        if len(obj.allOf) == 1 and not obj.properties:
            single_obj = obj.allOf[0]
            if (
                single_obj.ref
                and single_obj.ref_type == JSONReference.LOCAL
                and get_model_by_path(self.raw_obj, single_obj.ref[2:].split("/")).get("enum")
            ):
                ref_data_type = self.get_ref_data_type(single_obj.ref)

                full_path = self.model_resolver.join_path(path)
                existing_ref = self.model_resolver.references.get(full_path)
                if existing_ref is not None and not existing_ref.loaded:
                    reference = self.model_resolver.add(path, name, class_name=True, loaded=True)
                    field = self.data_model_field_type(
                        name=None,
                        data_type=ref_data_type,
                        required=True,
                    )
                    data_model_root = self.data_model_root_type(
                        reference=reference,
                        fields=[field],
                        custom_base_class=obj.custom_base_path or self.base_class,
                        custom_template_dir=self.custom_template_dir,
                        extra_template_data=self.extra_template_data,
                        path=self.current_source_path,
                        description=obj.description if self.use_schema_description else None,
                        nullable=obj.type_has_null,
                        treat_dot_as_module=self.treat_dot_as_module,
                    )
                    self.results.append(data_model_root)
                    return self.data_type(reference=reference)

                return ref_data_type

        merged_all_of_obj = self._merge_all_of_object(obj)
        if merged_all_of_obj:
            return self._parse_object_common_part(
                name,
                merged_all_of_obj,
                path,
                ignore_duplicate_model=ignore_duplicate_model,
                fields=[],
                base_classes=[],
                required=[],
            )
        fields: list[DataModelFieldBase] = []
        base_classes: list[Reference] = []
        required: list[str] = []
        union_models: list[Reference] = []
        self._parse_all_of_item(name, obj, path, fields, base_classes, required, union_models)
        if not union_models:
            return self._parse_object_common_part(
                name,
                obj,
                path,
                ignore_duplicate_model=ignore_duplicate_model,
                fields=fields,
                base_classes=base_classes,
                required=required,
            )
        reference = self.model_resolver.add(path, name, class_name=True, loaded=True)
        all_of_data_type = self._parse_object_common_part(
            name,
            obj,
            get_special_path("allOf", path),
            ignore_duplicate_model=ignore_duplicate_model,
            fields=fields,
            base_classes=base_classes,
            required=required,
        )
        assert all_of_data_type.reference is not None
        data_type = self.data_type(
            data_types=[
                self._parse_object_common_part(
                    name,
                    obj,
                    get_special_path(f"union_model-{index}", path),
                    ignore_duplicate_model=ignore_duplicate_model,
                    fields=[],
                    base_classes=[union_model, all_of_data_type.reference],
                    required=[],
                )
                for index, union_model in enumerate(union_models)
            ]
        )
        field = self.get_object_field(
            field_name=None,
            field=obj,
            required=True,
            field_type=data_type,
            alias=None,
            original_field_name=None,
        )
        data_model_root = self.data_model_root_type(
            reference=reference,
            fields=[field],
            custom_base_class=obj.custom_base_path or self.base_class,
            custom_template_dir=self.custom_template_dir,
            extra_template_data=self.extra_template_data,
            path=self.current_source_path,
            description=obj.description if self.use_schema_description else None,
            nullable=obj.type_has_null,
            treat_dot_as_module=self.treat_dot_as_module,
        )
        self.results.append(data_model_root)
        return self.data_type(reference=reference)

    def parse_object_fields(
        self,
        obj: JsonSchemaObject,
        path: list[str],
        module_name: Optional[str] = None,  # noqa: UP045
        class_name: Optional[str] = None,  # noqa: UP045
    ) -> list[DataModelFieldBase]:
        """Parse object properties into a list of data model fields."""
        properties: dict[str, JsonSchemaObject | bool] = {} if obj.properties is None else obj.properties
        requires: set[str] = {*()} if obj.required is None else {*obj.required}
        fields: list[DataModelFieldBase] = []

        exclude_field_names: set[str] = set()
        for original_field_name, field in properties.items():
            field_name, alias = self.model_resolver.get_valid_field_name_and_alias(
                original_field_name,
                excludes=exclude_field_names,
                model_type=self.field_name_model_type,
                class_name=class_name,
            )
            modular_name = f"{module_name}.{field_name}" if module_name else field_name

            exclude_field_names.add(field_name)

            if isinstance(field, bool):
                fields.append(
                    self.data_model_field_type(
                        name=field_name,
                        data_type=self.data_type_manager.get_data_type(
                            Types.any,
                        ),
                        required=False if self.force_optional_for_required_fields else original_field_name in requires,
                        alias=alias,
                        strip_default_none=self.strip_default_none,
                        use_annotated=self.use_annotated,
                        use_field_description=self.use_field_description,
                        use_inline_field_description=self.use_inline_field_description,
                        original_name=original_field_name,
                    )
                )
                continue

            field_type = self.parse_item(modular_name, field, [*path, field_name])

            if self.force_optional_for_required_fields or (
                self.apply_default_values_for_required_fields and field.has_default
            ):
                required: bool = False
            else:
                required = original_field_name in requires
            fields.append(
                self.get_object_field(
                    field_name=field_name,
                    field=field,
                    required=required,
                    field_type=field_type,
                    alias=alias,
                    original_field_name=original_field_name,
                )
            )
        return fields

    def parse_object(
        self,
        name: str,
        obj: JsonSchemaObject,
        path: list[str],
        singular_name: bool = False,  # noqa: FBT001, FBT002
        unique: bool = True,  # noqa: FBT001, FBT002
    ) -> DataType:
        """Parse object schema into a data model."""
        if not unique:  # pragma: no cover
            warn(
                f"{self.__class__.__name__}.parse_object() ignore `unique` argument."
                f"An object name must be unique."
                f"This argument will be removed in a future version",
                stacklevel=2,
            )
        name = self._apply_title_as_name(name, obj)
        reference = self.model_resolver.add(
            path,
            name,
            class_name=True,
            singular_name=singular_name,
            loaded=True,
        )
        class_name = reference.name
        self.set_title(reference.path, obj)
        if self.read_only_write_only_model_type is not None and obj.properties:
            for prop in obj.properties.values():
                if isinstance(prop, JsonSchemaObject) and prop.ref:
                    self._load_ref_schema_object(prop.ref)
        fields = self.parse_object_fields(
            obj,
            path,
            get_module_name(class_name, None, treat_dot_as_module=self.treat_dot_as_module),
            class_name=class_name,
        )
        if fields or not isinstance(obj.additionalProperties, JsonSchemaObject):
            data_model_type_class = self.data_model_type
        else:
            fields.append(
                self.get_object_field(
                    field_name=None,
                    field=obj.additionalProperties,
                    required=True,
                    original_field_name=None,
                    field_type=self.data_type(
                        data_types=[
                            self.parse_item(
                                # TODO: Improve naming for nested ClassName
                                name,
                                obj.additionalProperties,
                                [*path, "additionalProperties"],
                            )
                        ],
                        is_dict=True,
                    ),
                    alias=None,
                )
            )
            data_model_type_class = self.data_model_root_type

        self.set_additional_properties(reference.path, obj)

        generates_separate = self._should_generate_separate_models(fields, None)
        if generates_separate:
            self._create_request_response_models(
                name=class_name,
                obj=obj,
                path=path,
                fields=fields,
                data_model_type_class=data_model_type_class,
            )

        # Generate base model if needed
        if self._should_generate_base_model(generates_separate_models=generates_separate):
            data_model_type = self._create_data_model(
                model_type=data_model_type_class,
                reference=reference,
                fields=fields,
                custom_base_class=obj.custom_base_path or self.base_class,
                custom_template_dir=self.custom_template_dir,
                extra_template_data=self.extra_template_data,
                path=self.current_source_path,
                description=obj.description if self.use_schema_description else None,
                nullable=obj.type_has_null,
                keyword_only=self.keyword_only,
                treat_dot_as_module=self.treat_dot_as_module,
                dataclass_arguments=self.dataclass_arguments,
            )
            self.results.append(data_model_type)

        return self.data_type(reference=reference)

    def parse_pattern_properties(
        self,
        name: str,
        pattern_properties: dict[str, JsonSchemaObject],
        path: list[str],
    ) -> DataType:
        """Parse patternProperties into a dict data type with regex keys."""
        return self.data_type(
            data_types=[
                self.data_type(
                    data_types=[
                        self.parse_item(
                            name,
                            kv[1],
                            get_special_path(f"patternProperties/{i}", path),
                        )
                    ],
                    is_dict=True,
                    dict_key=self.data_type_manager.get_data_type(
                        Types.string,
                        pattern=kv[0] if not self.field_constraints else None,
                    ),
                )
                for i, kv in enumerate(pattern_properties.items())
            ],
        )

    def parse_item(  # noqa: PLR0911, PLR0912
        self,
        name: str,
        item: JsonSchemaObject,
        path: list[str],
        singular_name: bool = False,  # noqa: FBT001, FBT002
        parent: JsonSchemaObject | None = None,
    ) -> DataType:
        """Parse a single JSON Schema item into a data type."""
        if self.use_title_as_name and item.title:
            name = sanitize_module_name(item.title, treat_dot_as_module=self.treat_dot_as_module)
            singular_name = False
        if parent and not item.enum and item.has_constraint and (parent.has_constraint or self.field_constraints):
            root_type_path = get_special_path("array", path)
            return self.parse_root_type(
                self.model_resolver.add(
                    root_type_path,
                    name,
                    class_name=True,
                    singular_name=singular_name,
                ).name,
                item,
                root_type_path,
            )
        if item.has_ref_with_schema_keywords:
            item = self._merge_ref_with_schema(item)
        if item.ref:
            return self.get_ref_data_type(item.ref)
        if item.custom_type_path:  # pragma: no cover
            return self.data_type_manager.get_data_type_from_full_path(item.custom_type_path, is_custom_type=True)
        if item.is_array:
            return self.parse_array_fields(name, item, get_special_path("array", path)).data_type
        if item.discriminator and parent and parent.is_array and (item.oneOf or item.anyOf):
            return self.parse_root_type(name, item, path)
        if item.anyOf:
            const_enum_data = self._extract_const_enum_from_combined(item.anyOf, item.type)
            if const_enum_data is not None:
                enum_values, varnames, enum_type, nullable = const_enum_data
                synthetic_obj = self._create_synthetic_enum_obj(item, enum_values, varnames, enum_type, nullable)
                if self.should_parse_enum_as_literal(synthetic_obj):
                    return self.parse_enum_as_literal(synthetic_obj)
                return self.parse_enum(name, synthetic_obj, get_special_path("enum", path), singular_name=singular_name)
            return self.data_type(data_types=self.parse_any_of(name, item, get_special_path("anyOf", path)))
        if item.oneOf:
            const_enum_data = self._extract_const_enum_from_combined(item.oneOf, item.type)
            if const_enum_data is not None:
                enum_values, varnames, enum_type, nullable = const_enum_data
                synthetic_obj = self._create_synthetic_enum_obj(item, enum_values, varnames, enum_type, nullable)
                if self.should_parse_enum_as_literal(synthetic_obj):
                    return self.parse_enum_as_literal(synthetic_obj)
                return self.parse_enum(name, synthetic_obj, get_special_path("enum", path), singular_name=singular_name)
            return self.data_type(data_types=self.parse_one_of(name, item, get_special_path("oneOf", path)))
        if item.allOf:
            all_of_path = get_special_path("allOf", path)
            all_of_path = [self.model_resolver.resolve_ref(all_of_path)]
            return self.parse_all_of(
                self.model_resolver.add(all_of_path, name, singular_name=singular_name, class_name=True).name,
                item,
                all_of_path,
                ignore_duplicate_model=True,
            )
        if item.is_object or item.patternProperties:
            object_path = get_special_path("object", path)
            if item.properties:
                if item.has_multiple_types and isinstance(item.type, list):
                    data_types: list[DataType] = []
                    data_types.append(self.parse_object(name, item, object_path, singular_name=singular_name))
                    data_types.extend(
                        self.data_type_manager.get_data_type(
                            self._get_type_with_mappings(t, item.format or "default"),
                        )
                        for t in item.type
                        if t not in {"object", "null"}
                    )
                    return self.data_type(data_types=data_types)
                return self.parse_object(name, item, object_path, singular_name=singular_name)
            if item.patternProperties:
                # support only single key dict.
                return self.parse_pattern_properties(name, item.patternProperties, object_path)
            if isinstance(item.additionalProperties, JsonSchemaObject):
                return self.data_type(
                    data_types=[self.parse_item(name, item.additionalProperties, object_path)],
                    is_dict=True,
                )
            return self.data_type_manager.get_data_type(
                Types.object,
            )
        if item.enum:
            if self.should_parse_enum_as_literal(item):
                return self.parse_enum_as_literal(item)
            return self.parse_enum(name, item, get_special_path("enum", path), singular_name=singular_name)
        return self.get_data_type(item)

    def parse_list_item(
        self,
        name: str,
        target_items: list[JsonSchemaObject],
        path: list[str],
        parent: JsonSchemaObject,
        singular_name: bool = True,  # noqa: FBT001, FBT002
    ) -> list[DataType]:
        """Parse a list of items into data types."""
        return [
            self.parse_item(
                name,
                item,
                [*path, str(index)],
                singular_name=singular_name,
                parent=parent,
            )
            for index, item in enumerate(target_items)
        ]

    def parse_array_fields(
        self,
        name: str,
        obj: JsonSchemaObject,
        path: list[str],
        singular_name: bool = True,  # noqa: FBT001, FBT002
    ) -> DataModelFieldBase:
        """Parse array schema into a data model field with list type."""
        if self.force_optional_for_required_fields:
            required: bool = False
            nullable: Optional[bool] = None  # noqa: UP045
        else:
            required = not (obj.has_default and self.apply_default_values_for_required_fields)
            if self.strict_nullable:
                nullable = obj.nullable if obj.has_default or required else True
            else:
                required = not obj.nullable and required
                nullable = None
        is_tuple = False
        if isinstance(obj.items, JsonSchemaObject):
            items: list[JsonSchemaObject] = [obj.items]
        elif isinstance(obj.items, list):
            items = obj.items
        elif obj.prefixItems is not None and obj.minItems == obj.maxItems == len(obj.prefixItems):
            # Set these to None so that it won't output max item constraints
            obj.minItems = obj.maxItems = None
            items = obj.prefixItems
            is_tuple = True
        else:
            items = []

        if items:
            item_data_types = self.parse_list_item(
                name,
                items,
                path,
                obj,
                singular_name=singular_name,
            )
        else:
            item_data_types = [self.data_type_manager.get_data_type(Types.any)]

        data_types: list[DataType] = [
            self.data_type(
                data_types=item_data_types,
                is_tuple=is_tuple,
                is_list=not is_tuple,
            )
        ]
        # TODO: decide special path word for a combined data model.
        if obj.allOf:
            data_types.append(self.parse_all_of(name, obj, get_special_path("allOf", path)))
        elif obj.is_object:
            data_types.append(self.parse_object(name, obj, get_special_path("object", path)))
        if obj.enum:
            data_types.append(self.parse_enum(name, obj, get_special_path("enum", path)))
        return self.data_model_field_type(
            data_type=self.data_type(data_types=data_types),
            default=obj.default,
            required=required,
            constraints=obj.dict(),
            nullable=nullable,
            strip_default_none=self.strip_default_none,
            extras=self.get_field_extras(obj),
            use_annotated=self.use_annotated,
            use_serialize_as_any=self.use_serialize_as_any,
            use_field_description=self.use_field_description,
            use_inline_field_description=self.use_inline_field_description,
            original_name=None,
            has_default=obj.has_default,
        )

    def parse_array(
        self,
        name: str,
        obj: JsonSchemaObject,
        path: list[str],
        original_name: str | None = None,
    ) -> DataType:
        """Parse array schema into a root model with array type."""
        name = self._apply_title_as_name(name, obj)
        reference = self.model_resolver.add(path, name, loaded=True, class_name=True)
        field = self.parse_array_fields(original_name or name, obj, [*path, name])

        if reference in [d.reference for d in field.data_type.all_data_types if d.reference]:
            # self-reference
            field = self.data_model_field_type(
                data_type=self.data_type(
                    data_types=[
                        self.data_type(data_types=field.data_type.data_types[1:], is_list=True),
                        *field.data_type.data_types[1:],
                    ]
                ),
                default=field.default,
                required=field.required,
                constraints=field.constraints,
                nullable=field.nullable,
                strip_default_none=field.strip_default_none,
                extras=field.extras,
                use_annotated=self.use_annotated,
                use_field_description=self.use_field_description,
                use_inline_field_description=self.use_inline_field_description,
                original_name=None,
                has_default=field.has_default,
            )

        data_model_root = self.data_model_root_type(
            reference=reference,
            fields=[field],
            custom_base_class=obj.custom_base_path or self.base_class,
            custom_template_dir=self.custom_template_dir,
            extra_template_data=self.extra_template_data,
            path=self.current_source_path,
            description=obj.description if self.use_schema_description else None,
            nullable=obj.type_has_null,
            treat_dot_as_module=self.treat_dot_as_module,
        )
        self.results.append(data_model_root)
        return self.data_type(reference=reference)

    def parse_root_type(  # noqa: PLR0912
        self,
        name: str,
        obj: JsonSchemaObject,
        path: list[str],
    ) -> DataType:
        """Parse a root-level type into a root model."""
        reference: Reference | None = None
        if obj.ref:
            data_type: DataType = self.get_ref_data_type(obj.ref)
        elif obj.custom_type_path:
            data_type = self.data_type_manager.get_data_type_from_full_path(
                obj.custom_type_path, is_custom_type=True
            )  # pragma: no cover
        elif obj.is_array:
            data_type = self.parse_array_fields(
                name, obj, get_special_path("array", path)
            ).data_type  # pragma: no cover
        elif obj.anyOf or obj.oneOf:
            combined_items = obj.anyOf or obj.oneOf
            const_enum_data = self._extract_const_enum_from_combined(combined_items, obj.type)
            if const_enum_data is not None:  # pragma: no cover
                enum_values, varnames, enum_type, nullable = const_enum_data
                synthetic_obj = self._create_synthetic_enum_obj(obj, enum_values, varnames, enum_type, nullable)
                if self.should_parse_enum_as_literal(synthetic_obj):
                    data_type = self.parse_enum_as_literal(synthetic_obj)
                else:
                    data_type = self.parse_enum(name, synthetic_obj, path)
            else:
                reference = self.model_resolver.add(path, name, loaded=True, class_name=True)
                if obj.anyOf:
                    data_types: list[DataType] = self.parse_any_of(name, obj, get_special_path("anyOf", path))
                else:
                    data_types = self.parse_one_of(name, obj, get_special_path("oneOf", path))

                if len(data_types) > 1:  # pragma: no cover
                    data_type = self.data_type(data_types=data_types)
                elif not data_types:  # pragma: no cover
                    return EmptyDataType()
                else:  # pragma: no cover
                    data_type = data_types[0]
        elif obj.patternProperties:
            data_type = self.parse_pattern_properties(name, obj.patternProperties, path)
        elif obj.enum:
            if self.should_parse_enum_as_literal(obj):
                data_type = self.parse_enum_as_literal(obj)
            else:  # pragma: no cover
                data_type = self.parse_enum(name, obj, path)
        elif obj.type:
            data_type = self.get_data_type(obj)
        else:
            data_type = self.data_type_manager.get_data_type(
                Types.any,
            )
        required = self._should_field_be_required(
            has_default=obj.has_default,
            is_nullable=bool(obj.nullable),
        )
        name = self._apply_title_as_name(name, obj)
        if not reference:
            reference = self.model_resolver.add(path, name, loaded=True, class_name=True)
        self._set_schema_metadata(reference.path, obj)
        data_model_root_type = self.data_model_root_type(
            reference=reference,
            fields=[
                self.data_model_field_type(
                    data_type=data_type,
                    default=obj.default,
                    required=required,
                    constraints=obj.dict() if self.field_constraints else {},
                    nullable=obj.nullable if self.strict_nullable else None,
                    strip_default_none=self.strip_default_none,
                    extras=self.get_field_extras(obj),
                    use_annotated=self.use_annotated,
                    use_field_description=self.use_field_description,
                    use_inline_field_description=self.use_inline_field_description,
                    original_name=None,
                    has_default=obj.has_default,
                )
            ],
            custom_base_class=obj.custom_base_path or self.base_class,
            custom_template_dir=self.custom_template_dir,
            extra_template_data=self.extra_template_data,
            path=self.current_source_path,
            nullable=obj.type_has_null,
            treat_dot_as_module=self.treat_dot_as_module,
            default=obj.default if obj.has_default else UNDEFINED,
        )
        self.results.append(data_model_root_type)
        return self.data_type(reference=reference)

    def _parse_multiple_types_with_properties(
        self,
        name: str,
        obj: JsonSchemaObject,
        type_list: list[str],
        path: list[str],
    ) -> None:
        """Parse a schema with multiple types including object with properties."""
        data_types: list[DataType] = []

        object_path = get_special_path("object", path)
        object_data_type = self.parse_object(name, obj, object_path)
        data_types.append(object_data_type)

        data_types.extend(
            self.data_type_manager.get_data_type(
                self._get_type_with_mappings(t, obj.format or "default"),
            )
            for t in type_list
            if t not in {"object", "null"}
        )

        is_nullable = obj.nullable or obj.type_has_null
        required = self._should_field_be_required(
            has_default=obj.has_default,
            is_nullable=bool(is_nullable),
        )

        reference = self.model_resolver.add(path, name, loaded=True, class_name=True)
        self._set_schema_metadata(reference.path, obj)

        data_model_root_type = self.data_model_root_type(
            reference=reference,
            fields=[
                self.data_model_field_type(
                    data_type=self.data_type(data_types=data_types),
                    default=obj.default,
                    required=required,
                    constraints=obj.dict() if self.field_constraints else {},
                    nullable=obj.type_has_null if self.strict_nullable else None,
                    strip_default_none=self.strip_default_none,
                    extras=self.get_field_extras(obj),
                    use_annotated=self.use_annotated,
                    use_field_description=self.use_field_description,
                    use_inline_field_description=self.use_inline_field_description,
                    original_name=None,
                    has_default=obj.has_default,
                )
            ],
            custom_base_class=obj.custom_base_path or self.base_class,
            custom_template_dir=self.custom_template_dir,
            extra_template_data=self.extra_template_data,
            path=self.current_source_path,
            nullable=obj.type_has_null,
            treat_dot_as_module=self.treat_dot_as_module,
            default=obj.default if obj.has_default else UNDEFINED,
        )
        self.results.append(data_model_root_type)

    def parse_enum_as_literal(self, obj: JsonSchemaObject) -> DataType:
        """Parse enum values as a Literal type."""
        return self.data_type(literals=[i for i in obj.enum if i is not None])

    @classmethod
    def _get_field_name_from_dict_enum(cls, enum_part: dict[str, Any], index: int) -> str:
        """Extract field name from dict enum value using title, name, or const keys."""
        if enum_part.get("title"):
            return str(enum_part["title"])
        if enum_part.get("name"):
            return str(enum_part["name"])
        if "const" in enum_part:
            return str(enum_part["const"])
        return f"value_{index}"

    def parse_enum(
        self,
        name: str,
        obj: JsonSchemaObject,
        path: list[str],
        singular_name: bool = False,  # noqa: FBT001, FBT002
        unique: bool = True,  # noqa: FBT001, FBT002
    ) -> DataType:
        """Parse enum schema into an Enum class."""
        if not unique:  # pragma: no cover
            warn(
                f"{self.__class__.__name__}.parse_enum() ignore `unique` argument."
                f"An object name must be unique."
                f"This argument will be removed in a future version",
                stacklevel=2,
            )
        enum_fields: list[DataModelFieldBase] = []

        if None in obj.enum and obj.type == "string":
            # Nullable is valid in only OpenAPI
            nullable: bool = True
            enum_times = [e for e in obj.enum if e is not None]
        else:
            enum_times = obj.enum
            nullable = False

        exclude_field_names: set[str] = set()

        for i, enum_part in enumerate(enum_times):
            if obj.type == "string" or isinstance(enum_part, str):
                default = f"'{enum_part.translate(escape_characters)}'" if isinstance(enum_part, str) else enum_part
                field_name = obj.x_enum_varnames[i] if obj.x_enum_varnames else str(enum_part)
            else:
                default = enum_part
                if obj.x_enum_varnames:
                    field_name = obj.x_enum_varnames[i]
                elif isinstance(enum_part, dict):
                    field_name = self._get_field_name_from_dict_enum(enum_part, i)
                else:
                    prefix = obj.type if isinstance(obj.type, str) else type(enum_part).__name__
                    field_name = f"{prefix}_{enum_part}"
            field_name = self.model_resolver.get_valid_field_name(
                field_name, excludes=exclude_field_names, model_type=ModelType.ENUM
            )
            exclude_field_names.add(field_name)
            enum_fields.append(
                self.data_model_field_type(
                    name=field_name,
                    default=default,
                    data_type=self.data_type_manager.get_data_type(
                        Types.any,
                    ),
                    required=True,
                    strip_default_none=self.strip_default_none,
                    has_default=obj.has_default,
                    use_field_description=self.use_field_description,
                    use_inline_field_description=self.use_inline_field_description,
                    original_name=None,
                )
            )

        def create_enum(reference_: Reference) -> DataType:
            type_: Types | None = (
                self._get_type_with_mappings(obj.type, obj.format) if isinstance(obj.type, str) else None
            )

            enum_cls: type[Enum] = Enum
            if (
                self.use_specialized_enum
                and type_
                and (specialized_type := SPECIALIZED_ENUM_TYPE_MATCH.get(type_))
                # StrEnum is available only in Python 3.11+
                and (specialized_type != StrEnum or self.target_python_version.has_strenum)
            ):
                # If specialized enum is available in the target Python version,
                # use it and ignore `self.use_subclass_enum` setting.
                type_ = None
                enum_cls = specialized_type

            enum = enum_cls(
                reference=reference_,
                fields=enum_fields,
                path=self.current_source_path,
                description=obj.description if self.use_schema_description else None,
                custom_template_dir=self.custom_template_dir,
                type_=type_ if self.use_subclass_enum else None,
                default=obj.default if obj.has_default else UNDEFINED,
                treat_dot_as_module=self.treat_dot_as_module,
            )
            self.results.append(enum)
            return self.data_type(reference=reference_)

        name = self._apply_title_as_name(name, obj)
        reference = self.model_resolver.add(
            path,
            name,
            class_name=True,
            singular_name=singular_name,
            singular_name_suffix="Enum",
            loaded=True,
        )

        if not nullable:
            return create_enum(reference)

        enum_reference = self.model_resolver.add(
            [*path, "Enum"],
            f"{reference.name}Enum",
            class_name=True,
            singular_name=singular_name,
            singular_name_suffix="Enum",
            loaded=True,
        )

        data_model_root_type = self.data_model_root_type(
            reference=reference,
            fields=[
                self.data_model_field_type(
                    data_type=create_enum(enum_reference),
                    default=obj.default,
                    required=False,
                    nullable=True,
                    strip_default_none=self.strip_default_none,
                    extras=self.get_field_extras(obj),
                    use_annotated=self.use_annotated,
                    has_default=obj.has_default,
                    use_field_description=self.use_field_description,
                    use_inline_field_description=self.use_inline_field_description,
                    original_name=None,
                )
            ],
            custom_base_class=obj.custom_base_path or self.base_class,
            custom_template_dir=self.custom_template_dir,
            extra_template_data=self.extra_template_data,
            path=self.current_source_path,
            default=obj.default if obj.has_default else UNDEFINED,
            nullable=obj.type_has_null,
            treat_dot_as_module=self.treat_dot_as_module,
        )
        self.results.append(data_model_root_type)
        return self.data_type(reference=reference)

    def _get_ref_body(self, resolved_ref: str) -> dict[str, YamlValue]:
        """Get the body of a reference from URL or remote file."""
        if is_url(resolved_ref):
            return self._get_ref_body_from_url(resolved_ref)
        return self._get_ref_body_from_remote(resolved_ref)

    def _get_ref_body_from_url(self, ref: str) -> dict[str, YamlValue]:
        """Get reference body from a URL (HTTP, HTTPS, or file scheme)."""
        if ref.startswith("file://"):
            from urllib.parse import urlparse  # noqa: PLC0415
            from urllib.request import url2pathname  # noqa: PLC0415

            parsed = urlparse(ref)
            # url2pathname handles percent-decoding and Windows drive letters
            path = url2pathname(parsed.path)
            # Handle UNC paths (file://server/share/path)
            if parsed.netloc:
                path = f"//{parsed.netloc}{path}"
            file_path = Path(path)
            return self.remote_object_cache.get_or_put(
                ref, default_factory=lambda _: load_yaml_dict_from_path(file_path, self.encoding)
            )
        return self.remote_object_cache.get_or_put(
            ref, default_factory=lambda key: load_yaml_dict(self._get_text_from_url(key))
        )

    def _get_ref_body_from_remote(self, resolved_ref: str) -> dict[str, YamlValue]:
        """Get reference body from a remote file path."""
        # Remote Reference: $ref: 'document.json' Uses the whole document located on the same server and in
        # the same location. TODO treat edge case
        full_path = self.base_path / resolved_ref

        return self.remote_object_cache.get_or_put(
            str(full_path),
            default_factory=lambda _: load_yaml_dict_from_path(full_path, self.encoding),
        )

    def resolve_ref(self, object_ref: str) -> Reference:
        """Resolve a reference by loading and parsing the referenced schema."""
        reference = self.model_resolver.add_ref(object_ref)
        if reference.loaded:
            return reference

        # https://swagger.io/docs/specification/using-ref/
        ref = self.model_resolver.resolve_ref(object_ref)
        if get_ref_type(object_ref) == JSONReference.LOCAL or get_ref_type(ref) == JSONReference.LOCAL:
            self.reserved_refs[tuple(self.model_resolver.current_root)].add(ref)
            return reference
        if self.model_resolver.is_after_load(ref):
            self.reserved_refs[tuple(ref.split("#")[0].split("/"))].add(ref)
            return reference

        if is_url(ref):
            relative_path, object_path = ref.split("#")
            relative_paths = [relative_path]
            base_path = None
        else:
            if self.model_resolver.is_external_root_ref(ref):
                relative_path, object_path = ref[:-1], ""
            else:
                relative_path, object_path = ref.split("#")
            relative_paths = relative_path.split("/")
            base_path = Path(*relative_paths).parent
        with (
            self.model_resolver.current_base_path_context(base_path),
            self.model_resolver.base_url_context(relative_path),
        ):
            self._parse_file(
                self._get_ref_body(relative_path),
                self.model_resolver.add_ref(ref, resolved=True).name,
                relative_paths,
                object_path.split("/") if object_path else None,
            )
        reference.loaded = True
        return reference

    def _traverse_schema_objects(  # noqa: PLR0912
        self,
        obj: JsonSchemaObject,
        path: list[str],
        callback: Callable[[JsonSchemaObject, list[str]], None],
        *,
        include_one_of: bool = True,
    ) -> None:
        """Traverse schema objects recursively and apply callback."""
        callback(obj, path)
        if obj.items:
            if isinstance(obj.items, JsonSchemaObject):
                self._traverse_schema_objects(obj.items, path, callback, include_one_of=include_one_of)
            elif isinstance(obj.items, list):
                for item in obj.items:
<<<<<<< HEAD
                    self.parse_ref(item, path)
        if obj.prefixItems:
            for item in obj.prefixItems:
                self.parse_ref(item, path)
=======
                    self._traverse_schema_objects(item, path, callback, include_one_of=include_one_of)
>>>>>>> 89f54b14
        if isinstance(obj.additionalProperties, JsonSchemaObject):
            self._traverse_schema_objects(obj.additionalProperties, path, callback, include_one_of=include_one_of)
        if obj.patternProperties:
            for value in obj.patternProperties.values():
                self._traverse_schema_objects(value, path, callback, include_one_of=include_one_of)
        for item in obj.anyOf:
            self._traverse_schema_objects(item, path, callback, include_one_of=include_one_of)
        for item in obj.allOf:
            self._traverse_schema_objects(item, path, callback, include_one_of=include_one_of)
        if include_one_of:
            for item in obj.oneOf:
                self._traverse_schema_objects(item, path, callback, include_one_of=include_one_of)
        if obj.properties:
            for value in obj.properties.values():
                if isinstance(value, JsonSchemaObject):
                    self._traverse_schema_objects(value, path, callback, include_one_of=include_one_of)

    def _resolve_ref_callback(self, obj: JsonSchemaObject, path: list[str]) -> None:  # noqa: ARG002
        """Resolve $ref in schema object."""
        if obj.ref:
            self.resolve_ref(obj.ref)

    def _add_id_callback(self, obj: JsonSchemaObject, path: list[str]) -> None:
        """Add $id to model resolver."""
        if obj.id:
            self.model_resolver.add_id(obj.id, path)
<<<<<<< HEAD
        if obj.items:
            if isinstance(obj.items, JsonSchemaObject):
                self.parse_id(obj.items, path)
            elif isinstance(obj.items, list):
                for item in obj.items:
                    self.parse_id(item, path)
        if obj.prefixItems:
            for item in obj.prefixItems:
                self.parse_id(item, path)
        if isinstance(obj.additionalProperties, JsonSchemaObject):
            self.parse_id(obj.additionalProperties, path)
        if obj.patternProperties:
            for value in obj.patternProperties.values():
                self.parse_id(value, path)
        for item in obj.anyOf:
            self.parse_id(item, path)
        for item in obj.allOf:
            self.parse_id(item, path)
        if obj.properties:
            for property_value in obj.properties.values():
                if isinstance(property_value, JsonSchemaObject):
                    self.parse_id(property_value, path)
=======

    def parse_ref(self, obj: JsonSchemaObject, path: list[str]) -> None:
        """Recursively parse all $ref references in a schema object."""
        self._traverse_schema_objects(obj, path, self._resolve_ref_callback)

    def parse_id(self, obj: JsonSchemaObject, path: list[str]) -> None:
        """Recursively parse all $id fields in a schema object."""
        self._traverse_schema_objects(obj, path, self._add_id_callback, include_one_of=False)
>>>>>>> 89f54b14

    @contextmanager
    def root_id_context(self, root_raw: dict[str, Any]) -> Generator[None, None, None]:
        """Context manager to temporarily set the root $id during parsing."""
        previous_root_id = self.root_id
        self.root_id = root_raw.get("$id") or None
        yield
        self.root_id = previous_root_id

    def parse_raw_obj(
        self,
        name: str,
        raw: dict[str, YamlValue] | YamlValue,
        path: list[str],
    ) -> None:
        """Parse a raw dictionary into a JsonSchemaObject and process it."""
        obj: JsonSchemaObject = (
            self.SCHEMA_OBJECT_TYPE.model_validate(raw) if PYDANTIC_V2 else self.SCHEMA_OBJECT_TYPE.parse_obj(raw)
        )
        self.parse_obj(name, obj, path)

    def parse_obj(  # noqa: PLR0912
        self,
        name: str,
        obj: JsonSchemaObject,
        path: list[str],
    ) -> None:
        """Parse a JsonSchemaObject by dispatching to appropriate parse methods."""
        if obj.has_ref_with_schema_keywords:
            obj = self._merge_ref_with_schema(obj)

        if obj.is_array:
            self.parse_array(name, obj, path)
        elif obj.allOf:
            self.parse_all_of(name, obj, path)
        elif obj.oneOf or obj.anyOf:
            combined_items = obj.oneOf or obj.anyOf
            const_enum_data = self._extract_const_enum_from_combined(combined_items, obj.type)
            if const_enum_data is not None:
                enum_values, varnames, enum_type, nullable = const_enum_data
                synthetic_obj = self._create_synthetic_enum_obj(obj, enum_values, varnames, enum_type, nullable)
                if not self.should_parse_enum_as_literal(synthetic_obj):
                    self.parse_enum(name, synthetic_obj, path)
                else:
                    self.parse_root_type(name, synthetic_obj, path)
            else:
                data_type = self.parse_root_type(name, obj, path)
                if isinstance(data_type, EmptyDataType) and obj.properties:
                    self.parse_object(name, obj, path)  # pragma: no cover
        elif obj.properties:
            if obj.has_multiple_types and isinstance(obj.type, list):
                self._parse_multiple_types_with_properties(name, obj, obj.type, path)
            else:
                self.parse_object(name, obj, path)
        elif obj.patternProperties:
            self.parse_root_type(name, obj, path)
        elif obj.type == "object":
            self.parse_object(name, obj, path)
        elif obj.enum and not self.should_parse_enum_as_literal(obj):
            self.parse_enum(name, obj, path)
        else:
            self.parse_root_type(name, obj, path)
        self.parse_ref(obj, path)

    def _get_context_source_path_parts(self) -> Iterator[tuple[Source, list[str]]]:
        """Get source and path parts for each input file with context managers."""
        if isinstance(self.source, list) or (isinstance(self.source, Path) and self.source.is_dir()):
            self.current_source_path = Path()
            self.model_resolver.after_load_files = {
                self.base_path.joinpath(s.path).resolve().as_posix() for s in self.iter_source
            }

        for source in self.iter_source:
            if isinstance(self.source, ParseResult):
                path_parts = self.get_url_path_parts(self.source)
            else:
                path_parts = list(source.path.parts)
            if self.current_source_path is not None:
                self.current_source_path = source.path
            with (
                self.model_resolver.current_base_path_context(source.path.parent),
                self.model_resolver.current_root_context(path_parts),
            ):
                yield source, path_parts

    def parse_raw(self) -> None:
        """Parse all raw input sources into data models."""
        for source, path_parts in self._get_context_source_path_parts():
            raw_obj = load_yaml(source.text)
            if not isinstance(raw_obj, dict):  # pragma: no cover
                warn(f"{source.path} is empty or not a dict. Skipping this file", stacklevel=2)
                continue
            self.raw_obj = raw_obj
            title = self.raw_obj.get("title")
            title_str = str(title) if title is not None else "Model"
            if self.custom_class_name_generator:
                obj_name = title_str
            else:
                if self.class_name:
                    obj_name = self.class_name
                else:
                    # backward compatible
                    obj_name = title_str
                    if not self.model_resolver.validate_name(obj_name):
                        obj_name = title_to_class_name(obj_name)
                if not self.model_resolver.validate_name(obj_name):
                    raise InvalidClassNameError(obj_name)
            self._parse_file(self.raw_obj, obj_name, path_parts)

        self._resolve_unparsed_json_pointer()

    def _resolve_unparsed_json_pointer(self) -> None:
        """Resolve any remaining unparsed JSON pointer references recursively."""
        model_count: int = len(self.results)
        for source in self.iter_source:
            path_parts = list(source.path.parts)
            if not (reserved_refs := self.reserved_refs.get(tuple(path_parts))):
                continue
            if self.current_source_path is not None:
                self.current_source_path = source.path

            with (
                self.model_resolver.current_base_path_context(source.path.parent),
                self.model_resolver.current_root_context(path_parts),
            ):
                for reserved_ref in sorted(reserved_refs):
                    if self.model_resolver.add_ref(reserved_ref, resolved=True).loaded:
                        continue
                    # for root model
                    self.raw_obj = load_yaml_dict(source.text)
                    self.parse_json_pointer(self.raw_obj, reserved_ref, path_parts)

        if model_count != len(self.results):
            # New model have been generated. It try to resolve json pointer again.
            self._resolve_unparsed_json_pointer()

    def parse_json_pointer(self, raw: dict[str, YamlValue], ref: str, path_parts: list[str]) -> None:
        """Parse a JSON pointer reference into a model."""
        path = ref.split("#", 1)[-1]
        if path[0] == "/":  # pragma: no cover
            path = path[1:]
        object_paths = path.split("/")
        models = get_model_by_path(raw, object_paths)
        model_name = object_paths[-1]

        self.parse_raw_obj(model_name, models, [*path_parts, f"#/{object_paths[0]}", *object_paths[1:]])

    def _parse_file(
        self,
        raw: dict[str, Any],
        obj_name: str,
        path_parts: list[str],
        object_paths: list[str] | None = None,
    ) -> None:
        """Parse a file containing JSON Schema definitions and references."""
        object_paths = [o for o in object_paths or [] if o]
        path = [*path_parts, f"#/{object_paths[0]}", *object_paths[1:]] if object_paths else path_parts
        with self.model_resolver.current_root_context(path_parts):
            obj_name = self.model_resolver.add(path, obj_name, unique=False, class_name=True).name
            with self.root_id_context(raw):
                # Some jsonschema docs include attribute self to have include version details
                raw.pop("self", None)
                # parse $id before parsing $ref
                root_obj = self.SCHEMA_OBJECT_TYPE.parse_obj(raw)
                self.parse_id(root_obj, path_parts)
                definitions: dict[str, YamlValue] = {}
                schema_path = ""
                for schema_path_candidate, split_schema_path in self.schema_paths:
                    try:
                        if definitions := get_model_by_path(raw, split_schema_path):
                            schema_path = schema_path_candidate
                            break
                    except KeyError:  # pragma: no cover
                        continue

                for key, model in definitions.items():
                    obj = self.SCHEMA_OBJECT_TYPE.parse_obj(model)
                    self.parse_id(obj, [*path_parts, schema_path, key])

                if object_paths:
                    models = get_model_by_path(raw, object_paths)
                    model_name = object_paths[-1]
                    self.parse_obj(model_name, self.SCHEMA_OBJECT_TYPE.parse_obj(models), path)
                elif not self.skip_root_model:
                    self.parse_obj(obj_name, root_obj, path_parts or ["#"])
                for key, model in definitions.items():
                    path = [*path_parts, schema_path, key]
                    reference = self.model_resolver.get(path)
                    if not reference or not reference.loaded:
                        self.parse_raw_obj(key, model, path)

                key = tuple(path_parts)
                reserved_refs = set(self.reserved_refs.get(key) or [])
                while reserved_refs:
                    for reserved_path in sorted(reserved_refs):
                        reference = self.model_resolver.references.get(reserved_path)
                        if not reference or reference.loaded:
                            continue
                        object_paths = reserved_path.split("#/", 1)[-1].split("/")
                        path = reserved_path.split("/")
                        models = get_model_by_path(raw, object_paths)
                        model_name = object_paths[-1]
                        self.parse_obj(model_name, self.SCHEMA_OBJECT_TYPE.parse_obj(models), path)
                    previous_reserved_refs = reserved_refs
                    reserved_refs = set(self.reserved_refs.get(key) or [])
                    if previous_reserved_refs == reserved_refs:
                        break<|MERGE_RESOLUTION|>--- conflicted
+++ resolved
@@ -2588,14 +2588,10 @@
                 self._traverse_schema_objects(obj.items, path, callback, include_one_of=include_one_of)
             elif isinstance(obj.items, list):
                 for item in obj.items:
-<<<<<<< HEAD
-                    self.parse_ref(item, path)
+                    self._traverse_schema_objects(item, path, callback, include_one_of=include_one_of)
         if obj.prefixItems:
             for item in obj.prefixItems:
-                self.parse_ref(item, path)
-=======
-                    self._traverse_schema_objects(item, path, callback, include_one_of=include_one_of)
->>>>>>> 89f54b14
+                self._traverse_schema_objects(item, path, callback, include_one_of=include_one_of)
         if isinstance(obj.additionalProperties, JsonSchemaObject):
             self._traverse_schema_objects(obj.additionalProperties, path, callback, include_one_of=include_one_of)
         if obj.patternProperties:
@@ -2622,7 +2618,6 @@
         """Add $id to model resolver."""
         if obj.id:
             self.model_resolver.add_id(obj.id, path)
-<<<<<<< HEAD
         if obj.items:
             if isinstance(obj.items, JsonSchemaObject):
                 self.parse_id(obj.items, path)
@@ -2645,7 +2640,6 @@
             for property_value in obj.properties.values():
                 if isinstance(property_value, JsonSchemaObject):
                     self.parse_id(property_value, path)
-=======
 
     def parse_ref(self, obj: JsonSchemaObject, path: list[str]) -> None:
         """Recursively parse all $ref references in a schema object."""
@@ -2654,7 +2648,6 @@
     def parse_id(self, obj: JsonSchemaObject, path: list[str]) -> None:
         """Recursively parse all $id fields in a schema object."""
         self._traverse_schema_objects(obj, path, self._add_id_callback, include_one_of=False)
->>>>>>> 89f54b14
 
     @contextmanager
     def root_id_context(self, root_raw: dict[str, Any]) -> Generator[None, None, None]:
