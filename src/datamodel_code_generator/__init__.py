"""Main module for datamodel-code-generator.

Provides the main `generate()` function and related enums/exceptions for generating
Python data models (Pydantic, dataclasses, TypedDict, msgspec) from various schema formats.
"""

from __future__ import annotations

import contextlib
import os
import sys
from collections.abc import Callable, Iterator, Mapping, Sequence
from datetime import datetime, timezone
from functools import lru_cache as _lru_cache
from pathlib import Path
from typing import (
    IO,
    TYPE_CHECKING,
    Any,
    TextIO,
    TypeAlias,
    TypeVar,
    cast,
)
from urllib.parse import ParseResult

from typing_extensions import TypeAliasType

from datamodel_code_generator.enums import (
    DEFAULT_SHARED_MODULE_NAME,
    MAX_VERSION,
    MIN_VERSION,
    AllExportsCollisionStrategy,
    AllExportsScope,
    AllOfMergeMode,
    CollapseRootModelsNameStrategy,
    DataclassArguments,
    DataModelType,
    FieldTypeCollisionStrategy,
    GraphQLScope,
    InputFileType,
    ModuleSplitMode,
    NamingStrategy,
    OpenAPIScope,
    ReadOnlyWriteOnlyModelType,
    ReuseScope,
    TargetPydanticVersion,
)
from datamodel_code_generator.format import (
    DEFAULT_FORMATTERS,
    CodeFormatter,
    DateClassType,
    DatetimeClassType,
    Formatter,
    PythonVersion,
    PythonVersionMin,
)
from datamodel_code_generator.parser import DefaultPutDict, LiteralType

if TYPE_CHECKING:
    from collections import defaultdict

    from datamodel_code_generator.model.pydantic_v2 import UnionMode
    from datamodel_code_generator.parser.base import Parser
    from datamodel_code_generator.types import StrictTypes

    YamlScalar: TypeAlias = str | int | float | bool | None
    YamlValue = TypeAliasType("YamlValue", "dict[str, YamlValue] | list[YamlValue] | YamlScalar")

T = TypeVar("T")

# Import is_pydantic_v2 here for module-level YamlValue type definition
from datamodel_code_generator.util import is_pydantic_v2  # noqa: E402

if not TYPE_CHECKING:  # pragma: no branch
    YamlScalar: TypeAlias = str | int | float | bool | None
    if is_pydantic_v2():
        YamlValue = TypeAliasType("YamlValue", "dict[str, YamlValue] | list[YamlValue] | YamlScalar")
    else:
        # Pydantic v1 cannot handle TypeAliasType, use Any for recursive parts
        YamlValue: TypeAlias = dict[str, Any] | list[Any] | YamlScalar


GeneratedModules: TypeAlias = dict[tuple[str, ...], str]
"""Type alias for multiple generated modules.

Maps module path tuples (e.g., ("models", "user.py")) to generated code strings.
Returned by generate() when output=None and multiple modules are generated.
"""

DEFAULT_BASE_CLASS: str = "pydantic.BaseModel"


def load_yaml(stream: str | TextIO) -> YamlValue:
    """Load YAML content from a string or file-like object."""
    import yaml  # noqa: PLC0415

    from datamodel_code_generator.util import SafeLoader  # noqa: PLC0415

    return yaml.load(stream, Loader=SafeLoader)  # noqa: S506


def load_yaml_dict(stream: str | TextIO) -> dict[str, YamlValue]:
    """Load YAML and return as dict. Raises TypeError if result is not a dict."""
    result = load_yaml(stream)
    if not isinstance(result, dict):
        msg = f"Expected dict, got {type(result).__name__}"
        raise TypeError(msg)
    return result


def load_yaml_dict_from_path(path: Path, encoding: str) -> dict[str, YamlValue]:
    """Load YAML and return as dict from a file path.

    Uses LRU cache with (path, mtime) as key for performance optimization.
    This avoids re-reading the same file multiple times during $ref resolution.
    """
    return _load_yaml_dict_from_path_cached(path, path.stat().st_mtime, encoding)


@_lru_cache(maxsize=128)
def _load_yaml_dict_from_path_cached(
    path: Path,
    mtime: float,  # noqa: ARG001  # Used as cache key for invalidation
    encoding: str,
) -> dict[str, YamlValue]:
    """Load YAML dict from path with caching (internal implementation)."""
    with path.open(encoding=encoding) as f:
        return load_yaml_dict(f)


<<<<<<< HEAD
def _is_json_text(text: str) -> bool:
    """Check if text likely contains JSON by examining the first non-whitespace character.

    Skips BOM, spaces, tabs, carriage returns, and newlines.
    Returns True if the first significant character is '{' or '['.
    """
    for ch in text:
        if ch in {"\ufeff", " ", "\t", "\r", "\n"}:
            continue
        return ch in {"{", "["}
    return False


def load_data(text: str) -> dict[str, YamlValue]:
    """Load text as JSON or YAML based on content.

    For stdin/string input: tries JSON first if content looks like JSON,
    falls back to YAML on failure.
    """
    import json  # noqa: PLC0415

    if _is_json_text(text):
        with contextlib.suppress(json.JSONDecodeError):
            result = json.loads(text)
            if isinstance(result, dict):
                return result
    return load_yaml_dict(text)


def load_data_from_path(path: Path, encoding: str) -> dict[str, YamlValue]:
    """Load file as JSON or YAML based on file extension.

    For file input: tries json.load() for .json files (more efficient than
    read_text + json.loads), falls back to YAML if JSON parsing fails
    (e.g., trailing commas). Uses YAML for all other extensions.
    """
    import json  # noqa: PLC0415

    if path.suffix.lower() == ".json":
        with contextlib.suppress(json.JSONDecodeError), path.open(encoding=encoding) as f:
            return json.load(f)
    return load_yaml_dict_from_path(path, encoding)
=======
@_lru_cache(maxsize=256)
def cached_path_exists(path: Path) -> bool:
    """Check if a path exists with LRU caching.

    Caches the result of Path.exists() to reduce filesystem I/O
    when checking the same path multiple times (e.g., custom template directories).

    Note: This cache is safe for CLI usage where files don't change during execution.
    """
    return path.exists()
>>>>>>> d0cbec33


def get_version() -> str:
    """Return the installed package version."""
    package = "datamodel-code-generator"

    from importlib.metadata import version  # noqa: PLC0415

    return version(package)


def enable_debug_message() -> None:  # pragma: no cover
    """Enable debug tracing with pysnooper."""
    global _pysnooper_default_state_set  # noqa: PLW0603
    try:
        import pysnooper  # noqa: PLC0415

        pysnooper.tracer.DISABLED = False
        _pysnooper_default_state_set = True
    except ImportError as err:
        msg = "Please run `$pip install 'datamodel-code-generator[debug]'` to use debug option"
        raise Exception(msg) from err  # noqa: TRY002


DEFAULT_MAX_VARIABLE_LENGTH: int = 100


_pysnooper_default_state_set: bool = False


def snooper_to_methods() -> Callable[..., Any]:
    """Class decorator to add pysnooper tracing to all methods."""

    def inner(cls: type[T]) -> type[T]:
        global _pysnooper_default_state_set  # noqa: PLW0603
        try:
            import pysnooper  # noqa: PLC0415
        except ImportError:
            return cls

        # Ensure tracing is disabled by default (only enabled via --debug flag)
        if not _pysnooper_default_state_set:
            pysnooper.tracer.DISABLED = True
            _pysnooper_default_state_set = True

        import inspect  # noqa: PLC0415

        methods = inspect.getmembers(cls, predicate=inspect.isfunction)
        for name, method in methods:
            snooper_method = pysnooper.snoop(max_variable_length=DEFAULT_MAX_VARIABLE_LENGTH)(method)
            setattr(cls, name, snooper_method)
        return cls

    return inner


@contextlib.contextmanager
def chdir(path: Path | None) -> Iterator[None]:
    """Change working directory and return to previous on exit."""
    if path is None:
        yield
    else:
        prev_cwd = Path.cwd()
        try:
            os.chdir(path if path.is_dir() else path.parent)
            yield
        finally:
            os.chdir(prev_cwd)


def is_openapi(data: dict) -> bool:
    """Check if the data dict is an OpenAPI specification."""
    return "openapi" in data


JSON_SCHEMA_URLS: tuple[str, ...] = (
    "http://json-schema.org/",
    "https://json-schema.org/",
)


def is_schema(data: dict) -> bool:
    """Check if the data dict is a JSON Schema."""
    schema = data.get("$schema")
    if isinstance(schema, str) and any(schema.startswith(u) for u in JSON_SCHEMA_URLS):  # pragma: no cover
        return True
    if isinstance(data.get("type"), str):
        return True
    if any(
        isinstance(data.get(o), list)
        for o in (
            "allOf",
            "anyOf",
            "oneOf",
        )
    ):
        return True
    return isinstance(data.get("properties"), dict)


RAW_DATA_TYPES: list[InputFileType] = [
    InputFileType.Json,
    InputFileType.Yaml,
    InputFileType.Dict,
    InputFileType.CSV,
    InputFileType.GraphQL,
]


class Error(Exception):
    """Base exception for datamodel-code-generator errors."""

    def __init__(self, message: str) -> None:
        """Initialize with message."""
        self.message: str = message

    def __str__(self) -> str:
        """Return string representation."""
        return self.message


class InvalidClassNameError(Error):
    """Raised when a schema title cannot be converted to a valid Python class name."""

    def __init__(self, class_name: str) -> None:
        """Initialize with class name."""
        self.class_name = class_name
        message = f"title={class_name!r} is invalid class name."
        super().__init__(message=message)


class InvalidFileFormatError(Error):
    """Raised when the input file format is invalid or cannot be parsed."""

    def __init__(
        self,
        original_error: Exception,
        input_file_type: InputFileType | None = None,
    ) -> None:
        """Initialize with original error and optional input file type."""
        self.original_error = original_error
        self.input_file_type = input_file_type
        error_detail = f"{type(original_error).__name__}: {original_error}"
        if input_file_type is not None:
            message = f"Invalid file format for {input_file_type.value}: {error_detail}"
        else:
            message = f"Invalid file format: {error_detail}"
        super().__init__(message=message)


class SchemaParseError(Error):
    """Raised when an error occurs during schema parsing with path context."""

    def __init__(
        self,
        message: str,
        path: list[str] | None = None,
        original_error: Exception | None = None,
    ) -> None:
        """Initialize with message, schema path, and optional original error."""
        self.path = path or []
        self.original_error = original_error
        full_message = self._format_message(message)
        super().__init__(message=full_message)

    def _format_message(self, message: str) -> str:
        """Format message with schema path context."""
        if self.path:
            path_str = "/".join(self.path)
            return f"Error at schema path '{path_str}': {message}"
        return message


def get_first_file(path: Path) -> Path:  # pragma: no cover
    """Find and return the first file in a path (file or directory)."""
    if path.is_file():
        return path
    if path.is_dir():
        for child in path.rglob("*"):
            if child.is_file():
                return child
    msg = f"No file found in: {path}"
    raise FileNotFoundError(msg)


def _find_future_import_insertion_point(header: str) -> int:
    """Find position in header where __future__ import should be inserted."""
    import ast  # noqa: PLC0415

    try:
        tree = ast.parse(header)
    except SyntaxError:
        return 0

    lines = header.splitlines(keepends=True)

    def line_end_pos(line_num: int) -> int:
        return sum(len(lines[i]) for i in range(line_num))

    if not tree.body:
        return len(header)

    first_stmt = tree.body[0]
    is_docstring = isinstance(first_stmt, ast.Expr) and (
        (isinstance(first_stmt.value, ast.Constant) and isinstance(first_stmt.value.value, str))
        or isinstance(first_stmt.value, ast.JoinedStr)
    )
    if is_docstring:
        end_line = first_stmt.end_lineno or len(lines)
        pos = line_end_pos(end_line)
        while end_line < len(lines) and not lines[end_line].strip():
            pos += len(lines[end_line])
            end_line += 1
        return pos

    pos = 0
    for i in range(first_stmt.lineno - 1):
        pos += len(lines[i])
    return pos


def _build_module_content(
    body: str,
    header: str,
    custom_file_header: str | None,
) -> str:
    """Build module content by combining header and body.

    Handles future imports extraction and placement when custom_file_header is provided.
    """
    lines: list[str] = []

    if custom_file_header and body:
        # Extract future imports from body for correct placement after custom_file_header
        body_without_future = body
        extracted_future = ""
        body_lines = body.split("\n")
        future_indices = [i for i, line in enumerate(body_lines) if line.strip().startswith("from __future__")]
        if future_indices:
            extracted_future = "\n".join(body_lines[i] for i in future_indices)
            remaining_lines = [line for i, line in enumerate(body_lines) if i not in future_indices]
            body_without_future = "\n".join(remaining_lines).lstrip("\n")

        if extracted_future:
            insertion_point = _find_future_import_insertion_point(custom_file_header)
            header_before = custom_file_header[:insertion_point].rstrip()
            header_after = custom_file_header[insertion_point:].strip()
            if header_after:
                content = header_before + "\n" + extracted_future + "\n\n" + header_after
            else:
                content = header_before + "\n\n" + extracted_future
            lines.extend((content, "", body_without_future.rstrip()))
        else:
            lines.extend((custom_file_header, "", body.rstrip()))
    else:
        lines.append(header)
        if body:
            lines.extend(("", body.rstrip()))

    return "\n".join(lines)


def generate(  # noqa: PLR0912, PLR0913, PLR0914, PLR0915
    input_: Path | str | ParseResult | Mapping[str, Any],
    *,
    input_filename: str | None = None,
    input_file_type: InputFileType = InputFileType.Auto,
    output: Path | None = None,
    output_model_type: DataModelType = DataModelType.PydanticBaseModel,
    target_python_version: PythonVersion = PythonVersionMin,
    target_pydantic_version: TargetPydanticVersion | None = None,
    base_class: str = "",
    base_class_map: dict[str, str] | None = None,
    additional_imports: list[str] | None = None,
    class_decorators: list[str] | None = None,
    custom_template_dir: Path | None = None,
    extra_template_data: defaultdict[str, dict[str, Any]] | None = None,
    validation: bool = False,
    field_constraints: bool = False,
    snake_case_field: bool = False,
    strip_default_none: bool = False,
    aliases: Mapping[str, str] | None = None,
    disable_timestamp: bool = False,
    enable_version_header: bool = False,
    enable_command_header: bool = False,
    command_line: str | None = None,
    allow_population_by_field_name: bool = False,
    allow_extra_fields: bool = False,
    extra_fields: str | None = None,
    use_generic_base_class: bool = False,
    apply_default_values_for_required_fields: bool = False,
    force_optional_for_required_fields: bool = False,
    class_name: str | None = None,
    use_standard_collections: bool = True,
    use_schema_description: bool = False,
    use_field_description: bool = False,
    use_field_description_example: bool = False,
    use_attribute_docstrings: bool = False,
    use_inline_field_description: bool = False,
    use_default_kwarg: bool = False,
    reuse_model: bool = False,
    reuse_scope: ReuseScope = ReuseScope.Module,
    shared_module_name: str = DEFAULT_SHARED_MODULE_NAME,
    encoding: str = "utf-8",
    enum_field_as_literal: LiteralType | None = None,
    ignore_enum_constraints: bool = False,
    use_one_literal_as_default: bool = False,
    use_enum_values_in_discriminator: bool = False,
    set_default_enum_member: bool = False,
    use_subclass_enum: bool = False,
    use_specialized_enum: bool = True,
    strict_nullable: bool = False,
    use_generic_container_types: bool = False,
    enable_faux_immutability: bool = False,
    disable_appending_item_suffix: bool = False,
    strict_types: Sequence[StrictTypes] | None = None,
    empty_enum_field_name: str | None = None,
    custom_class_name_generator: Callable[[str], str] | None = None,
    field_extra_keys: set[str] | None = None,
    field_include_all_keys: bool = False,
    field_extra_keys_without_x_prefix: set[str] | None = None,
    model_extra_keys: set[str] | None = None,
    model_extra_keys_without_x_prefix: set[str] | None = None,
    openapi_scopes: list[OpenAPIScope] | None = None,
    include_path_parameters: bool = False,
    graphql_scopes: list[GraphQLScope] | None = None,  # noqa: ARG001
    wrap_string_literal: bool | None = None,
    use_title_as_name: bool = False,
    use_operation_id_as_name: bool = False,
    use_unique_items_as_set: bool = False,
    use_tuple_for_fixed_items: bool = False,
    allof_merge_mode: AllOfMergeMode = AllOfMergeMode.Constraints,
    http_headers: Sequence[tuple[str, str]] | None = None,
    http_ignore_tls: bool = False,
    http_timeout: float | None = None,
    use_annotated: bool = False,
    use_serialize_as_any: bool = False,
    use_non_positive_negative_number_constrained_types: bool = False,
    use_decimal_for_multiple_of: bool = False,
    original_field_name_delimiter: str | None = None,
    use_double_quotes: bool = False,
    use_union_operator: bool = True,
    collapse_root_models: bool = False,
    collapse_root_models_name_strategy: CollapseRootModelsNameStrategy | None = None,
    collapse_reuse_models: bool = False,
    skip_root_model: bool = False,
    use_type_alias: bool = False,
    use_root_model_type_alias: bool = False,
    special_field_name_prefix: str | None = None,
    remove_special_field_name_prefix: bool = False,
    capitalise_enum_members: bool = False,
    keep_model_order: bool = False,
    custom_file_header: str | None = None,
    custom_file_header_path: Path | None = None,
    custom_formatters: list[str] | None = None,
    custom_formatters_kwargs: dict[str, Any] | None = None,
    use_pendulum: bool = False,
    use_standard_primitive_types: bool = False,
    http_query_parameters: Sequence[tuple[str, str]] | None = None,
    treat_dot_as_module: bool | None = None,
    use_exact_imports: bool = False,
    union_mode: UnionMode | None = None,
    output_datetime_class: DatetimeClassType | None = None,
    output_date_class: DateClassType | None = None,
    keyword_only: bool = False,
    frozen_dataclasses: bool = False,
    no_alias: bool = False,
    use_frozen_field: bool = False,
    use_default_factory_for_optional_nested_models: bool = False,
    formatters: list[Formatter] = DEFAULT_FORMATTERS,
    settings_path: Path | None = None,
    parent_scoped_naming: bool = False,
    naming_strategy: NamingStrategy | None = None,
    duplicate_name_suffix: dict[str, str] | None = None,
    dataclass_arguments: DataclassArguments | None = None,
    disable_future_imports: bool = False,
    type_mappings: list[str] | None = None,
    type_overrides: dict[str, str] | None = None,
    read_only_write_only_model_type: ReadOnlyWriteOnlyModelType | None = None,
    use_status_code_in_response_name: bool = False,
    all_exports_scope: AllExportsScope | None = None,
    all_exports_collision_strategy: AllExportsCollisionStrategy | None = None,
    field_type_collision_strategy: FieldTypeCollisionStrategy | None = None,
    module_split_mode: ModuleSplitMode | None = None,
) -> str | GeneratedModules | None:
    """Generate Python data models from schema definitions or structured data.

    This is the main entry point for code generation. Supports OpenAPI, JSON Schema,
    GraphQL, and raw data formats (JSON, YAML, Dict, CSV) as input.

    Returns:
        - When output is a Path: None (writes to file system)
        - When output is None and single module: str (generated code)
        - When output is None and multiple modules: GeneratedModules (dict mapping
          module path tuples to generated code strings)
    """
    remote_text_cache: DefaultPutDict[str, str] = DefaultPutDict()
    match input_:
        case str():
            input_text: str | None = input_
        case ParseResult():
            from datamodel_code_generator.http import DEFAULT_HTTP_TIMEOUT, get_body  # noqa: PLC0415

            timeout = http_timeout if http_timeout is not None else DEFAULT_HTTP_TIMEOUT
            input_text = remote_text_cache.get_or_put(
                input_.geturl(),
                default_factory=lambda url: get_body(
                    url, http_headers, http_ignore_tls, http_query_parameters, timeout
                ),
            )
        case _:
            input_text = None

    if dataclass_arguments is None:
        dataclass_arguments = {}
        if frozen_dataclasses:
            dataclass_arguments["frozen"] = True
        if keyword_only:
            dataclass_arguments["kw_only"] = True

    if isinstance(input_, Path) and not input_.is_absolute():
        input_ = input_.expanduser().resolve()
    if input_file_type == InputFileType.Auto and isinstance(input_, Mapping):
        msg = (
            "input_file_type=Auto is not supported for dict input. "
            "Please specify input_file_type explicitly (e.g., InputFileType.JsonSchema)."
        )
        raise Error(msg)

    if isinstance(input_, Mapping) and input_file_type == InputFileType.GraphQL:
        msg = "Dict input is not supported for GraphQL. GraphQL requires text input (SDL format)."
        raise Error(msg)

    if isinstance(input_, Mapping) and input_file_type in {
        InputFileType.Json,
        InputFileType.Yaml,
        InputFileType.CSV,
    }:
        msg = (
            f"Dict input is not supported for {input_file_type.value}. "
            f"Use InputFileType.Dict to generate schema from dict data, "
            f"or provide text/file input for {input_file_type.value} format."
        )
        raise Error(msg)

    if input_file_type == InputFileType.Auto:
        try:
            input_text_ = (
                get_first_file(input_).read_text(encoding=encoding) if isinstance(input_, Path) else input_text
            )
        except FileNotFoundError as exc:
            msg = "File not found"
            raise Error(msg) from exc

        try:
            assert isinstance(input_text_, str)
            input_file_type = infer_input_type(input_text_)
        except Exception as exc:
            raise InvalidFileFormatError(exc) from exc
        else:
            print(  # noqa: T201
                inferred_message.format(input_file_type.value),
                file=sys.stderr,
            )
            # Reuse already-read text for single Path file to avoid re-reading
            # Only for OpenAPI/JsonSchema (RAW_DATA_TYPES are transformed by genson)
            if isinstance(input_, Path) and input_.is_file() and input_file_type not in RAW_DATA_TYPES:
                input_text = input_text_

    kwargs: dict[str, Any] = {}
    if input_file_type == InputFileType.OpenAPI:  # noqa: PLR1702
        from datamodel_code_generator.parser.openapi import OpenAPIParser  # noqa: PLC0415

        parser_class: type[Parser] = OpenAPIParser
        kwargs["openapi_scopes"] = openapi_scopes
        kwargs["include_path_parameters"] = include_path_parameters
        kwargs["use_status_code_in_response_name"] = use_status_code_in_response_name
    elif input_file_type == InputFileType.GraphQL:
        from datamodel_code_generator.parser.graphql import GraphQLParser  # noqa: PLC0415

        parser_class: type[Parser] = GraphQLParser
    else:
        from datamodel_code_generator.parser.jsonschema import JsonSchemaParser  # noqa: PLC0415

        parser_class = JsonSchemaParser

        if input_file_type in RAW_DATA_TYPES:
            import json  # noqa: PLC0415

            try:
                if isinstance(input_, Path) and input_.is_dir():  # pragma: no cover
                    msg = f"Input must be a file for {input_file_type}"
                    raise Error(msg)  # noqa: TRY301
                obj: dict[str, Any]
                if input_file_type == InputFileType.CSV:
                    import csv  # noqa: PLC0415

                    def get_header_and_first_line(csv_file: IO[str]) -> dict[str, Any]:
                        csv_reader = csv.DictReader(csv_file)
                        assert csv_reader.fieldnames is not None
                        return dict(zip(csv_reader.fieldnames, next(csv_reader), strict=False))

                    if isinstance(input_, Path):
                        with input_.open(encoding=encoding) as f:
                            obj = get_header_and_first_line(f)
                    else:
                        import io  # noqa: PLC0415

                        obj = get_header_and_first_line(io.StringIO(input_text))
                elif input_file_type == InputFileType.Yaml:
                    if isinstance(input_, Path):
                        obj = load_yaml_dict(input_.read_text(encoding=encoding))
                    else:  # pragma: no cover
                        assert input_text is not None
                        obj = load_yaml_dict(input_text)
                elif input_file_type == InputFileType.Json:
                    if isinstance(input_, Path):
                        obj = json.loads(input_.read_text(encoding=encoding))
                    else:
                        assert input_text is not None
                        obj = json.loads(input_text)
                elif input_file_type == InputFileType.Dict:
                    import ast  # noqa: PLC0415

                    # Input can be a dict object stored in a python file
                    obj = (
                        ast.literal_eval(input_.read_text(encoding=encoding))
                        if isinstance(input_, Path)
                        else cast("dict[str, Any]", input_)
                    )
                else:  # pragma: no cover
                    msg = f"Unsupported input file type: {input_file_type}"
                    raise Error(msg)  # noqa: TRY301
            except Error:
                raise
            except Exception as exc:
                raise InvalidFileFormatError(exc, input_file_type) from exc

            from genson import SchemaBuilder  # noqa: PLC0415

            builder = SchemaBuilder()
            builder.add_object(obj)
            input_text = json.dumps(builder.to_schema())

    if isinstance(input_, ParseResult) and input_file_type not in RAW_DATA_TYPES:
        input_text = None

    if union_mode is not None:
        if output_model_type == DataModelType.PydanticV2BaseModel:
            default_field_extras = {"union_mode": union_mode}
        else:  # pragma: no cover
            msg = "union_mode is only supported for pydantic_v2.BaseModel"
            raise Error(msg)
    else:
        default_field_extras = None

    from datamodel_code_generator.model import get_data_model_types  # noqa: PLC0415

    data_model_types = get_data_model_types(
        output_model_type,
        target_python_version,
        use_type_alias=use_type_alias,
        use_root_model_type_alias=use_root_model_type_alias,
    )

    # Add GraphQL-specific model types if needed
    if input_file_type == InputFileType.GraphQL:
        kwargs["data_model_scalar_type"] = data_model_types.scalar_model
        kwargs["data_model_union_type"] = data_model_types.union_model

    if isinstance(input_, Mapping) and input_file_type not in RAW_DATA_TYPES:
        source = dict(input_)
    else:
        source = input_text or input_
        assert not isinstance(source, Mapping)

    defer_formatting = output is not None and not output.suffix

    parser = parser_class(
        source=source,
        data_model_type=data_model_types.data_model,
        data_model_root_type=data_model_types.root_model,
        data_model_field_type=data_model_types.field_model,
        data_type_manager_type=data_model_types.data_type_manager,
        base_class=base_class,
        base_class_map=base_class_map,
        additional_imports=additional_imports,
        class_decorators=class_decorators,
        custom_template_dir=custom_template_dir,
        extra_template_data=extra_template_data,
        target_python_version=target_python_version,
        dump_resolve_reference_action=data_model_types.dump_resolve_reference_action,
        validation=validation,
        field_constraints=field_constraints,
        snake_case_field=snake_case_field,
        strip_default_none=strip_default_none,
        aliases=aliases,
        allow_population_by_field_name=allow_population_by_field_name,
        allow_extra_fields=allow_extra_fields,
        extra_fields=extra_fields,
        use_generic_base_class=use_generic_base_class,
        apply_default_values_for_required_fields=apply_default_values_for_required_fields,
        force_optional_for_required_fields=force_optional_for_required_fields,
        class_name=class_name,
        use_standard_collections=use_standard_collections,
        base_path=input_.parent if isinstance(input_, Path) and input_.is_file() else None,
        use_schema_description=use_schema_description,
        use_field_description=use_field_description,
        use_field_description_example=use_field_description_example,
        use_attribute_docstrings=use_attribute_docstrings,
        use_inline_field_description=use_inline_field_description,
        use_default_kwarg=use_default_kwarg,
        reuse_model=reuse_model,
        reuse_scope=reuse_scope,
        shared_module_name=shared_module_name,
        enum_field_as_literal=enum_field_as_literal
        if enum_field_as_literal is not None
        else (LiteralType.All if output_model_type == DataModelType.TypingTypedDict else None),
        ignore_enum_constraints=ignore_enum_constraints,
        use_one_literal_as_default=use_one_literal_as_default,
        use_enum_values_in_discriminator=use_enum_values_in_discriminator,
        set_default_enum_member=True
        if output_model_type == DataModelType.DataclassesDataclass
        else set_default_enum_member,
        use_subclass_enum=use_subclass_enum,
        use_specialized_enum=use_specialized_enum,
        strict_nullable=strict_nullable,
        use_generic_container_types=use_generic_container_types,
        enable_faux_immutability=enable_faux_immutability,
        remote_text_cache=remote_text_cache,
        disable_appending_item_suffix=disable_appending_item_suffix,
        strict_types=strict_types,
        empty_enum_field_name=empty_enum_field_name,
        custom_class_name_generator=custom_class_name_generator,
        field_extra_keys=field_extra_keys,
        field_include_all_keys=field_include_all_keys,
        field_extra_keys_without_x_prefix=field_extra_keys_without_x_prefix,
        model_extra_keys=model_extra_keys,
        model_extra_keys_without_x_prefix=model_extra_keys_without_x_prefix,
        wrap_string_literal=wrap_string_literal,
        use_title_as_name=use_title_as_name,
        use_operation_id_as_name=use_operation_id_as_name,
        use_unique_items_as_set=use_unique_items_as_set,
        use_tuple_for_fixed_items=use_tuple_for_fixed_items,
        allof_merge_mode=allof_merge_mode,
        http_headers=http_headers,
        http_ignore_tls=http_ignore_tls,
        http_timeout=http_timeout,
        use_annotated=use_annotated,
        use_serialize_as_any=use_serialize_as_any,
        use_non_positive_negative_number_constrained_types=use_non_positive_negative_number_constrained_types,
        use_decimal_for_multiple_of=use_decimal_for_multiple_of,
        original_field_name_delimiter=original_field_name_delimiter,
        use_double_quotes=use_double_quotes,
        use_union_operator=use_union_operator,
        collapse_root_models=collapse_root_models,
        collapse_root_models_name_strategy=collapse_root_models_name_strategy,
        collapse_reuse_models=collapse_reuse_models,
        skip_root_model=skip_root_model,
        use_type_alias=use_type_alias,
        special_field_name_prefix=special_field_name_prefix,
        remove_special_field_name_prefix=remove_special_field_name_prefix,
        capitalise_enum_members=capitalise_enum_members,
        keep_model_order=keep_model_order,
        known_third_party=data_model_types.known_third_party,
        custom_formatters=custom_formatters,
        custom_formatters_kwargs=custom_formatters_kwargs,
        use_pendulum=use_pendulum,
        use_standard_primitive_types=use_standard_primitive_types,
        http_query_parameters=http_query_parameters,
        treat_dot_as_module=treat_dot_as_module,
        use_exact_imports=use_exact_imports,
        default_field_extras=default_field_extras,
        target_datetime_class=output_datetime_class,
        target_date_class=output_date_class,
        keyword_only=keyword_only,
        frozen_dataclasses=frozen_dataclasses,
        no_alias=no_alias,
        use_frozen_field=use_frozen_field,
        use_default_factory_for_optional_nested_models=use_default_factory_for_optional_nested_models,
        formatters=formatters,
        defer_formatting=defer_formatting,
        encoding=encoding,
        parent_scoped_naming=parent_scoped_naming,
        naming_strategy=naming_strategy,
        duplicate_name_suffix=duplicate_name_suffix,
        dataclass_arguments=dataclass_arguments,
        type_mappings=type_mappings,
        type_overrides=type_overrides,
        read_only_write_only_model_type=read_only_write_only_model_type,
        field_type_collision_strategy=field_type_collision_strategy,
        target_pydantic_version=target_pydantic_version,
        **kwargs,
    )

    with chdir(output):
        results = parser.parse(
            settings_path=settings_path,
            disable_future_imports=disable_future_imports,
            all_exports_scope=all_exports_scope,
            all_exports_collision_strategy=all_exports_collision_strategy,
            module_split_mode=module_split_mode,
        )
    if not input_filename:  # pragma: no cover
        match input_:
            case str():
                input_filename = "<stdin>"
            case ParseResult():
                input_filename = input_.geturl()
            case Path():
                input_filename = input_.name
            case _:
                # input_ might be a dict object provided directly, and missing a name field
                input_filename = getattr(input_, "name", "<dict>")
    if not results:
        msg = "Models not found in the input data"
        raise Error(msg)
    timestamp = datetime.now(timezone.utc).replace(microsecond=0).isoformat()

    if custom_file_header is None and custom_file_header_path:
        custom_file_header = custom_file_header_path.read_text(encoding=encoding)

    header = """\
# generated by datamodel-codegen:
#   filename:  {}"""
    if not disable_timestamp:
        header += f"\n#   timestamp: {timestamp}"
    if enable_version_header:
        header += f"\n#   version:   {get_version()}"
    if enable_command_header and command_line:
        safe_command_line = command_line.replace("\n", " ").replace("\r", " ")
        header += f"\n#   command:   {safe_command_line}"

    # When output is None, return generated code as string(s) instead of writing to files
    if output is None:
        if isinstance(results, str):
            # Single-file output: return str
            safe_filename = input_filename.replace("\n", " ").replace("\r", " ") if input_filename else ""
            effective_header = custom_file_header or header.format(safe_filename)
            return _build_module_content(results, effective_header, custom_file_header)
        # Multiple modules: return GeneratedModules dict
        generated: GeneratedModules = {}
        for name, result in sorted(results.items()):
            source_filename = str(result.source.as_posix() if result.source else input_filename)
            safe_filename = source_filename.replace("\n", " ").replace("\r", " ") if source_filename else ""
            effective_header = custom_file_header or header.format(safe_filename)
            generated[name] = _build_module_content(result.body, effective_header, custom_file_header)
        return generated

    # When output is a Path, write to file system
    if isinstance(results, str):
        # Single-file output: body already contains future imports
        body = results
        future_imports = ""
        modules: dict[Path, tuple[str, str, str | None]] = {output: (body, future_imports, input_filename)}
    else:
        if output.suffix:
            msg = "Modular references require an output directory, not a file"
            raise Error(msg)
        modules = {
            output.joinpath(*name): (
                result.body,
                result.future_imports,
                str(result.source.as_posix() if result.source else input_filename),
            )
            for name, result in sorted(results.items())
        }

    file: IO[Any] | None
    for path, (body, future_imports, filename) in modules.items():
        if not path.parent.exists():
            path.parent.mkdir(parents=True)
        file = path.open("wt", encoding=encoding)

        safe_filename = filename.replace("\n", " ").replace("\r", " ") if filename else ""
        effective_header = custom_file_header or header.format(safe_filename)

        if custom_file_header and body:
            # Extract future imports from body for correct placement after custom_file_header
            body_without_future = body
            extracted_future = future_imports  # Use pre-extracted if available
            lines = body.split("\n")
            future_indices = [i for i, line in enumerate(lines) if line.strip().startswith("from __future__")]
            if future_indices:
                if not extracted_future:
                    # Extract future imports from body
                    extracted_future = "\n".join(lines[i] for i in future_indices)
                remaining_lines = [line for i, line in enumerate(lines) if i not in future_indices]
                body_without_future = "\n".join(remaining_lines).lstrip("\n")

            if extracted_future:
                insertion_point = _find_future_import_insertion_point(custom_file_header)
                header_before = custom_file_header[:insertion_point].rstrip()
                header_after = custom_file_header[insertion_point:].strip()
                if header_after:
                    content = header_before + "\n" + extracted_future + "\n\n" + header_after
                else:
                    content = header_before + "\n\n" + extracted_future
                print(content, file=file)
                print(file=file)
                print(body_without_future.rstrip(), file=file)
            else:
                print(effective_header, file=file)
                print(file=file)
                print(body.rstrip(), file=file)
        else:
            # Body already contains future imports, just print as-is
            print(effective_header, file=file)
            if body:
                print(file=file)
                print(body.rstrip(), file=file)

        file.close()

    if defer_formatting and (Formatter.RUFF_CHECK in formatters or Formatter.RUFF_FORMAT in formatters):
        code_formatter = CodeFormatter(
            target_python_version,
            settings_path,
            wrap_string_literal,
            skip_string_normalization=not use_double_quotes,
            known_third_party=data_model_types.known_third_party,
            custom_formatters=custom_formatters,
            custom_formatters_kwargs=custom_formatters_kwargs,
            encoding=encoding,
            formatters=formatters,
        )
        code_formatter.format_directory(output)

    return None


def infer_input_type(text: str) -> InputFileType:
    """Automatically detect the input file type from text content."""
    import yaml.parser  # noqa: PLC0415

    try:
        data = load_yaml(text)
    except yaml.parser.ParserError:
        return InputFileType.CSV
    if isinstance(data, dict):
        if is_openapi(data):
            return InputFileType.OpenAPI
        if is_schema(data):
            return InputFileType.JsonSchema
        return InputFileType.Json
    msg = (
        "Can't infer input file type from the input data. "
        "Please specify the input file type explicitly with --input-file-type option."
    )
    raise Error(msg)


inferred_message = (
    "The input file type was determined to be: {}\nThis can be specified explicitly with the "
    "`--input-file-type` option."
)

__all__ = [
    "MAX_VERSION",
    "MIN_VERSION",
    "AllExportsCollisionStrategy",
    "AllExportsScope",
    "DateClassType",
    "DatetimeClassType",
    "DefaultPutDict",
    "Error",
    "GeneratedModules",
    "InputFileType",
    "InvalidClassNameError",
    "InvalidFileFormatError",
    "LiteralType",
    "ModuleSplitMode",
    "NamingStrategy",
    "PythonVersion",
    "ReadOnlyWriteOnlyModelType",
    "SchemaParseError",
    "TargetPydanticVersion",
    "generate",
]<|MERGE_RESOLUTION|>--- conflicted
+++ resolved
@@ -129,7 +129,6 @@
         return load_yaml_dict(f)
 
 
-<<<<<<< HEAD
 def _is_json_text(text: str) -> bool:
     """Check if text likely contains JSON by examining the first non-whitespace character.
 
@@ -172,7 +171,8 @@
         with contextlib.suppress(json.JSONDecodeError), path.open(encoding=encoding) as f:
             return json.load(f)
     return load_yaml_dict_from_path(path, encoding)
-=======
+
+
 @_lru_cache(maxsize=256)
 def cached_path_exists(path: Path) -> bool:
     """Check if a path exists with LRU caching.
@@ -183,7 +183,6 @@
     Note: This cache is safe for CLI usage where files don't change during execution.
     """
     return path.exists()
->>>>>>> d0cbec33
 
 
 def get_version() -> str:
