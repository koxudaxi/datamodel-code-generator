from __future__ import annotations

import contextlib
import os
import sys
from collections.abc import Iterator, Mapping, Sequence
from datetime import datetime, timezone
from enum import Enum
from pathlib import Path
from typing import (
    IO,
    TYPE_CHECKING,
    Any,
    Callable,
    Final,
    TextIO,
    TypeVar,
    cast,
)
from urllib.parse import ParseResult

import yaml

import datamodel_code_generator.pydantic_patch  # noqa: F401
from datamodel_code_generator.format import (
    DEFAULT_FORMATTERS,
    DatetimeClassType,
    Formatter,
    PythonVersion,
    PythonVersionMin,
)
from datamodel_code_generator.parser import DefaultPutDict, LiteralType
from datamodel_code_generator.util import SafeLoader

MIN_VERSION: Final[int] = 9
MAX_VERSION: Final[int] = 13

T = TypeVar("T")

try:
    import pysnooper

    pysnooper.tracer.DISABLED = True
except ImportError:  # pragma: no cover
    pysnooper = None

DEFAULT_BASE_CLASS: str = "pydantic.BaseModel"


def load_yaml(stream: str | TextIO) -> Any:
    return yaml.load(stream, Loader=SafeLoader)  # noqa: S506


def load_yaml_from_path(path: Path, encoding: str) -> Any:
    with path.open(encoding=encoding) as f:
        return load_yaml(f)


if TYPE_CHECKING:
    from collections import defaultdict

    from datamodel_code_generator.model.pydantic_v2 import UnionMode
    from datamodel_code_generator.parser.base import Parser
    from datamodel_code_generator.types import StrictTypes

    def get_version() -> str: ...

else:

    def get_version() -> str:
        package = "datamodel-code-generator"

        from importlib.metadata import version  # noqa: PLC0415

        return version(package)


def enable_debug_message() -> None:  # pragma: no cover
    if not pysnooper:
        msg = "Please run `$pip install 'datamodel-code-generator[debug]'` to use debug option"
        raise Exception(msg)  # noqa: TRY002

    pysnooper.tracer.DISABLED = False


DEFAULT_MAX_VARIABLE_LENGTH: int = 100


def snooper_to_methods() -> Callable[..., Any]:
    def inner(cls: type[T]) -> type[T]:
        if not pysnooper:
            return cls
        import inspect  # noqa: PLC0415

        methods = inspect.getmembers(cls, predicate=inspect.isfunction)
        for name, method in methods:
            snooper_method = pysnooper.snoop(max_variable_length=DEFAULT_MAX_VARIABLE_LENGTH)(method)
            setattr(cls, name, snooper_method)
        return cls

    return inner


@contextlib.contextmanager
def chdir(path: Path | None) -> Iterator[None]:
    """Changes working directory and returns to previous on exit."""

    if path is None:
        yield
    else:
        prev_cwd = Path.cwd()
        try:
            os.chdir(path if path.is_dir() else path.parent)
            yield
        finally:
            os.chdir(prev_cwd)


def is_openapi(text: str) -> bool:
    return "openapi" in load_yaml(text)


JSON_SCHEMA_URLS: tuple[str, ...] = (
    "http://json-schema.org/",
    "https://json-schema.org/",
)


def is_schema(text: str) -> bool:
    data = load_yaml(text)
    if not isinstance(data, dict):
        return False
    schema = data.get("$schema")
    if isinstance(schema, str) and any(schema.startswith(u) for u in JSON_SCHEMA_URLS):  # pragma: no cover
        return True
    if isinstance(data.get("type"), str):
        return True
    if any(
        isinstance(data.get(o), list)
        for o in (
            "allOf",
            "anyOf",
            "oneOf",
        )
    ):
        return True
    return bool(isinstance(data.get("properties"), dict))


class InputFileType(Enum):
    Auto = "auto"
    OpenAPI = "openapi"
    JsonSchema = "jsonschema"
    Json = "json"
    Yaml = "yaml"
    Dict = "dict"
    CSV = "csv"
    GraphQL = "graphql"


RAW_DATA_TYPES: list[InputFileType] = [
    InputFileType.Json,
    InputFileType.Yaml,
    InputFileType.Dict,
    InputFileType.CSV,
    InputFileType.GraphQL,
]


class DataModelType(Enum):
    PydanticBaseModel = "pydantic.BaseModel"
    PydanticV2BaseModel = "pydantic_v2.BaseModel"
    DataclassesDataclass = "dataclasses.dataclass"
    TypingTypedDict = "typing.TypedDict"
    MsgspecStruct = "msgspec.Struct"


class OpenAPIScope(Enum):
    Schemas = "schemas"
    Paths = "paths"
    Tags = "tags"
    Parameters = "parameters"


class GraphQLScope(Enum):
    Schema = "schema"


class Error(Exception):
    def __init__(self, message: str) -> None:
        self.message: str = message

    def __str__(self) -> str:
        return self.message


class InvalidClassNameError(Error):
    def __init__(self, class_name: str) -> None:
        self.class_name = class_name
        message = f"title={class_name!r} is invalid class name."
        super().__init__(message=message)


def get_first_file(path: Path) -> Path:  # pragma: no cover
    if path.is_file():
        return path
    if path.is_dir():
        for child in path.rglob("*"):
            if child.is_file():
                return child
    msg = "File not found"
    raise Error(msg)


def generate(  # noqa: PLR0912, PLR0913, PLR0914, PLR0915
    input_: Path | str | ParseResult | Mapping[str, Any],
    *,
    input_filename: str | None = None,
    input_file_type: InputFileType = InputFileType.Auto,
    output: Path | None = None,
    output_model_type: DataModelType = DataModelType.PydanticBaseModel,
    target_python_version: PythonVersion = PythonVersionMin,
    base_class: str = "",
    additional_imports: list[str] | None = None,
    custom_template_dir: Path | None = None,
    extra_template_data: defaultdict[str, dict[str, Any]] | None = None,
    validation: bool = False,
    field_constraints: bool = False,
    snake_case_field: bool = False,
    strip_default_none: bool = False,
    aliases: Mapping[str, str] | None = None,
    disable_timestamp: bool = False,
    enable_version_header: bool = False,
    allow_population_by_field_name: bool = False,
    allow_extra_fields: bool = False,
    apply_default_values_for_required_fields: bool = False,
    force_optional_for_required_fields: bool = False,
    class_name: str | None = None,
    use_standard_collections: bool = False,
    use_schema_description: bool = False,
    use_field_description: bool = False,
    use_default_kwarg: bool = False,
    reuse_model: bool = False,
    encoding: str = "utf-8",
    enum_field_as_literal: LiteralType | None = None,
    use_one_literal_as_default: bool = False,
    set_default_enum_member: bool = False,
    use_subclass_enum: bool = False,
    strict_nullable: bool = False,
    use_generic_container_types: bool = False,
    enable_faux_immutability: bool = False,
    disable_appending_item_suffix: bool = False,
    strict_types: Sequence[StrictTypes] | None = None,
    empty_enum_field_name: str | None = None,
    custom_class_name_generator: Callable[[str], str] | None = None,
    field_extra_keys: set[str] | None = None,
    field_include_all_keys: bool = False,
    field_extra_keys_without_x_prefix: set[str] | None = None,
    openapi_scopes: list[OpenAPIScope] | None = None,
    graphql_scopes: list[GraphQLScope] | None = None,  # noqa: ARG001
    wrap_string_literal: bool | None = None,
    use_title_as_name: bool = False,
    use_operation_id_as_name: bool = False,
    use_unique_items_as_set: bool = False,
    http_headers: Sequence[tuple[str, str]] | None = None,
    http_ignore_tls: bool = False,
    use_annotated: bool = False,
    use_non_positive_negative_number_constrained_types: bool = False,
    original_field_name_delimiter: str | None = None,
    use_double_quotes: bool = False,
    use_union_operator: bool = False,
    collapse_root_models: bool = False,
    special_field_name_prefix: str | None = None,
    remove_special_field_name_prefix: bool = False,
    capitalise_enum_members: bool = False,
    keep_model_order: bool = False,
    custom_file_header: str | None = None,
    custom_file_header_path: Path | None = None,
    custom_formatters: list[str] | None = None,
    custom_formatters_kwargs: dict[str, Any] | None = None,
    use_pendulum: bool = False,
    http_query_parameters: Sequence[tuple[str, str]] | None = None,
    treat_dot_as_module: bool = False,
    use_exact_imports: bool = False,
    union_mode: UnionMode | None = None,
    output_datetime_class: DatetimeClassType | None = None,
    keyword_only: bool = False,
    no_alias: bool = False,
    formatters: list[Formatter] = DEFAULT_FORMATTERS,
    parent_scoped_naming: bool = False,
) -> None:
    remote_text_cache: DefaultPutDict[str, str] = DefaultPutDict()
    if isinstance(input_, str):
        input_text: str | None = input_
    elif isinstance(input_, ParseResult):
        from datamodel_code_generator.http import get_body  # noqa: PLC0415

        input_text = remote_text_cache.get_or_put(
            input_.geturl(),
            default_factory=lambda url: get_body(url, http_headers, http_ignore_tls, http_query_parameters),
        )
    else:
        input_text = None

    if isinstance(input_, Path) and not input_.is_absolute():
        input_ = input_.expanduser().resolve()
    if input_file_type == InputFileType.Auto:
        try:
            input_text_ = (
                get_first_file(input_).read_text(encoding=encoding) if isinstance(input_, Path) else input_text
            )
            assert isinstance(input_text_, str)
            input_file_type = infer_input_type(input_text_)
            print(  # noqa: T201
                inferred_message.format(input_file_type.value),
                file=sys.stderr,
            )
        except Exception as exc:
            msg = "Invalid file format"
            raise Error(msg) from exc

    kwargs: dict[str, Any] = {}
    if input_file_type == InputFileType.OpenAPI:  # noqa: PLR1702
        from datamodel_code_generator.parser.openapi import OpenAPIParser  # noqa: PLC0415

        parser_class: type[Parser] = OpenAPIParser
        kwargs["openapi_scopes"] = openapi_scopes
    elif input_file_type == InputFileType.GraphQL:
        from datamodel_code_generator.parser.graphql import GraphQLParser  # noqa: PLC0415

        parser_class: type[Parser] = GraphQLParser
    else:
        from datamodel_code_generator.parser.jsonschema import JsonSchemaParser  # noqa: PLC0415

        parser_class = JsonSchemaParser

        if input_file_type in RAW_DATA_TYPES:
            import json  # noqa: PLC0415

            try:
                if isinstance(input_, Path) and input_.is_dir():  # pragma: no cover
                    msg = f"Input must be a file for {input_file_type}"
                    raise Error(msg)  # noqa: TRY301
                obj: dict[Any, Any]
                if input_file_type == InputFileType.CSV:
                    import csv  # noqa: PLC0415

                    def get_header_and_first_line(csv_file: IO[str]) -> dict[str, Any]:
                        csv_reader = csv.DictReader(csv_file)
                        assert csv_reader.fieldnames is not None
                        return dict(zip(csv_reader.fieldnames, next(csv_reader)))

                    if isinstance(input_, Path):
                        with input_.open(encoding=encoding) as f:
                            obj = get_header_and_first_line(f)
                    else:
                        import io  # noqa: PLC0415

                        obj = get_header_and_first_line(io.StringIO(input_text))
                elif input_file_type == InputFileType.Yaml:
                    if isinstance(input_, Path):
                        obj = load_yaml(input_.read_text(encoding=encoding))
                    else:
                        assert input_text is not None
                        obj = load_yaml(input_text)
                elif input_file_type == InputFileType.Json:
                    if isinstance(input_, Path):
                        obj = json.loads(input_.read_text(encoding=encoding))
                    else:
                        assert input_text is not None
                        obj = json.loads(input_text)
                elif input_file_type == InputFileType.Dict:
                    import ast  # noqa: PLC0415

                    # Input can be a dict object stored in a python file
                    obj = (
                        ast.literal_eval(input_.read_text(encoding=encoding))
                        if isinstance(input_, Path)
                        else cast("dict[Any, Any]", input_)
                    )
                else:  # pragma: no cover
                    msg = f"Unsupported input file type: {input_file_type}"
                    raise Error(msg)  # noqa: TRY301
            except Exception as exc:
                msg = "Invalid file format"
                raise Error(msg) from exc

            from genson import SchemaBuilder  # noqa: PLC0415

            builder = SchemaBuilder()
            builder.add_object(obj)
            input_text = json.dumps(builder.to_schema())

    if isinstance(input_, ParseResult) and input_file_type not in RAW_DATA_TYPES:
        input_text = None

    if union_mode is not None:
        if output_model_type == DataModelType.PydanticV2BaseModel:
            default_field_extras = {"union_mode": union_mode}
        else:  # pragma: no cover
            msg = "union_mode is only supported for pydantic_v2.BaseModel"
            raise Error(msg)
    else:
        default_field_extras = None

    from datamodel_code_generator.model import get_data_model_types  # noqa: PLC0415

    data_model_types = get_data_model_types(output_model_type, target_python_version, output_datetime_class)
    source = input_text or input_
    assert not isinstance(source, Mapping)
    parser = parser_class(
        source=source,
        data_model_type=data_model_types.data_model,
        data_model_root_type=data_model_types.root_model,
        data_model_field_type=data_model_types.field_model,
        data_type_manager_type=data_model_types.data_type_manager,
        base_class=base_class,
        additional_imports=additional_imports,
        custom_template_dir=custom_template_dir,
        extra_template_data=extra_template_data,
        target_python_version=target_python_version,
        dump_resolve_reference_action=data_model_types.dump_resolve_reference_action,
        validation=validation,
        field_constraints=field_constraints,
        snake_case_field=snake_case_field,
        strip_default_none=strip_default_none,
        aliases=aliases,
        allow_population_by_field_name=allow_population_by_field_name,
        allow_extra_fields=allow_extra_fields,
        apply_default_values_for_required_fields=apply_default_values_for_required_fields,
        force_optional_for_required_fields=force_optional_for_required_fields,
        class_name=class_name,
        use_standard_collections=use_standard_collections,
        base_path=input_.parent if isinstance(input_, Path) and input_.is_file() else None,
        use_schema_description=use_schema_description,
        use_field_description=use_field_description,
        use_default_kwarg=use_default_kwarg,
        reuse_model=reuse_model,
        enum_field_as_literal=LiteralType.All
        if output_model_type == DataModelType.TypingTypedDict
        else enum_field_as_literal,
        use_one_literal_as_default=use_one_literal_as_default,
        set_default_enum_member=True
        if output_model_type == DataModelType.DataclassesDataclass
        else set_default_enum_member,
        use_subclass_enum=use_subclass_enum,
        strict_nullable=strict_nullable,
        use_generic_container_types=use_generic_container_types,
        enable_faux_immutability=enable_faux_immutability,
        remote_text_cache=remote_text_cache,
        disable_appending_item_suffix=disable_appending_item_suffix,
        strict_types=strict_types,
        empty_enum_field_name=empty_enum_field_name,
        custom_class_name_generator=custom_class_name_generator,
        field_extra_keys=field_extra_keys,
        field_include_all_keys=field_include_all_keys,
        field_extra_keys_without_x_prefix=field_extra_keys_without_x_prefix,
        wrap_string_literal=wrap_string_literal,
        use_title_as_name=use_title_as_name,
        use_operation_id_as_name=use_operation_id_as_name,
        use_unique_items_as_set=use_unique_items_as_set,
        http_headers=http_headers,
        http_ignore_tls=http_ignore_tls,
        use_annotated=use_annotated,
        use_non_positive_negative_number_constrained_types=use_non_positive_negative_number_constrained_types,
        original_field_name_delimiter=original_field_name_delimiter,
        use_double_quotes=use_double_quotes,
        use_union_operator=use_union_operator,
        collapse_root_models=collapse_root_models,
        special_field_name_prefix=special_field_name_prefix,
        remove_special_field_name_prefix=remove_special_field_name_prefix,
        capitalise_enum_members=capitalise_enum_members,
        keep_model_order=keep_model_order,
        known_third_party=data_model_types.known_third_party,
        custom_formatters=custom_formatters,
        custom_formatters_kwargs=custom_formatters_kwargs,
        use_pendulum=use_pendulum,
        http_query_parameters=http_query_parameters,
        treat_dot_as_module=treat_dot_as_module,
        use_exact_imports=use_exact_imports,
        default_field_extras=default_field_extras,
        target_datetime_class=output_datetime_class,
        keyword_only=keyword_only,
        no_alias=no_alias,
        formatters=formatters,
<<<<<<< HEAD
        parent_scoped_naming=parent_scoped_naming,
=======
        encoding=encoding,
>>>>>>> b0d91097
        **kwargs,
    )

    with chdir(output):
        results = parser.parse()
    if not input_filename:  # pragma: no cover
        if isinstance(input_, str):
            input_filename = "<stdin>"
        elif isinstance(input_, ParseResult):
            input_filename = input_.geturl()
        elif input_file_type == InputFileType.Dict:
            # input_ might be a dict object provided directly, and missing a name field
            input_filename = getattr(input_, "name", "<dict>")
        else:
            assert isinstance(input_, Path)
            input_filename = input_.name
    if not results:
        msg = "Models not found in the input data"
        raise Error(msg)
    if isinstance(results, str):
        modules = {output: (results, input_filename)}
    else:
        if output is None:
            msg = "Modular references require an output directory"
            raise Error(msg)
        if output.suffix:
            msg = "Modular references require an output directory, not a file"
            raise Error(msg)
        modules = {
            output.joinpath(*name): (
                result.body,
                str(result.source.as_posix() if result.source else input_filename),
            )
            for name, result in sorted(results.items())
        }

    timestamp = datetime.now(timezone.utc).replace(microsecond=0).isoformat()

    if custom_file_header is None and custom_file_header_path:
        custom_file_header = custom_file_header_path.read_text(encoding=encoding)

    header = """\
# generated by datamodel-codegen:
#   filename:  {}"""
    if not disable_timestamp:
        header += f"\n#   timestamp: {timestamp}"
    if enable_version_header:
        header += f"\n#   version:   {get_version()}"

    file: IO[Any] | None
    for path, (body, filename) in modules.items():
        if path is None:
            file = None
        else:
            if not path.parent.exists():
                path.parent.mkdir(parents=True)
            file = path.open("wt", encoding=encoding)

        print(custom_file_header or header.format(filename), file=file)
        if body:
            print(file=file)
            print(body.rstrip(), file=file)

        if file is not None:
            file.close()


def infer_input_type(text: str) -> InputFileType:
    if is_openapi(text):
        return InputFileType.OpenAPI
    if is_schema(text):
        return InputFileType.JsonSchema
    return InputFileType.Json


inferred_message = (
    "The input file type was determined to be: {}\nThis can be specified explicitly with the "
    "`--input-file-type` option."
)

__all__ = [
    "MAX_VERSION",
    "MIN_VERSION",
    "DefaultPutDict",
    "Error",
    "InputFileType",
    "InvalidClassNameError",
    "LiteralType",
    "PythonVersion",
    "generate",
]<|MERGE_RESOLUTION|>--- conflicted
+++ resolved
@@ -483,11 +483,8 @@
         keyword_only=keyword_only,
         no_alias=no_alias,
         formatters=formatters,
-<<<<<<< HEAD
+        encoding=encoding,
         parent_scoped_naming=parent_scoped_naming,
-=======
-        encoding=encoding,
->>>>>>> b0d91097
         **kwargs,
     )
 
