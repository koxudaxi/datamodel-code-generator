"""Main module for datamodel-code-generator.

Provides the main `generate()` function and related enums/exceptions for generating
Python data models (Pydantic, dataclasses, TypedDict, msgspec) from various schema formats.
"""

from __future__ import annotations

import contextlib
import os
import sys
from collections.abc import Iterator, Mapping, Sequence
from datetime import datetime, timezone
from enum import Enum
from pathlib import Path
from typing import (
    IO,
    TYPE_CHECKING,
    Any,
    Callable,
    Final,
    TextIO,
    TypeVar,
    Union,
    cast,
)
from urllib.parse import ParseResult

import yaml
import yaml.parser
from typing_extensions import TypeAlias, TypeAliasType

import datamodel_code_generator.pydantic_patch  # noqa: F401
from datamodel_code_generator.format import (
    DEFAULT_FORMATTERS,
    DatetimeClassType,
    Formatter,
    PythonVersion,
    PythonVersionMin,
)
from datamodel_code_generator.parser import DefaultPutDict, LiteralType
from datamodel_code_generator.util import PYDANTIC_V2, SafeLoader

if TYPE_CHECKING:
    from collections import defaultdict

    from datamodel_code_generator.model.pydantic_v2 import UnionMode
    from datamodel_code_generator.parser.base import Parser
    from datamodel_code_generator.types import StrictTypes

    YamlScalar: TypeAlias = Union[str, int, float, bool, None]
    YamlValue = TypeAliasType("YamlValue", "Union[dict[str, YamlValue], list[YamlValue], YamlScalar]")

MIN_VERSION: Final[int] = 9
MAX_VERSION: Final[int] = 13

T = TypeVar("T")

if not TYPE_CHECKING:
    YamlScalar: TypeAlias = Union[str, int, float, bool, None]
    if PYDANTIC_V2:
        YamlValue = TypeAliasType("YamlValue", "Union[dict[str, YamlValue], list[YamlValue], YamlScalar]")
    else:
        # Pydantic v1 cannot handle TypeAliasType, use Any for recursive parts
        YamlValue: TypeAlias = Union[dict[str, Any], list[Any], YamlScalar]

try:
    import pysnooper

    pysnooper.tracer.DISABLED = True
except ImportError:  # pragma: no cover
    pysnooper = None

DEFAULT_BASE_CLASS: str = "pydantic.BaseModel"


def load_yaml(stream: str | TextIO) -> YamlValue:
    """Load YAML content from a string or file-like object."""
    return yaml.load(stream, Loader=SafeLoader)  # noqa: S506


def load_yaml_dict(stream: str | TextIO) -> dict[str, YamlValue]:
    """Load YAML and return as dict. Raises TypeError if result is not a dict."""
    result = load_yaml(stream)
    if not isinstance(result, dict):
        msg = f"Expected dict, got {type(result).__name__}"
        raise TypeError(msg)
    return result


def load_yaml_dict_from_path(path: Path, encoding: str) -> dict[str, YamlValue]:
    """Load YAML and return as dict from a file path."""
    with path.open(encoding=encoding) as f:
        return load_yaml_dict(f)


def get_version() -> str:
    """Return the installed package version."""
    package = "datamodel-code-generator"

    from importlib.metadata import version  # noqa: PLC0415

    return version(package)


def enable_debug_message() -> None:  # pragma: no cover
    """Enable debug tracing with pysnooper."""
    if not pysnooper:
        msg = "Please run `$pip install 'datamodel-code-generator[debug]'` to use debug option"
        raise Exception(msg)  # noqa: TRY002

    pysnooper.tracer.DISABLED = False


DEFAULT_MAX_VARIABLE_LENGTH: int = 100


def snooper_to_methods() -> Callable[..., Any]:
    """Class decorator to add pysnooper tracing to all methods."""

    def inner(cls: type[T]) -> type[T]:
        if not pysnooper:
            return cls
        import inspect  # noqa: PLC0415

        methods = inspect.getmembers(cls, predicate=inspect.isfunction)
        for name, method in methods:
            snooper_method = pysnooper.snoop(max_variable_length=DEFAULT_MAX_VARIABLE_LENGTH)(method)
            setattr(cls, name, snooper_method)
        return cls

    return inner


@contextlib.contextmanager
def chdir(path: Path | None) -> Iterator[None]:
    """Change working directory and return to previous on exit."""
    if path is None:
        yield
    else:
        prev_cwd = Path.cwd()
        try:
            os.chdir(path if path.is_dir() else path.parent)
            yield
        finally:
            os.chdir(prev_cwd)


def is_openapi(data: dict) -> bool:
    """Check if the data dict is an OpenAPI specification."""
    return "openapi" in data


JSON_SCHEMA_URLS: tuple[str, ...] = (
    "http://json-schema.org/",
    "https://json-schema.org/",
)


def is_schema(data: dict) -> bool:
    """Check if the data dict is a JSON Schema."""
    schema = data.get("$schema")
    if isinstance(schema, str) and any(schema.startswith(u) for u in JSON_SCHEMA_URLS):  # pragma: no cover
        return True
    if isinstance(data.get("type"), str):
        return True
    if any(
        isinstance(data.get(o), list)
        for o in (
            "allOf",
            "anyOf",
            "oneOf",
        )
    ):
        return True
    return isinstance(data.get("properties"), dict)


class InputFileType(Enum):
    """Supported input file types for schema parsing."""

    Auto = "auto"
    OpenAPI = "openapi"
    JsonSchema = "jsonschema"
    Json = "json"
    Yaml = "yaml"
    Dict = "dict"
    CSV = "csv"
    GraphQL = "graphql"


RAW_DATA_TYPES: list[InputFileType] = [
    InputFileType.Json,
    InputFileType.Yaml,
    InputFileType.Dict,
    InputFileType.CSV,
    InputFileType.GraphQL,
]


class DataModelType(Enum):
    """Supported output data model types."""

    PydanticBaseModel = "pydantic.BaseModel"
    PydanticV2BaseModel = "pydantic_v2.BaseModel"
    DataclassesDataclass = "dataclasses.dataclass"
    TypingTypedDict = "typing.TypedDict"
    MsgspecStruct = "msgspec.Struct"


class OpenAPIScope(Enum):
    """Scopes for OpenAPI model generation."""

    Schemas = "schemas"
    Paths = "paths"
    Tags = "tags"
    Parameters = "parameters"


class GraphQLScope(Enum):
    """Scopes for GraphQL model generation."""

    Schema = "schema"


class Error(Exception):
    """Base exception for datamodel-code-generator errors."""

    def __init__(self, message: str) -> None:
        """Initialize with message."""
        self.message: str = message

    def __str__(self) -> str:
        """Return string representation."""
        return self.message


class InvalidClassNameError(Error):
    """Raised when a schema title cannot be converted to a valid Python class name."""

    def __init__(self, class_name: str) -> None:
        """Initialize with class name."""
        self.class_name = class_name
        message = f"title={class_name!r} is invalid class name."
        super().__init__(message=message)


def get_first_file(path: Path) -> Path:  # pragma: no cover
    """Find and return the first file in a path (file or directory)."""
    if path.is_file():
        return path
    if path.is_dir():
        for child in path.rglob("*"):
            if child.is_file():
                return child
    msg = f"No file found in: {path}"
    raise FileNotFoundError(msg)


def generate(  # noqa: PLR0912, PLR0913, PLR0914, PLR0915
    input_: Path | str | ParseResult | Mapping[str, Any],
    *,
    input_filename: str | None = None,
    input_file_type: InputFileType = InputFileType.Auto,
    output: Path | None = None,
    output_model_type: DataModelType = DataModelType.PydanticBaseModel,
    target_python_version: PythonVersion = PythonVersionMin,
    base_class: str = "",
    additional_imports: list[str] | None = None,
    custom_template_dir: Path | None = None,
    extra_template_data: defaultdict[str, dict[str, Any]] | None = None,
    validation: bool = False,
    field_constraints: bool = False,
    snake_case_field: bool = False,
    strip_default_none: bool = False,
    aliases: Mapping[str, str] | None = None,
    disable_timestamp: bool = False,
    enable_version_header: bool = False,
    allow_population_by_field_name: bool = False,
    allow_extra_fields: bool = False,
    extra_fields: str | None = None,
    apply_default_values_for_required_fields: bool = False,
    force_optional_for_required_fields: bool = False,
    class_name: str | None = None,
    use_standard_collections: bool = False,
    use_schema_description: bool = False,
    use_field_description: bool = False,
    use_inline_field_description: bool = False,
    use_default_kwarg: bool = False,
    reuse_model: bool = False,
    encoding: str = "utf-8",
    enum_field_as_literal: LiteralType | None = None,
    use_one_literal_as_default: bool = False,
    set_default_enum_member: bool = False,
    use_subclass_enum: bool = False,
    use_specialized_enum: bool = True,
    strict_nullable: bool = False,
    use_generic_container_types: bool = False,
    enable_faux_immutability: bool = False,
    disable_appending_item_suffix: bool = False,
    strict_types: Sequence[StrictTypes] | None = None,
    empty_enum_field_name: str | None = None,
    custom_class_name_generator: Callable[[str], str] | None = None,
    field_extra_keys: set[str] | None = None,
    field_include_all_keys: bool = False,
    field_extra_keys_without_x_prefix: set[str] | None = None,
    openapi_scopes: list[OpenAPIScope] | None = None,
    include_path_parameters: bool = False,
    graphql_scopes: list[GraphQLScope] | None = None,  # noqa: ARG001
    wrap_string_literal: bool | None = None,
    use_title_as_name: bool = False,
    use_operation_id_as_name: bool = False,
    use_unique_items_as_set: bool = False,
    http_headers: Sequence[tuple[str, str]] | None = None,
    http_ignore_tls: bool = False,
    use_annotated: bool = False,
    use_non_positive_negative_number_constrained_types: bool = False,
    original_field_name_delimiter: str | None = None,
    use_double_quotes: bool = False,
    use_union_operator: bool = False,
    collapse_root_models: bool = False,
    use_type_alias: bool = False,
    special_field_name_prefix: str | None = None,
    remove_special_field_name_prefix: bool = False,
    capitalise_enum_members: bool = False,
    keep_model_order: bool = False,
    custom_file_header: str | None = None,
    custom_file_header_path: Path | None = None,
    custom_formatters: list[str] | None = None,
    custom_formatters_kwargs: dict[str, Any] | None = None,
    use_pendulum: bool = False,
    http_query_parameters: Sequence[tuple[str, str]] | None = None,
    treat_dot_as_module: bool = False,
    use_exact_imports: bool = False,
    union_mode: UnionMode | None = None,
    output_datetime_class: DatetimeClassType | None = None,
    keyword_only: bool = False,
    frozen_dataclasses: bool = False,
    no_alias: bool = False,
    formatters: list[Formatter] = DEFAULT_FORMATTERS,
    parent_scoped_naming: bool = False,
    dataclass_arguments: dict[str, Any] | None = None,
    disable_future_imports: bool = False,
    type_mappings: list[str] | None = None,
) -> None:
    """Generate Python data models from schema definitions or structured data.

    This is the main entry point for code generation. Supports OpenAPI, JSON Schema,
    GraphQL, and raw data formats (JSON, YAML, Dict, CSV) as input.
    """
    remote_text_cache: DefaultPutDict[str, str] = DefaultPutDict()
    if isinstance(input_, str):
        input_text: str | None = input_
    elif isinstance(input_, ParseResult):
        from datamodel_code_generator.http import get_body  # noqa: PLC0415

        input_text = remote_text_cache.get_or_put(
            input_.geturl(),
            default_factory=lambda url: get_body(url, http_headers, http_ignore_tls, http_query_parameters),
        )
    else:
        input_text = None

    dataclass_arguments = dict(dataclass_arguments or {})
    dataclass_arguments.setdefault("frozen", frozen_dataclasses)
    dataclass_arguments.setdefault("kw_only", keyword_only)

    if isinstance(input_, Path) and not input_.is_absolute():
        input_ = input_.expanduser().resolve()
    if input_file_type == InputFileType.Auto:
        try:
            input_text_ = (
                get_first_file(input_).read_text(encoding=encoding) if isinstance(input_, Path) else input_text
            )
        except FileNotFoundError as exc:
            msg = "File not found"
            raise Error(msg) from exc

        try:
            assert isinstance(input_text_, str)
            input_file_type = infer_input_type(input_text_)
        except Exception as exc:
            msg = "Invalid file format"
            raise Error(msg) from exc
        else:
            print(  # noqa: T201
                inferred_message.format(input_file_type.value),
                file=sys.stderr,
            )

    kwargs: dict[str, Any] = {}
    if input_file_type == InputFileType.OpenAPI:  # noqa: PLR1702
        from datamodel_code_generator.parser.openapi import OpenAPIParser  # noqa: PLC0415

        parser_class: type[Parser] = OpenAPIParser
        kwargs["openapi_scopes"] = openapi_scopes
        kwargs["include_path_parameters"] = include_path_parameters
    elif input_file_type == InputFileType.GraphQL:
        from datamodel_code_generator.parser.graphql import GraphQLParser  # noqa: PLC0415

        parser_class: type[Parser] = GraphQLParser
    else:
        from datamodel_code_generator.parser.jsonschema import JsonSchemaParser  # noqa: PLC0415

        parser_class = JsonSchemaParser

        if input_file_type in RAW_DATA_TYPES:
            import json  # noqa: PLC0415

            try:
                if isinstance(input_, Path) and input_.is_dir():  # pragma: no cover
                    msg = f"Input must be a file for {input_file_type}"
                    raise Error(msg)  # noqa: TRY301
                obj: dict[str, Any]
                if input_file_type == InputFileType.CSV:
                    import csv  # noqa: PLC0415

                    def get_header_and_first_line(csv_file: IO[str]) -> dict[str, Any]:
                        csv_reader = csv.DictReader(csv_file)
                        assert csv_reader.fieldnames is not None
                        return dict(zip(csv_reader.fieldnames, next(csv_reader)))

                    if isinstance(input_, Path):
                        with input_.open(encoding=encoding) as f:
                            obj = get_header_and_first_line(f)
                    else:
                        import io  # noqa: PLC0415

                        obj = get_header_and_first_line(io.StringIO(input_text))
                elif input_file_type == InputFileType.Yaml:
                    if isinstance(input_, Path):
                        obj = load_yaml_dict(input_.read_text(encoding=encoding))
                    else:  # pragma: no cover
                        assert input_text is not None
                        obj = load_yaml_dict(input_text)
                elif input_file_type == InputFileType.Json:
                    if isinstance(input_, Path):
                        obj = json.loads(input_.read_text(encoding=encoding))
                    else:
                        assert input_text is not None
                        obj = json.loads(input_text)
                elif input_file_type == InputFileType.Dict:
                    import ast  # noqa: PLC0415

                    # Input can be a dict object stored in a python file
                    obj = (
                        ast.literal_eval(input_.read_text(encoding=encoding))
                        if isinstance(input_, Path)
                        else cast("dict[str, Any]", input_)
                    )
                else:  # pragma: no cover
                    msg = f"Unsupported input file type: {input_file_type}"
                    raise Error(msg)  # noqa: TRY301
            except Exception as exc:
                msg = "Invalid file format"
                raise Error(msg) from exc

            from genson import SchemaBuilder  # noqa: PLC0415

            builder = SchemaBuilder()
            builder.add_object(obj)
            input_text = json.dumps(builder.to_schema())

    if isinstance(input_, ParseResult) and input_file_type not in RAW_DATA_TYPES:
        input_text = None

    if union_mode is not None:
        if output_model_type == DataModelType.PydanticV2BaseModel:
            default_field_extras = {"union_mode": union_mode}
        else:  # pragma: no cover
            msg = "union_mode is only supported for pydantic_v2.BaseModel"
            raise Error(msg)
    else:
        default_field_extras = None

    from datamodel_code_generator.model import get_data_model_types  # noqa: PLC0415

    data_model_types = get_data_model_types(output_model_type, target_python_version, use_type_alias=use_type_alias)

    # Add GraphQL-specific model types if needed
    if input_file_type == InputFileType.GraphQL:
        kwargs["data_model_scalar_type"] = data_model_types.scalar_model
        kwargs["data_model_union_type"] = data_model_types.union_model

    source = input_text or input_
    assert not isinstance(source, Mapping)
    parser = parser_class(
        source=source,
        data_model_type=data_model_types.data_model,
        data_model_root_type=data_model_types.root_model,
        data_model_field_type=data_model_types.field_model,
        data_type_manager_type=data_model_types.data_type_manager,
        base_class=base_class,
        additional_imports=additional_imports,
        custom_template_dir=custom_template_dir,
        extra_template_data=extra_template_data,
        target_python_version=target_python_version,
        dump_resolve_reference_action=data_model_types.dump_resolve_reference_action,
        validation=validation,
        field_constraints=field_constraints,
        snake_case_field=snake_case_field,
        strip_default_none=strip_default_none,
        aliases=aliases,
        allow_population_by_field_name=allow_population_by_field_name,
        allow_extra_fields=allow_extra_fields,
        extra_fields=extra_fields,
        apply_default_values_for_required_fields=apply_default_values_for_required_fields,
        force_optional_for_required_fields=force_optional_for_required_fields,
        class_name=class_name,
        use_standard_collections=use_standard_collections,
        base_path=input_.parent if isinstance(input_, Path) and input_.is_file() else None,
        use_schema_description=use_schema_description,
        use_field_description=use_field_description,
        use_inline_field_description=use_inline_field_description,
        use_default_kwarg=use_default_kwarg,
        reuse_model=reuse_model,
        enum_field_as_literal=LiteralType.All
        if output_model_type == DataModelType.TypingTypedDict
        else enum_field_as_literal,
        use_one_literal_as_default=use_one_literal_as_default,
        set_default_enum_member=True
        if output_model_type == DataModelType.DataclassesDataclass
        else set_default_enum_member,
        use_subclass_enum=use_subclass_enum,
        use_specialized_enum=use_specialized_enum,
        strict_nullable=strict_nullable,
        use_generic_container_types=use_generic_container_types,
        enable_faux_immutability=enable_faux_immutability,
        remote_text_cache=remote_text_cache,
        disable_appending_item_suffix=disable_appending_item_suffix,
        strict_types=strict_types,
        empty_enum_field_name=empty_enum_field_name,
        custom_class_name_generator=custom_class_name_generator,
        field_extra_keys=field_extra_keys,
        field_include_all_keys=field_include_all_keys,
        field_extra_keys_without_x_prefix=field_extra_keys_without_x_prefix,
        wrap_string_literal=wrap_string_literal,
        use_title_as_name=use_title_as_name,
        use_operation_id_as_name=use_operation_id_as_name,
        use_unique_items_as_set=use_unique_items_as_set,
        http_headers=http_headers,
        http_ignore_tls=http_ignore_tls,
        use_annotated=use_annotated,
        use_non_positive_negative_number_constrained_types=use_non_positive_negative_number_constrained_types,
        original_field_name_delimiter=original_field_name_delimiter,
        use_double_quotes=use_double_quotes,
        use_union_operator=use_union_operator,
        collapse_root_models=collapse_root_models,
        use_type_alias=use_type_alias,
        special_field_name_prefix=special_field_name_prefix,
        remove_special_field_name_prefix=remove_special_field_name_prefix,
        capitalise_enum_members=capitalise_enum_members,
        keep_model_order=keep_model_order,
        known_third_party=data_model_types.known_third_party,
        custom_formatters=custom_formatters,
        custom_formatters_kwargs=custom_formatters_kwargs,
        use_pendulum=use_pendulum,
        http_query_parameters=http_query_parameters,
        treat_dot_as_module=treat_dot_as_module,
        use_exact_imports=use_exact_imports,
        default_field_extras=default_field_extras,
        target_datetime_class=output_datetime_class,
        keyword_only=keyword_only,
        frozen_dataclasses=frozen_dataclasses,
        no_alias=no_alias,
        formatters=formatters,
        encoding=encoding,
        parent_scoped_naming=parent_scoped_naming,
<<<<<<< HEAD
        dataclass_arguments=dataclass_arguments,
=======
        type_mappings=type_mappings,
>>>>>>> ac70785f
        **kwargs,
    )

    with chdir(output):
        results = parser.parse(disable_future_imports=disable_future_imports)
    if not input_filename:  # pragma: no cover
        if isinstance(input_, str):
            input_filename = "<stdin>"
        elif isinstance(input_, ParseResult):
            input_filename = input_.geturl()
        elif input_file_type == InputFileType.Dict:
            # input_ might be a dict object provided directly, and missing a name field
            input_filename = getattr(input_, "name", "<dict>")
        else:
            assert isinstance(input_, Path)
            input_filename = input_.name
    if not results:
        msg = "Models not found in the input data"
        raise Error(msg)
    if isinstance(results, str):
        modules = {output: (results, input_filename)}
    else:
        if output is None:
            msg = "Modular references require an output directory"
            raise Error(msg)
        if output.suffix:
            msg = "Modular references require an output directory, not a file"
            raise Error(msg)
        modules = {
            output.joinpath(*name): (
                result.body,
                str(result.source.as_posix() if result.source else input_filename),
            )
            for name, result in sorted(results.items())
        }

    timestamp = datetime.now(timezone.utc).replace(microsecond=0).isoformat()

    if custom_file_header is None and custom_file_header_path:
        custom_file_header = custom_file_header_path.read_text(encoding=encoding)

    header = """\
# generated by datamodel-codegen:
#   filename:  {}"""
    if not disable_timestamp:
        header += f"\n#   timestamp: {timestamp}"
    if enable_version_header:
        header += f"\n#   version:   {get_version()}"

    file: IO[Any] | None
    for path, (body, filename) in modules.items():
        if path is None:
            file = None
        else:
            if not path.parent.exists():
                path.parent.mkdir(parents=True)
            file = path.open("wt", encoding=encoding)

        safe_filename = filename.replace("\n", " ").replace("\r", " ") if filename else ""
        print(custom_file_header or header.format(safe_filename), file=file)
        if body:
            print(file=file)
            print(body.rstrip(), file=file)

        if file is not None:
            file.close()


def infer_input_type(text: str) -> InputFileType:
    """Automatically detect the input file type from text content."""
    try:
        data = load_yaml(text)
    except yaml.parser.ParserError:
        return InputFileType.CSV
    if isinstance(data, dict):
        if is_openapi(data):
            return InputFileType.OpenAPI
        if is_schema(data):
            return InputFileType.JsonSchema
        return InputFileType.Json
    msg = (
        "Can't infer input file type from the input data. "
        "Please specify the input file type explicitly with --input-file-type option."
    )
    raise Error(msg)


inferred_message = (
    "The input file type was determined to be: {}\nThis can be specified explicitly with the "
    "`--input-file-type` option."
)

__all__ = [
    "MAX_VERSION",
    "MIN_VERSION",
    "DatetimeClassType",
    "DefaultPutDict",
    "Error",
    "InputFileType",
    "InvalidClassNameError",
    "LiteralType",
    "PythonVersion",
    "generate",
]<|MERGE_RESOLUTION|>--- conflicted
+++ resolved
@@ -566,11 +566,8 @@
         formatters=formatters,
         encoding=encoding,
         parent_scoped_naming=parent_scoped_naming,
-<<<<<<< HEAD
         dataclass_arguments=dataclass_arguments,
-=======
         type_mappings=type_mappings,
->>>>>>> ac70785f
         **kwargs,
     )
 
