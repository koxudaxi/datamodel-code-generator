"""Main module for datamodel-code-generator.

Provides the main `generate()` function and related enums/exceptions for generating
Python data models (Pydantic, dataclasses, TypedDict, msgspec) from various schema formats.
"""

from __future__ import annotations

import contextlib
import os
import sys
from collections.abc import Iterator, Mapping, Sequence
from datetime import datetime, timezone
from enum import Enum
from pathlib import Path
from typing import (
    IO,
    TYPE_CHECKING,
    Any,
    Callable,
    Final,
    TextIO,
    TypeVar,
    Union,
    cast,
)
from urllib.parse import ParseResult

import yaml
import yaml.parser
from typing_extensions import TypeAlias, TypeAliasType, TypedDict

import datamodel_code_generator.pydantic_patch  # noqa: F401
from datamodel_code_generator.format import (
    DEFAULT_FORMATTERS,
    DatetimeClassType,
    Formatter,
    PythonVersion,
    PythonVersionMin,
)
from datamodel_code_generator.parser import DefaultPutDict, LiteralType
from datamodel_code_generator.util import PYDANTIC_V2, SafeLoader

if TYPE_CHECKING:
    from collections import defaultdict

    from datamodel_code_generator.model.pydantic_v2 import UnionMode
    from datamodel_code_generator.parser.base import Parser
    from datamodel_code_generator.types import StrictTypes

    YamlScalar: TypeAlias = Union[str, int, float, bool, None]
    YamlValue = TypeAliasType("YamlValue", "Union[dict[str, YamlValue], list[YamlValue], YamlScalar]")

MIN_VERSION: Final[int] = 9
MAX_VERSION: Final[int] = 13
DEFAULT_SHARED_MODULE_NAME: Final[str] = "shared"

T = TypeVar("T")


class DataclassArguments(TypedDict, total=False):
    """Arguments for @dataclass decorator."""

    init: bool
    repr: bool
    eq: bool
    order: bool
    unsafe_hash: bool
    frozen: bool
    match_args: bool
    kw_only: bool
    slots: bool
    weakref_slot: bool


if not TYPE_CHECKING:
    YamlScalar: TypeAlias = Union[str, int, float, bool, None]
    if PYDANTIC_V2:
        YamlValue = TypeAliasType("YamlValue", "Union[dict[str, YamlValue], list[YamlValue], YamlScalar]")
    else:
        # Pydantic v1 cannot handle TypeAliasType, use Any for recursive parts
        YamlValue: TypeAlias = Union[dict[str, Any], list[Any], YamlScalar]

try:
    import pysnooper

    pysnooper.tracer.DISABLED = True
except ImportError:  # pragma: no cover
    pysnooper = None

DEFAULT_BASE_CLASS: str = "pydantic.BaseModel"


def load_yaml(stream: str | TextIO) -> YamlValue:
    """Load YAML content from a string or file-like object."""
    return yaml.load(stream, Loader=SafeLoader)  # noqa: S506


def load_yaml_dict(stream: str | TextIO) -> dict[str, YamlValue]:
    """Load YAML and return as dict. Raises TypeError if result is not a dict."""
    result = load_yaml(stream)
    if not isinstance(result, dict):
        msg = f"Expected dict, got {type(result).__name__}"
        raise TypeError(msg)
    return result


def load_yaml_dict_from_path(path: Path, encoding: str) -> dict[str, YamlValue]:
    """Load YAML and return as dict from a file path."""
    with path.open(encoding=encoding) as f:
        return load_yaml_dict(f)


def get_version() -> str:
    """Return the installed package version."""
    package = "datamodel-code-generator"

    from importlib.metadata import version  # noqa: PLC0415

    return version(package)


def enable_debug_message() -> None:  # pragma: no cover
    """Enable debug tracing with pysnooper."""
    if not pysnooper:
        msg = "Please run `$pip install 'datamodel-code-generator[debug]'` to use debug option"
        raise Exception(msg)  # noqa: TRY002

    pysnooper.tracer.DISABLED = False


DEFAULT_MAX_VARIABLE_LENGTH: int = 100


def snooper_to_methods() -> Callable[..., Any]:
    """Class decorator to add pysnooper tracing to all methods."""

    def inner(cls: type[T]) -> type[T]:
        if not pysnooper:
            return cls
        import inspect  # noqa: PLC0415

        methods = inspect.getmembers(cls, predicate=inspect.isfunction)
        for name, method in methods:
            snooper_method = pysnooper.snoop(max_variable_length=DEFAULT_MAX_VARIABLE_LENGTH)(method)
            setattr(cls, name, snooper_method)
        return cls

    return inner


@contextlib.contextmanager
def chdir(path: Path | None) -> Iterator[None]:
    """Change working directory and return to previous on exit."""
    if path is None:
        yield
    else:
        prev_cwd = Path.cwd()
        try:
            os.chdir(path if path.is_dir() else path.parent)
            yield
        finally:
            os.chdir(prev_cwd)


def is_openapi(data: dict) -> bool:
    """Check if the data dict is an OpenAPI specification."""
    return "openapi" in data


JSON_SCHEMA_URLS: tuple[str, ...] = (
    "http://json-schema.org/",
    "https://json-schema.org/",
)


def is_schema(data: dict) -> bool:
    """Check if the data dict is a JSON Schema."""
    schema = data.get("$schema")
    if isinstance(schema, str) and any(schema.startswith(u) for u in JSON_SCHEMA_URLS):  # pragma: no cover
        return True
    if isinstance(data.get("type"), str):
        return True
    if any(
        isinstance(data.get(o), list)
        for o in (
            "allOf",
            "anyOf",
            "oneOf",
        )
    ):
        return True
    return isinstance(data.get("properties"), dict)


class InputFileType(Enum):
    """Supported input file types for schema parsing."""

    Auto = "auto"
    OpenAPI = "openapi"
    JsonSchema = "jsonschema"
    Json = "json"
    Yaml = "yaml"
    Dict = "dict"
    CSV = "csv"
    GraphQL = "graphql"


RAW_DATA_TYPES: list[InputFileType] = [
    InputFileType.Json,
    InputFileType.Yaml,
    InputFileType.Dict,
    InputFileType.CSV,
    InputFileType.GraphQL,
]


class DataModelType(Enum):
    """Supported output data model types."""

    PydanticBaseModel = "pydantic.BaseModel"
    PydanticV2BaseModel = "pydantic_v2.BaseModel"
    DataclassesDataclass = "dataclasses.dataclass"
    TypingTypedDict = "typing.TypedDict"
    MsgspecStruct = "msgspec.Struct"


class ReuseScope(Enum):
    """Scope for model reuse deduplication.

    module: Deduplicate identical models within each module (default).
    tree: Deduplicate identical models across all modules, placing shared models in shared.py.
    """

    Module = "module"
    Tree = "tree"


class OpenAPIScope(Enum):
    """Scopes for OpenAPI model generation."""

    Schemas = "schemas"
    Paths = "paths"
    Tags = "tags"
    Parameters = "parameters"
    Webhooks = "webhooks"


class GraphQLScope(Enum):
    """Scopes for GraphQL model generation."""

    Schema = "schema"


class ReadOnlyWriteOnlyModelType(Enum):
    """Model generation strategy for readOnly/writeOnly fields.

    RequestResponse: Generate only Request/Response model variants (no base model).
    All: Generate Base, Request, and Response models.
    """

    RequestResponse = "request-response"
    All = "all"


class Error(Exception):
    """Base exception for datamodel-code-generator errors."""

    def __init__(self, message: str) -> None:
        """Initialize with message."""
        self.message: str = message

    def __str__(self) -> str:
        """Return string representation."""
        return self.message


class InvalidClassNameError(Error):
    """Raised when a schema title cannot be converted to a valid Python class name."""

    def __init__(self, class_name: str) -> None:
        """Initialize with class name."""
        self.class_name = class_name
        message = f"title={class_name!r} is invalid class name."
        super().__init__(message=message)


def get_first_file(path: Path) -> Path:  # pragma: no cover
    """Find and return the first file in a path (file or directory)."""
    if path.is_file():
        return path
    if path.is_dir():
        for child in path.rglob("*"):
            if child.is_file():
                return child
    msg = f"No file found in: {path}"
    raise FileNotFoundError(msg)


def generate(  # noqa: PLR0912, PLR0913, PLR0914, PLR0915
    input_: Path | str | ParseResult | Mapping[str, Any],
    *,
    input_filename: str | None = None,
    input_file_type: InputFileType = InputFileType.Auto,
    output: Path | None = None,
    output_model_type: DataModelType = DataModelType.PydanticBaseModel,
    target_python_version: PythonVersion = PythonVersionMin,
    base_class: str = "",
    additional_imports: list[str] | None = None,
    custom_template_dir: Path | None = None,
    extra_template_data: defaultdict[str, dict[str, Any]] | None = None,
    validation: bool = False,
    field_constraints: bool = False,
    snake_case_field: bool = False,
    strip_default_none: bool = False,
    aliases: Mapping[str, str] | None = None,
    disable_timestamp: bool = False,
    enable_version_header: bool = False,
    allow_population_by_field_name: bool = False,
    allow_extra_fields: bool = False,
    extra_fields: str | None = None,
    apply_default_values_for_required_fields: bool = False,
    force_optional_for_required_fields: bool = False,
    class_name: str | None = None,
    use_standard_collections: bool = False,
    use_schema_description: bool = False,
    use_field_description: bool = False,
    use_attribute_docstrings: bool = False,
    use_inline_field_description: bool = False,
    use_default_kwarg: bool = False,
    reuse_model: bool = False,
    reuse_scope: ReuseScope = ReuseScope.Module,
    shared_module_name: str = DEFAULT_SHARED_MODULE_NAME,
    encoding: str = "utf-8",
    enum_field_as_literal: LiteralType | None = None,
    use_one_literal_as_default: bool = False,
    set_default_enum_member: bool = False,
    use_subclass_enum: bool = False,
    use_specialized_enum: bool = True,
    strict_nullable: bool = False,
    use_generic_container_types: bool = False,
    enable_faux_immutability: bool = False,
    disable_appending_item_suffix: bool = False,
    strict_types: Sequence[StrictTypes] | None = None,
    empty_enum_field_name: str | None = None,
    custom_class_name_generator: Callable[[str], str] | None = None,
    field_extra_keys: set[str] | None = None,
    field_include_all_keys: bool = False,
    field_extra_keys_without_x_prefix: set[str] | None = None,
    openapi_scopes: list[OpenAPIScope] | None = None,
    include_path_parameters: bool = False,
    graphql_scopes: list[GraphQLScope] | None = None,  # noqa: ARG001
    wrap_string_literal: bool | None = None,
    use_title_as_name: bool = False,
    use_operation_id_as_name: bool = False,
    use_unique_items_as_set: bool = False,
    http_headers: Sequence[tuple[str, str]] | None = None,
    http_ignore_tls: bool = False,
    use_annotated: bool = False,
    use_non_positive_negative_number_constrained_types: bool = False,
    original_field_name_delimiter: str | None = None,
    use_double_quotes: bool = False,
    use_union_operator: bool = False,
    collapse_root_models: bool = False,
    skip_root_model: bool = False,
    use_type_alias: bool = False,
    special_field_name_prefix: str | None = None,
    remove_special_field_name_prefix: bool = False,
    capitalise_enum_members: bool = False,
    keep_model_order: bool = False,
    custom_file_header: str | None = None,
    custom_file_header_path: Path | None = None,
    custom_formatters: list[str] | None = None,
    custom_formatters_kwargs: dict[str, Any] | None = None,
    use_pendulum: bool = False,
    http_query_parameters: Sequence[tuple[str, str]] | None = None,
    treat_dot_as_module: bool = False,
    use_exact_imports: bool = False,
    union_mode: UnionMode | None = None,
    output_datetime_class: DatetimeClassType | None = None,
    keyword_only: bool = False,
    frozen_dataclasses: bool = False,
    no_alias: bool = False,
    formatters: list[Formatter] = DEFAULT_FORMATTERS,
    parent_scoped_naming: bool = False,
    dataclass_arguments: DataclassArguments | None = None,
    disable_future_imports: bool = False,
    type_mappings: list[str] | None = None,
<<<<<<< HEAD
    read_only_write_only_model_type: ReadOnlyWriteOnlyModelType | None = None,
=======
    use_all_exports: bool = False,
>>>>>>> 930fa742
) -> None:
    """Generate Python data models from schema definitions or structured data.

    This is the main entry point for code generation. Supports OpenAPI, JSON Schema,
    GraphQL, and raw data formats (JSON, YAML, Dict, CSV) as input.
    """
    remote_text_cache: DefaultPutDict[str, str] = DefaultPutDict()
    if isinstance(input_, str):
        input_text: str | None = input_
    elif isinstance(input_, ParseResult):
        from datamodel_code_generator.http import get_body  # noqa: PLC0415

        input_text = remote_text_cache.get_or_put(
            input_.geturl(),
            default_factory=lambda url: get_body(url, http_headers, http_ignore_tls, http_query_parameters),
        )
    else:
        input_text = None

    if dataclass_arguments is None:
        dataclass_arguments = {}
        if frozen_dataclasses:
            dataclass_arguments["frozen"] = True
        if keyword_only:
            dataclass_arguments["kw_only"] = True

    if isinstance(input_, Path) and not input_.is_absolute():
        input_ = input_.expanduser().resolve()
    if input_file_type == InputFileType.Auto:
        try:
            input_text_ = (
                get_first_file(input_).read_text(encoding=encoding) if isinstance(input_, Path) else input_text
            )
        except FileNotFoundError as exc:
            msg = "File not found"
            raise Error(msg) from exc

        try:
            assert isinstance(input_text_, str)
            input_file_type = infer_input_type(input_text_)
        except Exception as exc:
            msg = "Invalid file format"
            raise Error(msg) from exc
        else:
            print(  # noqa: T201
                inferred_message.format(input_file_type.value),
                file=sys.stderr,
            )

    kwargs: dict[str, Any] = {}
    if input_file_type == InputFileType.OpenAPI:  # noqa: PLR1702
        from datamodel_code_generator.parser.openapi import OpenAPIParser  # noqa: PLC0415

        parser_class: type[Parser] = OpenAPIParser
        kwargs["openapi_scopes"] = openapi_scopes
        kwargs["include_path_parameters"] = include_path_parameters
    elif input_file_type == InputFileType.GraphQL:
        from datamodel_code_generator.parser.graphql import GraphQLParser  # noqa: PLC0415

        parser_class: type[Parser] = GraphQLParser
    else:
        from datamodel_code_generator.parser.jsonschema import JsonSchemaParser  # noqa: PLC0415

        parser_class = JsonSchemaParser

        if input_file_type in RAW_DATA_TYPES:
            import json  # noqa: PLC0415

            try:
                if isinstance(input_, Path) and input_.is_dir():  # pragma: no cover
                    msg = f"Input must be a file for {input_file_type}"
                    raise Error(msg)  # noqa: TRY301
                obj: dict[str, Any]
                if input_file_type == InputFileType.CSV:
                    import csv  # noqa: PLC0415

                    def get_header_and_first_line(csv_file: IO[str]) -> dict[str, Any]:
                        csv_reader = csv.DictReader(csv_file)
                        assert csv_reader.fieldnames is not None
                        return dict(zip(csv_reader.fieldnames, next(csv_reader)))

                    if isinstance(input_, Path):
                        with input_.open(encoding=encoding) as f:
                            obj = get_header_and_first_line(f)
                    else:
                        import io  # noqa: PLC0415

                        obj = get_header_and_first_line(io.StringIO(input_text))
                elif input_file_type == InputFileType.Yaml:
                    if isinstance(input_, Path):
                        obj = load_yaml_dict(input_.read_text(encoding=encoding))
                    else:  # pragma: no cover
                        assert input_text is not None
                        obj = load_yaml_dict(input_text)
                elif input_file_type == InputFileType.Json:
                    if isinstance(input_, Path):
                        obj = json.loads(input_.read_text(encoding=encoding))
                    else:
                        assert input_text is not None
                        obj = json.loads(input_text)
                elif input_file_type == InputFileType.Dict:
                    import ast  # noqa: PLC0415

                    # Input can be a dict object stored in a python file
                    obj = (
                        ast.literal_eval(input_.read_text(encoding=encoding))
                        if isinstance(input_, Path)
                        else cast("dict[str, Any]", input_)
                    )
                else:  # pragma: no cover
                    msg = f"Unsupported input file type: {input_file_type}"
                    raise Error(msg)  # noqa: TRY301
            except Exception as exc:
                msg = "Invalid file format"
                raise Error(msg) from exc

            from genson import SchemaBuilder  # noqa: PLC0415

            builder = SchemaBuilder()
            builder.add_object(obj)
            input_text = json.dumps(builder.to_schema())

    if isinstance(input_, ParseResult) and input_file_type not in RAW_DATA_TYPES:
        input_text = None

    if union_mode is not None:
        if output_model_type == DataModelType.PydanticV2BaseModel:
            default_field_extras = {"union_mode": union_mode}
        else:  # pragma: no cover
            msg = "union_mode is only supported for pydantic_v2.BaseModel"
            raise Error(msg)
    else:
        default_field_extras = None

    from datamodel_code_generator.model import get_data_model_types  # noqa: PLC0415

    data_model_types = get_data_model_types(output_model_type, target_python_version, use_type_alias=use_type_alias)

    # Add GraphQL-specific model types if needed
    if input_file_type == InputFileType.GraphQL:
        kwargs["data_model_scalar_type"] = data_model_types.scalar_model
        kwargs["data_model_union_type"] = data_model_types.union_model

    source = input_text or input_
    assert not isinstance(source, Mapping)
    parser = parser_class(
        source=source,
        data_model_type=data_model_types.data_model,
        data_model_root_type=data_model_types.root_model,
        data_model_field_type=data_model_types.field_model,
        data_type_manager_type=data_model_types.data_type_manager,
        base_class=base_class,
        additional_imports=additional_imports,
        custom_template_dir=custom_template_dir,
        extra_template_data=extra_template_data,
        target_python_version=target_python_version,
        dump_resolve_reference_action=data_model_types.dump_resolve_reference_action,
        validation=validation,
        field_constraints=field_constraints,
        snake_case_field=snake_case_field,
        strip_default_none=strip_default_none,
        aliases=aliases,
        allow_population_by_field_name=allow_population_by_field_name,
        allow_extra_fields=allow_extra_fields,
        extra_fields=extra_fields,
        apply_default_values_for_required_fields=apply_default_values_for_required_fields,
        force_optional_for_required_fields=force_optional_for_required_fields,
        class_name=class_name,
        use_standard_collections=use_standard_collections,
        base_path=input_.parent if isinstance(input_, Path) and input_.is_file() else None,
        use_schema_description=use_schema_description,
        use_field_description=use_field_description,
        use_attribute_docstrings=use_attribute_docstrings,
        use_inline_field_description=use_inline_field_description,
        use_default_kwarg=use_default_kwarg,
        reuse_model=reuse_model,
        reuse_scope=reuse_scope,
        shared_module_name=shared_module_name,
        enum_field_as_literal=LiteralType.All
        if output_model_type == DataModelType.TypingTypedDict
        else enum_field_as_literal,
        use_one_literal_as_default=use_one_literal_as_default,
        set_default_enum_member=True
        if output_model_type == DataModelType.DataclassesDataclass
        else set_default_enum_member,
        use_subclass_enum=use_subclass_enum,
        use_specialized_enum=use_specialized_enum,
        strict_nullable=strict_nullable,
        use_generic_container_types=use_generic_container_types,
        enable_faux_immutability=enable_faux_immutability,
        remote_text_cache=remote_text_cache,
        disable_appending_item_suffix=disable_appending_item_suffix,
        strict_types=strict_types,
        empty_enum_field_name=empty_enum_field_name,
        custom_class_name_generator=custom_class_name_generator,
        field_extra_keys=field_extra_keys,
        field_include_all_keys=field_include_all_keys,
        field_extra_keys_without_x_prefix=field_extra_keys_without_x_prefix,
        wrap_string_literal=wrap_string_literal,
        use_title_as_name=use_title_as_name,
        use_operation_id_as_name=use_operation_id_as_name,
        use_unique_items_as_set=use_unique_items_as_set,
        http_headers=http_headers,
        http_ignore_tls=http_ignore_tls,
        use_annotated=use_annotated,
        use_non_positive_negative_number_constrained_types=use_non_positive_negative_number_constrained_types,
        original_field_name_delimiter=original_field_name_delimiter,
        use_double_quotes=use_double_quotes,
        use_union_operator=use_union_operator,
        collapse_root_models=collapse_root_models,
        skip_root_model=skip_root_model,
        use_type_alias=use_type_alias,
        special_field_name_prefix=special_field_name_prefix,
        remove_special_field_name_prefix=remove_special_field_name_prefix,
        capitalise_enum_members=capitalise_enum_members,
        keep_model_order=keep_model_order,
        known_third_party=data_model_types.known_third_party,
        custom_formatters=custom_formatters,
        custom_formatters_kwargs=custom_formatters_kwargs,
        use_pendulum=use_pendulum,
        http_query_parameters=http_query_parameters,
        treat_dot_as_module=treat_dot_as_module,
        use_exact_imports=use_exact_imports,
        default_field_extras=default_field_extras,
        target_datetime_class=output_datetime_class,
        keyword_only=keyword_only,
        frozen_dataclasses=frozen_dataclasses,
        no_alias=no_alias,
        formatters=formatters,
        encoding=encoding,
        parent_scoped_naming=parent_scoped_naming,
        dataclass_arguments=dataclass_arguments,
        type_mappings=type_mappings,
        read_only_write_only_model_type=read_only_write_only_model_type,
        **kwargs,
    )

    with chdir(output):
        results = parser.parse(disable_future_imports=disable_future_imports, use_all_exports=use_all_exports)
    if not input_filename:  # pragma: no cover
        if isinstance(input_, str):
            input_filename = "<stdin>"
        elif isinstance(input_, ParseResult):
            input_filename = input_.geturl()
        elif input_file_type == InputFileType.Dict:
            # input_ might be a dict object provided directly, and missing a name field
            input_filename = getattr(input_, "name", "<dict>")
        else:
            assert isinstance(input_, Path)
            input_filename = input_.name
    if not results:
        msg = "Models not found in the input data"
        raise Error(msg)
    if isinstance(results, str):
        modules: dict[Path | None, tuple[str, str | None]] = {output: (results, input_filename)}
    else:
        if output is None:
            msg = "Modular references require an output directory"
            raise Error(msg)
        if output.suffix:
            msg = "Modular references require an output directory, not a file"
            raise Error(msg)
        modules = {
            output.joinpath(*name): (
                result.body,
                str(result.source.as_posix() if result.source else input_filename),
            )
            for name, result in sorted(results.items())
        }

    timestamp = datetime.now(timezone.utc).replace(microsecond=0).isoformat()

    if custom_file_header is None and custom_file_header_path:
        custom_file_header = custom_file_header_path.read_text(encoding=encoding)

    header = """\
# generated by datamodel-codegen:
#   filename:  {}"""
    if not disable_timestamp:
        header += f"\n#   timestamp: {timestamp}"
    if enable_version_header:
        header += f"\n#   version:   {get_version()}"

    file: IO[Any] | None
    for path, (body, filename) in modules.items():
        if path is None:
            file = None
        else:
            if not path.parent.exists():
                path.parent.mkdir(parents=True)
            file = path.open("wt", encoding=encoding)

        safe_filename = filename.replace("\n", " ").replace("\r", " ") if filename else ""
        print(custom_file_header or header.format(safe_filename), file=file)
        if body:
            print(file=file)
            print(body.rstrip(), file=file)

        if file is not None:
            file.close()


def infer_input_type(text: str) -> InputFileType:
    """Automatically detect the input file type from text content."""
    try:
        data = load_yaml(text)
    except yaml.parser.ParserError:
        return InputFileType.CSV
    if isinstance(data, dict):
        if is_openapi(data):
            return InputFileType.OpenAPI
        if is_schema(data):
            return InputFileType.JsonSchema
        return InputFileType.Json
    msg = (
        "Can't infer input file type from the input data. "
        "Please specify the input file type explicitly with --input-file-type option."
    )
    raise Error(msg)


inferred_message = (
    "The input file type was determined to be: {}\nThis can be specified explicitly with the "
    "`--input-file-type` option."
)

__all__ = [
    "MAX_VERSION",
    "MIN_VERSION",
    "DatetimeClassType",
    "DefaultPutDict",
    "Error",
    "InputFileType",
    "InvalidClassNameError",
    "LiteralType",
    "PythonVersion",
    "ReadOnlyWriteOnlyModelType",
    "generate",
]<|MERGE_RESOLUTION|>--- conflicted
+++ resolved
@@ -386,11 +386,8 @@
     dataclass_arguments: DataclassArguments | None = None,
     disable_future_imports: bool = False,
     type_mappings: list[str] | None = None,
-<<<<<<< HEAD
     read_only_write_only_model_type: ReadOnlyWriteOnlyModelType | None = None,
-=======
     use_all_exports: bool = False,
->>>>>>> 930fa742
 ) -> None:
     """Generate Python data models from schema definitions or structured data.
 
