--- conflicted
+++ resolved
@@ -410,13 +410,9 @@
     dataclass_arguments: DataclassArguments | None = None,
     disable_future_imports: bool = False,
     type_mappings: list[str] | None = None,
-<<<<<<< HEAD
     read_only_write_only_model_type: ReadOnlyWriteOnlyModelType | None = None,
-    use_all_exports: bool = False,
-=======
     all_exports_scope: AllExportsScope | None = None,
     all_exports_collision_strategy: AllExportsCollisionStrategy | None = None,
->>>>>>> 9445b943
 ) -> None:
     """Generate Python data models from schema definitions or structured data.
 
