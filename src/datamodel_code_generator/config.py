"""Configuration models for datamodel-code-generator."""

from __future__ import annotations

from collections import defaultdict
from collections.abc import Callable, Iterable, Mapping, Sequence
from pathlib import Path  # noqa: TC003 - used at runtime by Pydantic
from typing import TYPE_CHECKING, Annotated, Any

from pydantic import BaseModel, Field
<<<<<<< HEAD

from datamodel_code_generator.util import is_pydantic_v2

if is_pydantic_v2():
    from pydantic import WithJsonSchema
else:
    WithJsonSchema = None  # type: ignore[misc,assignment]
=======
>>>>>>> 6dd1dbe5

from datamodel_code_generator.enums import (
    DEFAULT_SHARED_MODULE_NAME,
    AllExportsCollisionStrategy,
    AllExportsScope,
    AllOfMergeMode,
    CollapseRootModelsNameStrategy,
    DataclassArguments,
    DataModelType,
    FieldTypeCollisionStrategy,
    GraphQLScope,
    InputFileType,
    ModuleSplitMode,
    NamingStrategy,
    OpenAPIScope,
    ReadOnlyWriteOnlyModelType,
    ReuseScope,
    TargetPydanticVersion,
)
from datamodel_code_generator.format import (
    DEFAULT_FORMATTERS,
    DateClassType,
    DatetimeClassType,
    Formatter,
    PythonVersion,
    PythonVersionMin,
)
from datamodel_code_generator.model import pydantic as pydantic_model
from datamodel_code_generator.parser import DefaultPutDict, LiteralType
from datamodel_code_generator.util import ConfigDict, is_pydantic_v2

if TYPE_CHECKING:
    from datamodel_code_generator.model.base import DataModel, DataModelFieldBase
    from datamodel_code_generator.model.pydantic_v2 import UnionMode
    from datamodel_code_generator.types import DataTypeManager, StrictTypes


CallableSchema = Callable[[str], str]
DumpResolveReferenceAction = Callable[[Iterable[str]], str]
DefaultPutDictSchema = DefaultPutDict[str, str]
<<<<<<< HEAD
if TYPE_CHECKING or is_pydantic_v2():
    ExtraTemplateDataType = Annotated[
        defaultdict[str, Annotated[dict[str, Any], Field(default_factory=dict)]],
        WithJsonSchema({"type": "object", "x-python-type": "defaultdict[str, dict[str, Any]]"}),  # type: ignore[misc]
    ]
else:
    ExtraTemplateDataType = defaultdict[str, dict[str, Any]]  # type: ignore[misc]
=======
if TYPE_CHECKING:
    ExtraTemplateDataType = defaultdict[str, dict[str, Any]]
elif is_pydantic_v2():
    ExtraTemplateDataType = defaultdict[str, Annotated[dict[str, Any], Field(default_factory=dict)]]
else:
    ExtraTemplateDataType = defaultdict[str, dict[str, Any]]
>>>>>>> 6dd1dbe5


class GenerateConfig(BaseModel):
    """Configuration model for generate()."""

    if is_pydantic_v2():
        model_config = ConfigDict(extra="forbid", arbitrary_types_allowed=True)
    else:  # pragma: no cover

        class Config:
            """Pydantic v1 model config."""

            extra = "forbid"
            arbitrary_types_allowed = True

    input_filename: str | None = None
    input_file_type: InputFileType = InputFileType.Auto
    output: Path | None = None
    output_model_type: DataModelType = DataModelType.PydanticBaseModel
    target_python_version: PythonVersion = PythonVersionMin
    target_pydantic_version: TargetPydanticVersion | None = None
    base_class: str = ""
    base_class_map: dict[str, str] | None = None
    additional_imports: list[str] | None = None
    class_decorators: list[str] | None = None
    custom_template_dir: Path | None = None
    extra_template_data: ExtraTemplateDataType | None = None
    validation: bool = False
    field_constraints: bool = False
    snake_case_field: bool = False
    strip_default_none: bool = False
    aliases: Mapping[str, str] | None = None
    disable_timestamp: bool = False
    enable_version_header: bool = False
    enable_command_header: bool = False
    command_line: str | None = None
    allow_population_by_field_name: bool = False
    allow_extra_fields: bool = False
    extra_fields: str | None = None
    use_generic_base_class: bool = False
    apply_default_values_for_required_fields: bool = False
    force_optional_for_required_fields: bool = False
    class_name: str | None = None
    use_standard_collections: bool = True
    use_schema_description: bool = False
    use_field_description: bool = False
    use_field_description_example: bool = False
    use_attribute_docstrings: bool = False
    use_inline_field_description: bool = False
    use_default_kwarg: bool = False
    reuse_model: bool = False
    reuse_scope: ReuseScope = ReuseScope.Module
    shared_module_name: str = DEFAULT_SHARED_MODULE_NAME
    encoding: str = "utf-8"
    enum_field_as_literal: LiteralType | None = None
    enum_field_as_literal_map: dict[str, str] | None = None
    ignore_enum_constraints: bool = False
    use_one_literal_as_default: bool = False
    use_enum_values_in_discriminator: bool = False
    set_default_enum_member: bool = False
    use_subclass_enum: bool = False
    use_specialized_enum: bool = True
    strict_nullable: bool = False
    use_generic_container_types: bool = False
    enable_faux_immutability: bool = False
    disable_appending_item_suffix: bool = False
    strict_types: Sequence[StrictTypes] | None = None
    empty_enum_field_name: str | None = None
    custom_class_name_generator: CallableSchema | None = None
    field_extra_keys: set[str] | None = None
    field_include_all_keys: bool = False
    field_extra_keys_without_x_prefix: set[str] | None = None
    model_extra_keys: set[str] | None = None
    model_extra_keys_without_x_prefix: set[str] | None = None
    openapi_scopes: list[OpenAPIScope] | None = None
    include_path_parameters: bool = False
    graphql_scopes: list[GraphQLScope] | None = None
    wrap_string_literal: bool | None = None
    use_title_as_name: bool = False
    use_operation_id_as_name: bool = False
    use_unique_items_as_set: bool = False
    use_tuple_for_fixed_items: bool = False
    allof_merge_mode: AllOfMergeMode = AllOfMergeMode.Constraints
    http_headers: Sequence[tuple[str, str]] | None = None
    http_ignore_tls: bool = False
    http_timeout: float | None = None
    use_annotated: bool = False
    use_serialize_as_any: bool = False
    use_non_positive_negative_number_constrained_types: bool = False
    use_decimal_for_multiple_of: bool = False
    original_field_name_delimiter: str | None = None
    use_double_quotes: bool = False
    use_union_operator: bool = True
    collapse_root_models: bool = False
    collapse_root_models_name_strategy: CollapseRootModelsNameStrategy | None = None
    collapse_reuse_models: bool = False
    skip_root_model: bool = False
    use_type_alias: bool = False
    use_root_model_type_alias: bool = False
    special_field_name_prefix: str | None = None
    remove_special_field_name_prefix: bool = False
    capitalise_enum_members: bool = False
    keep_model_order: bool = False
    custom_file_header: str | None = None
    custom_file_header_path: Path | None = None
    custom_formatters: list[str] | None = None
    custom_formatters_kwargs: dict[str, Any] | None = None
    use_pendulum: bool = False
    use_standard_primitive_types: bool = False
    http_query_parameters: Sequence[tuple[str, str]] | None = None
    treat_dot_as_module: bool | None = None
    use_exact_imports: bool = False
    union_mode: UnionMode | None = None
    output_datetime_class: DatetimeClassType | None = None
    output_date_class: DateClassType | None = None
    keyword_only: bool = False
    frozen_dataclasses: bool = False
    no_alias: bool = False
    use_frozen_field: bool = False
    use_default_factory_for_optional_nested_models: bool = False
    formatters: list[Formatter] = DEFAULT_FORMATTERS
    settings_path: Path | None = None
    parent_scoped_naming: bool = False
    naming_strategy: NamingStrategy | None = None
    duplicate_name_suffix: dict[str, str] | None = None
    dataclass_arguments: DataclassArguments | None = None
    disable_future_imports: bool = False
    type_mappings: list[str] | None = None
    type_overrides: dict[str, str] | None = None
    read_only_write_only_model_type: ReadOnlyWriteOnlyModelType | None = None
    use_status_code_in_response_name: bool = False
    all_exports_scope: AllExportsScope | None = None
    all_exports_collision_strategy: AllExportsCollisionStrategy | None = None
    field_type_collision_strategy: FieldTypeCollisionStrategy | None = None
    module_split_mode: ModuleSplitMode | None = None


class ParserConfig(BaseModel):
    """Configuration model for Parser.__init__()."""

    if is_pydantic_v2():
        model_config = ConfigDict(extra="forbid", arbitrary_types_allowed=True)
    else:  # pragma: no cover

        class Config:
            """Pydantic v1 model config."""

            extra = "forbid"
            arbitrary_types_allowed = True

    data_model_type: type[DataModel] = pydantic_model.BaseModel
    data_model_root_type: type[DataModel] = pydantic_model.CustomRootType
    data_type_manager_type: type[DataTypeManager] = pydantic_model.DataTypeManager
    data_model_field_type: type[DataModelFieldBase] = pydantic_model.DataModelField
    base_class: str | None = None
    base_class_map: dict[str, str] | None = None
    additional_imports: list[str] | None = None
    class_decorators: list[str] | None = None
    custom_template_dir: Path | None = None
    extra_template_data: ExtraTemplateDataType | None = None
    target_python_version: PythonVersion = PythonVersionMin
    dump_resolve_reference_action: DumpResolveReferenceAction | None = None
    validation: bool = False
    field_constraints: bool = False
    snake_case_field: bool = False
    strip_default_none: bool = False
    aliases: Mapping[str, str] | None = None
    allow_population_by_field_name: bool = False
    apply_default_values_for_required_fields: bool = False
    allow_extra_fields: bool = False
    extra_fields: str | None = None
    use_generic_base_class: bool = False
    force_optional_for_required_fields: bool = False
    class_name: str | None = None
    use_standard_collections: bool = False
    base_path: Path | None = None
    use_schema_description: bool = False
    use_field_description: bool = False
    use_field_description_example: bool = False
    use_attribute_docstrings: bool = False
    use_inline_field_description: bool = False
    use_default_kwarg: bool = False
    reuse_model: bool = False
    reuse_scope: ReuseScope | None = None
    shared_module_name: str = DEFAULT_SHARED_MODULE_NAME
    encoding: str = "utf-8"
    enum_field_as_literal: LiteralType | None = None
    enum_field_as_literal_map: dict[str, str] | None = None
    ignore_enum_constraints: bool = False
    set_default_enum_member: bool = False
    use_subclass_enum: bool = False
    use_specialized_enum: bool = True
    strict_nullable: bool = False
    use_generic_container_types: bool = False
    enable_faux_immutability: bool = False
    remote_text_cache: DefaultPutDictSchema | None = None
    disable_appending_item_suffix: bool = False
    strict_types: Sequence[StrictTypes] | None = None
    empty_enum_field_name: str | None = None
    custom_class_name_generator: CallableSchema | None = None
    field_extra_keys: set[str] | None = None
    field_include_all_keys: bool = False
    field_extra_keys_without_x_prefix: set[str] | None = None
    model_extra_keys: set[str] | None = None
    model_extra_keys_without_x_prefix: set[str] | None = None
    wrap_string_literal: bool | None = None
    use_title_as_name: bool = False
    use_operation_id_as_name: bool = False
    use_unique_items_as_set: bool = False
    use_tuple_for_fixed_items: bool = False
    allof_merge_mode: AllOfMergeMode = AllOfMergeMode.Constraints
    http_headers: Sequence[tuple[str, str]] | None = None
    http_ignore_tls: bool = False
    http_timeout: float | None = None
    use_annotated: bool = False
    use_serialize_as_any: bool = False
    use_non_positive_negative_number_constrained_types: bool = False
    use_decimal_for_multiple_of: bool = False
    original_field_name_delimiter: str | None = None
    use_double_quotes: bool = False
    use_union_operator: bool = False
    allow_responses_without_content: bool = False
    collapse_root_models: bool = False
    collapse_root_models_name_strategy: CollapseRootModelsNameStrategy | None = None
    collapse_reuse_models: bool = False
    skip_root_model: bool = False
    use_type_alias: bool = False
    special_field_name_prefix: str | None = None
    remove_special_field_name_prefix: bool = False
    capitalise_enum_members: bool = False
    keep_model_order: bool = False
    use_one_literal_as_default: bool = False
    use_enum_values_in_discriminator: bool = False
    known_third_party: list[str] | None = None
    custom_formatters: list[str] | None = None
    custom_formatters_kwargs: dict[str, Any] | None = None
    use_pendulum: bool = False
    use_standard_primitive_types: bool = False
    http_query_parameters: Sequence[tuple[str, str]] | None = None
    treat_dot_as_module: bool | None = None
    use_exact_imports: bool = False
    default_field_extras: dict[str, Any] | None = None
    target_datetime_class: DatetimeClassType | None = None
    target_date_class: DateClassType | None = None
    keyword_only: bool = False
    frozen_dataclasses: bool = False
    no_alias: bool = False
    use_frozen_field: bool = False
    use_default_factory_for_optional_nested_models: bool = False
    formatters: list[Formatter] = DEFAULT_FORMATTERS
    defer_formatting: bool = False
    parent_scoped_naming: bool = False
    naming_strategy: NamingStrategy | None = None
    duplicate_name_suffix: dict[str, str] | None = None
    dataclass_arguments: DataclassArguments | None = None
    type_mappings: list[str] | None = None
    type_overrides: dict[str, str] | None = None
    read_only_write_only_model_type: ReadOnlyWriteOnlyModelType | None = None
    field_type_collision_strategy: FieldTypeCollisionStrategy | None = None
    target_pydantic_version: TargetPydanticVersion | None = None


class ParseConfig(BaseModel):
    """Configuration model for Parser.parse()."""

    if is_pydantic_v2():
        model_config = ConfigDict(extra="forbid", arbitrary_types_allowed=True)
    else:  # pragma: no cover

        class Config:
            """Pydantic v1 model config."""

            extra = "forbid"
            arbitrary_types_allowed = True

    with_import: bool | None = True
    format_: bool | None = True
    settings_path: Path | None = None
    disable_future_imports: bool = False
    all_exports_scope: AllExportsScope | None = None
    all_exports_collision_strategy: AllExportsCollisionStrategy | None = None
    module_split_mode: ModuleSplitMode | None = None<|MERGE_RESOLUTION|>--- conflicted
+++ resolved
@@ -8,16 +8,6 @@
 from typing import TYPE_CHECKING, Annotated, Any
 
 from pydantic import BaseModel, Field
-<<<<<<< HEAD
-
-from datamodel_code_generator.util import is_pydantic_v2
-
-if is_pydantic_v2():
-    from pydantic import WithJsonSchema
-else:
-    WithJsonSchema = None  # type: ignore[misc,assignment]
-=======
->>>>>>> 6dd1dbe5
 
 from datamodel_code_generator.enums import (
     DEFAULT_SHARED_MODULE_NAME,
@@ -58,22 +48,12 @@
 CallableSchema = Callable[[str], str]
 DumpResolveReferenceAction = Callable[[Iterable[str]], str]
 DefaultPutDictSchema = DefaultPutDict[str, str]
-<<<<<<< HEAD
-if TYPE_CHECKING or is_pydantic_v2():
-    ExtraTemplateDataType = Annotated[
-        defaultdict[str, Annotated[dict[str, Any], Field(default_factory=dict)]],
-        WithJsonSchema({"type": "object", "x-python-type": "defaultdict[str, dict[str, Any]]"}),  # type: ignore[misc]
-    ]
-else:
-    ExtraTemplateDataType = defaultdict[str, dict[str, Any]]  # type: ignore[misc]
-=======
 if TYPE_CHECKING:
     ExtraTemplateDataType = defaultdict[str, dict[str, Any]]
 elif is_pydantic_v2():
     ExtraTemplateDataType = defaultdict[str, Annotated[dict[str, Any], Field(default_factory=dict)]]
 else:
     ExtraTemplateDataType = defaultdict[str, dict[str, Any]]
->>>>>>> 6dd1dbe5
 
 
 class GenerateConfig(BaseModel):
