"""
Main function.
"""

from __future__ import annotations

import json
import signal
import sys
import warnings
from collections import defaultdict
from collections.abc import Sequence  # noqa: TC003  # pydantic needs it
from enum import IntEnum
from io import TextIOBase
from pathlib import Path
from typing import TYPE_CHECKING, Any, ClassVar, Optional, Union, cast
from urllib.parse import ParseResult, urlparse

import argcomplete
import black
from pydantic import BaseModel

if TYPE_CHECKING:
    from argparse import Namespace

    from typing_extensions import Self

from datamodel_code_generator import (
    DataModelType,
    Error,
    InputFileType,
    InvalidClassNameError,
    OpenAPIScope,
    enable_debug_message,
    generate,
)
from datamodel_code_generator.arguments import DEFAULT_ENCODING, arg_parser, namespace
from datamodel_code_generator.format import (
    DEFAULT_FORMATTERS,
    DatetimeClassType,
    Formatter,
    PythonVersion,
    PythonVersionMin,
    is_supported_in_black,
)
from datamodel_code_generator.model.pydantic_v2 import UnionMode  # noqa: TC001 # needed for pydantic
from datamodel_code_generator.parser import LiteralType  # noqa: TC001 # needed for pydantic
from datamodel_code_generator.reference import is_url
from datamodel_code_generator.types import StrictTypes  # noqa: TC001 # needed for pydantic
from datamodel_code_generator.util import (
    PYDANTIC_V2,
    ConfigDict,
    Model,
    field_validator,
    load_toml,
    model_validator,
)


class Exit(IntEnum):
    """Exit reasons."""

    OK = 0
    ERROR = 1
    KeyboardInterrupt = 2


def sig_int_handler(_: int, __: Any) -> None:  # pragma: no cover
    sys.exit(Exit.OK)


signal.signal(signal.SIGINT, sig_int_handler)


class Config(BaseModel):
    if PYDANTIC_V2:
        model_config = ConfigDict(arbitrary_types_allowed=True)  # pyright: ignore[reportAssignmentType]

        def get(self, item: str) -> Any:
            return getattr(self, item)

        def __getitem__(self, item: str) -> Any:
            return self.get(item)

        if TYPE_CHECKING:

            @classmethod
            def get_fields(cls) -> dict[str, Any]: ...

        else:

            @classmethod
            def parse_obj(cls: type[Model], obj: Any) -> Model:
                return cls.model_validate(obj)

            @classmethod
            def get_fields(cls) -> dict[str, Any]:
                return cls.model_fields

    else:

        class Config:
            # Pydantic 1.5.1 doesn't support validate_assignment correctly
            arbitrary_types_allowed = (TextIOBase,)

        if not TYPE_CHECKING:

            @classmethod
            def get_fields(cls) -> dict[str, Any]:
                return cls.__fields__

    @field_validator("aliases", "extra_template_data", "custom_formatters_kwargs", mode="before")
    def validate_file(cls, value: Any) -> TextIOBase | None:  # noqa: N805
        if value is None:  # pragma: no cover
            return value

        path = Path(value)
        if path.is_file():
            return cast("TextIOBase", path.expanduser().resolve().open("rt"))

        msg = f"A file was expected but {value} is not a file."
        raise Error(msg)  # pragma: no cover

    @field_validator(
        "input",
        "output",
        "custom_template_dir",
        "custom_file_header_path",
        mode="before",
    )
    def validate_path(cls, value: Any) -> Path | None:  # noqa: N805
        if value is None or isinstance(value, Path):
            return value  # pragma: no cover
        return Path(value).expanduser().resolve()

    @field_validator("url", mode="before")
    def validate_url(cls, value: Any) -> ParseResult | None:  # noqa: N805
        if isinstance(value, str) and is_url(value):  # pragma: no cover
            return urlparse(value)
        if value is None:  # pragma: no cover
            return None
        msg = f"This protocol doesn't support only http/https. --input={value}"
        raise Error(msg)  # pragma: no cover

    # Pydantic 1.5.1 doesn't support each_item=True correctly
    @field_validator("http_headers", mode="before")
    def validate_http_headers(cls, value: Any) -> list[tuple[str, str]] | None:  # noqa: N805
        def validate_each_item(each_item: Any) -> tuple[str, str]:
            if isinstance(each_item, str):  # pragma: no cover
                try:
                    field_name, field_value = each_item.split(":", maxsplit=1)
                    return field_name, field_value.lstrip()
                except ValueError as exc:
                    msg = f"Invalid http header: {each_item!r}"
                    raise Error(msg) from exc
            return each_item  # pragma: no cover

        if isinstance(value, list):
            return [validate_each_item(each_item) for each_item in value]
        return value  # pragma: no cover

    @field_validator("http_query_parameters", mode="before")
    def validate_http_query_parameters(cls, value: Any) -> list[tuple[str, str]] | None:  # noqa: N805
        def validate_each_item(each_item: Any) -> tuple[str, str]:
            if isinstance(each_item, str):  # pragma: no cover
                try:
                    field_name, field_value = each_item.split("=", maxsplit=1)
                    return field_name, field_value.lstrip()
                except ValueError as exc:
                    msg = f"Invalid http query parameter: {each_item!r}"
                    raise Error(msg) from exc
            return each_item  # pragma: no cover

        if isinstance(value, list):
            return [validate_each_item(each_item) for each_item in value]
        return value  # pragma: no cover

    @model_validator(mode="before")
    def validate_additional_imports(cls, values: dict[str, Any]) -> dict[str, Any]:  # noqa: N805
        additional_imports = values.get("additional_imports")
        if additional_imports is not None:
            values["additional_imports"] = additional_imports.split(",")
        return values

    @model_validator(mode="before")
    def validate_custom_formatters(cls, values: dict[str, Any]) -> dict[str, Any]:  # noqa: N805
        custom_formatters = values.get("custom_formatters")
        if custom_formatters is not None:
            values["custom_formatters"] = custom_formatters.split(",")
        return values

    __validate_output_datetime_class_err: ClassVar[str] = (
        '`--output-datetime-class` only allows "datetime" for '
        f"`--output-model-type` {DataModelType.DataclassesDataclass.value}"
    )

    __validate_original_field_name_delimiter_err: ClassVar[str] = (
        "`--original-field-name-delimiter` can not be used without `--snake-case-field`."
    )

    __validate_custom_file_header_err: ClassVar[str] = (
        "`--custom_file_header_path` can not be used with `--custom_file_header`."
    )
    __validate_keyword_only_err: ClassVar[str] = (
        f"`--keyword-only` requires `--target-python-version` {PythonVersion.PY_310.value} or higher."
    )

    if PYDANTIC_V2:

        @model_validator()  # pyright: ignore[reportArgumentType]
        def validate_output_datetime_class(self: Self) -> Self:  # pyright: ignore[reportRedeclaration]
            datetime_class_type: DatetimeClassType | None = self.output_datetime_class
            if (
                datetime_class_type
                and datetime_class_type is not DatetimeClassType.Datetime
                and self.output_model_type == DataModelType.DataclassesDataclass
            ):
                raise Error(self.__validate_output_datetime_class_err)
            return self

        @model_validator()  # pyright: ignore[reportArgumentType]
        def validate_original_field_name_delimiter(self: Self) -> Self:  # pyright: ignore[reportRedeclaration]
            if self.original_field_name_delimiter is not None and not self.snake_case_field:
                raise Error(self.__validate_original_field_name_delimiter_err)
            return self

        @model_validator()  # pyright: ignore[reportArgumentType]
        def validate_custom_file_header(self: Self) -> Self:  # pyright: ignore[reportRedeclaration]
            if self.custom_file_header and self.custom_file_header_path:
                raise Error(self.__validate_custom_file_header_err)
            return self

        @model_validator()  # pyright: ignore[reportArgumentType]
        def validate_keyword_only(self: Self) -> Self:  # pyright: ignore[reportRedeclaration]
            output_model_type: DataModelType = self.output_model_type
            python_target: PythonVersion = self.target_python_version
            if (
                self.keyword_only
                and output_model_type == DataModelType.DataclassesDataclass
                and not python_target.has_kw_only_dataclass
            ):
                raise Error(self.__validate_keyword_only_err)
            return self

        @model_validator()  # pyright: ignore[reportArgumentType]
        def validate_root(self: Self) -> Self:  # pyright: ignore[reportRedeclaration]
            if self.use_annotated:
                self.field_constraints = True
            return self

    else:

        @model_validator()  # pyright: ignore[reportArgumentType]
        def validate_output_datetime_class(cls, values: dict[str, Any]) -> dict[str, Any]:  # noqa: N805
            datetime_class_type: DatetimeClassType | None = values.get("output_datetime_class")
            if (
                datetime_class_type
                and datetime_class_type is not DatetimeClassType.Datetime
                and values.get("output_model_type") == DataModelType.DataclassesDataclass
            ):
                raise Error(cls.__validate_output_datetime_class_err)
            return values

        @model_validator()  # pyright: ignore[reportArgumentType]
        def validate_original_field_name_delimiter(cls, values: dict[str, Any]) -> dict[str, Any]:  # noqa: N805
            if values.get("original_field_name_delimiter") is not None and not values.get("snake_case_field"):
                raise Error(cls.__validate_original_field_name_delimiter_err)
            return values

        @model_validator()  # pyright: ignore[reportArgumentType]
        def validate_custom_file_header(cls, values: dict[str, Any]) -> dict[str, Any]:  # noqa: N805
            if values.get("custom_file_header") and values.get("custom_file_header_path"):
                raise Error(cls.__validate_custom_file_header_err)
            return values

        @model_validator()  # pyright: ignore[reportArgumentType]
        def validate_keyword_only(cls, values: dict[str, Any]) -> dict[str, Any]:  # noqa: N805
            output_model_type: DataModelType = cast("DataModelType", values.get("output_model_type"))
            python_target: PythonVersion = cast("PythonVersion", values.get("target_python_version"))
            if (
                values.get("keyword_only")
                and output_model_type == DataModelType.DataclassesDataclass
                and not python_target.has_kw_only_dataclass
            ):
                raise Error(cls.__validate_keyword_only_err)
            return values

        @model_validator()  # pyright: ignore[reportArgumentType]
        def validate_root(cls, values: dict[str, Any]) -> dict[str, Any]:  # noqa: N805
            if values.get("use_annotated"):
                values["field_constraints"] = True
            return values

    input: Optional[Union[Path, str]] = None  # noqa: UP007, UP045
    input_file_type: InputFileType = InputFileType.Auto
    output_model_type: DataModelType = DataModelType.PydanticBaseModel
    output: Optional[Path] = None  # noqa: UP045
    debug: bool = False
    disable_warnings: bool = False
    target_python_version: PythonVersion = PythonVersionMin
    base_class: str = ""
    additional_imports: Optional[list[str]] = None  # noqa: UP045
    custom_template_dir: Optional[Path] = None  # noqa: UP045
    extra_template_data: Optional[TextIOBase] = None  # noqa: UP045
    validation: bool = False
    field_constraints: bool = False
    snake_case_field: bool = False
    strip_default_none: bool = False
    aliases: Optional[TextIOBase] = None  # noqa: UP045
    disable_timestamp: bool = False
    enable_version_header: bool = False
    allow_population_by_field_name: bool = False
    allow_extra_fields: bool = False
    extra_fields: Optional[str] = None  # noqa: UP045
    use_default: bool = False
    force_optional: bool = False
    class_name: Optional[str] = None  # noqa: UP045
    use_standard_collections: bool = False
    use_schema_description: bool = False
    use_field_description: bool = False
    use_default_kwarg: bool = False
    reuse_model: bool = False
    encoding: str = DEFAULT_ENCODING
    enum_field_as_literal: Optional[LiteralType] = None  # noqa: UP045
    use_one_literal_as_default: bool = False
    set_default_enum_member: bool = False
    use_subclass_enum: bool = False
    strict_nullable: bool = False
    use_generic_container_types: bool = False
    use_union_operator: bool = False
    enable_faux_immutability: bool = False
    url: Optional[ParseResult] = None  # noqa: UP045
    disable_appending_item_suffix: bool = False
    strict_types: list[StrictTypes] = []
    empty_enum_field_name: Optional[str] = None  # noqa: UP045
    field_extra_keys: Optional[set[str]] = None  # noqa: UP045
    field_include_all_keys: bool = False
    field_extra_keys_without_x_prefix: Optional[set[str]] = None  # noqa: UP045
    openapi_scopes: Optional[list[OpenAPIScope]] = [OpenAPIScope.Schemas]  # noqa: UP045
    include_path_parameters: bool = False
    wrap_string_literal: Optional[bool] = None  # noqa: UP045
    use_title_as_name: bool = False
    use_operation_id_as_name: bool = False
    use_unique_items_as_set: bool = False
    http_headers: Optional[Sequence[tuple[str, str]]] = None  # noqa: UP045
    http_ignore_tls: bool = False
    use_annotated: bool = False
    use_non_positive_negative_number_constrained_types: bool = False
    original_field_name_delimiter: Optional[str] = None  # noqa: UP045
    use_double_quotes: bool = False
    collapse_root_models: bool = False
    special_field_name_prefix: Optional[str] = None  # noqa: UP045
    remove_special_field_name_prefix: bool = False
    capitalise_enum_members: bool = False
    keep_model_order: bool = False
    custom_file_header: Optional[str] = None  # noqa: UP045
    custom_file_header_path: Optional[Path] = None  # noqa: UP045
    custom_formatters: Optional[list[str]] = None  # noqa: UP045
    custom_formatters_kwargs: Optional[TextIOBase] = None  # noqa: UP045
    use_pendulum: bool = False
    http_query_parameters: Optional[Sequence[tuple[str, str]]] = None  # noqa: UP045
    treat_dot_as_module: bool = False
    use_exact_imports: bool = False
    union_mode: Optional[UnionMode] = None  # noqa: UP045
    output_datetime_class: Optional[DatetimeClassType] = None  # noqa: UP045
    keyword_only: bool = False
    frozen_dataclasses: bool = False
    dataclass_arguments: Optional[dict[str, Any]] = None  # noqa: UP045
    no_alias: bool = False
    formatters: list[Formatter] = DEFAULT_FORMATTERS
    parent_scoped_naming: bool = False
    disable_future_imports: bool = False

    def merge_args(self, args: Namespace) -> None:
        set_args = {f: getattr(args, f) for f in self.get_fields() if getattr(args, f) is not None}

        if set_args.get("output_model_type") == DataModelType.MsgspecStruct.value:
            set_args["use_annotated"] = True

        if set_args.get("use_annotated"):
            set_args["field_constraints"] = True

        parsed_args = Config.parse_obj(set_args)
        for field_name in set_args:
            setattr(self, field_name, getattr(parsed_args, field_name))


def _get_pyproject_toml_config(source: Path) -> dict[str, Any]:
    """Find and return the [tool.datamodel-codgen] section of the closest
    pyproject.toml if it exists.
    """

    current_path = source
    while current_path != current_path.parent:
        if (current_path / "pyproject.toml").is_file():
            pyproject_toml = load_toml(current_path / "pyproject.toml")
            if "datamodel-codegen" in pyproject_toml.get("tool", {}):
                pyproject_config = pyproject_toml["tool"]["datamodel-codegen"]
                # Convert options from kebap- to snake-case
                pyproject_config = {k.replace("-", "_"): v for k, v in pyproject_config.items()}
                # Replace US-american spelling if present (ignore if british spelling is present)
                if "capitalize_enum_members" in pyproject_config and "capitalise_enum_members" not in pyproject_config:
                    pyproject_config["capitalise_enum_members"] = pyproject_config.pop("capitalize_enum_members")
                return pyproject_config

        if (current_path / ".git").exists():
            # Stop early if we see a git repository root.
            return {}

        current_path = current_path.parent
    return {}


def main(args: Sequence[str] | None = None) -> Exit:  # noqa: PLR0911, PLR0912, PLR0915
    """Main function."""

    # add cli completion support
    argcomplete.autocomplete(arg_parser)

    if args is None:  # pragma: no cover
        args = sys.argv[1:]

    arg_parser.parse_args(args, namespace=namespace)

    if namespace.version:
        from datamodel_code_generator import get_version  # noqa: PLC0415

        print(get_version())  # noqa: T201
        sys.exit(0)

    pyproject_config = _get_pyproject_toml_config(Path.cwd())

    try:
        config = Config.parse_obj(pyproject_config)
        config.merge_args(namespace)
    except Error as e:
        print(e.message, file=sys.stderr)  # noqa: T201
        return Exit.ERROR

    if not config.input and not config.url and sys.stdin.isatty():
        print(  # noqa: T201
            "Not Found Input: require `stdin` or arguments `--input` or `--url`",
            file=sys.stderr,
        )
        arg_parser.print_help()
        return Exit.ERROR

    if not is_supported_in_black(config.target_python_version):  # pragma: no cover
        print(  # noqa: T201
            f"Installed black doesn't support Python version {config.target_python_version.value}.\n"
            f"You have to install a newer black.\n"
            f"Installed black version: {black.__version__}",
            file=sys.stderr,
        )
        return Exit.ERROR

    if config.debug:  # pragma: no cover
        enable_debug_message()

    if config.disable_warnings:
        warnings.simplefilter("ignore")
    extra_template_data: defaultdict[str, dict[str, Any]] | None
    if config.extra_template_data is None:
        extra_template_data = None
    else:
        with config.extra_template_data as data:
            try:
                extra_template_data = json.load(data, object_hook=lambda d: defaultdict(dict, **d))
            except json.JSONDecodeError as e:
                print(f"Unable to load extra template data: {e}", file=sys.stderr)  # noqa: T201
                return Exit.ERROR

    if config.aliases is None:
        aliases = None
    else:
        with config.aliases as data:
            try:
                aliases = json.load(data)
            except json.JSONDecodeError as e:
                print(f"Unable to load alias mapping: {e}", file=sys.stderr)  # noqa: T201
                return Exit.ERROR
        if not isinstance(aliases, dict) or not all(
            isinstance(k, str) and isinstance(v, str) for k, v in aliases.items()
        ):
            print(  # noqa: T201
                'Alias mapping must be a JSON string mapping (e.g. {"from": "to", ...})',
                file=sys.stderr,
            )
            return Exit.ERROR

    if config.custom_formatters_kwargs is None:
        custom_formatters_kwargs = None
    else:
        with config.custom_formatters_kwargs as data:
            try:
                custom_formatters_kwargs = json.load(data)
            except json.JSONDecodeError as e:  # pragma: no cover
                print(  # noqa: T201
                    f"Unable to load custom_formatters_kwargs mapping: {e}",
                    file=sys.stderr,
                )
                return Exit.ERROR
        if not isinstance(custom_formatters_kwargs, dict) or not all(
            isinstance(k, str) and isinstance(v, str) for k, v in custom_formatters_kwargs.items()
        ):  # pragma: no cover
            print(  # noqa: T201
                'Custom formatters kwargs mapping must be a JSON string mapping (e.g. {"from": "to", ...})',
                file=sys.stderr,
            )
            return Exit.ERROR

    try:
        generate(
            input_=config.url or config.input or sys.stdin.read(),
            input_file_type=config.input_file_type,
            output=config.output,
            output_model_type=config.output_model_type,
            target_python_version=config.target_python_version,
            base_class=config.base_class,
            additional_imports=config.additional_imports,
            custom_template_dir=config.custom_template_dir,
            validation=config.validation,
            field_constraints=config.field_constraints,
            snake_case_field=config.snake_case_field,
            strip_default_none=config.strip_default_none,
            extra_template_data=extra_template_data,
            aliases=aliases,
            disable_timestamp=config.disable_timestamp,
            enable_version_header=config.enable_version_header,
            allow_population_by_field_name=config.allow_population_by_field_name,
            allow_extra_fields=config.allow_extra_fields,
            extra_fields=config.extra_fields,
            apply_default_values_for_required_fields=config.use_default,
            force_optional_for_required_fields=config.force_optional,
            class_name=config.class_name,
            use_standard_collections=config.use_standard_collections,
            use_schema_description=config.use_schema_description,
            use_field_description=config.use_field_description,
            use_default_kwarg=config.use_default_kwarg,
            reuse_model=config.reuse_model,
            encoding=config.encoding,
            enum_field_as_literal=config.enum_field_as_literal,
            use_one_literal_as_default=config.use_one_literal_as_default,
            set_default_enum_member=config.set_default_enum_member,
            use_subclass_enum=config.use_subclass_enum,
            strict_nullable=config.strict_nullable,
            use_generic_container_types=config.use_generic_container_types,
            enable_faux_immutability=config.enable_faux_immutability,
            disable_appending_item_suffix=config.disable_appending_item_suffix,
            strict_types=config.strict_types,
            empty_enum_field_name=config.empty_enum_field_name,
            field_extra_keys=config.field_extra_keys,
            field_include_all_keys=config.field_include_all_keys,
            field_extra_keys_without_x_prefix=config.field_extra_keys_without_x_prefix,
            openapi_scopes=config.openapi_scopes,
            include_path_parameters=config.include_path_parameters,
            wrap_string_literal=config.wrap_string_literal,
            use_title_as_name=config.use_title_as_name,
            use_operation_id_as_name=config.use_operation_id_as_name,
            use_unique_items_as_set=config.use_unique_items_as_set,
            http_headers=config.http_headers,
            http_ignore_tls=config.http_ignore_tls,
            use_annotated=config.use_annotated,
            use_non_positive_negative_number_constrained_types=config.use_non_positive_negative_number_constrained_types,
            original_field_name_delimiter=config.original_field_name_delimiter,
            use_double_quotes=config.use_double_quotes,
            collapse_root_models=config.collapse_root_models,
            use_union_operator=config.use_union_operator,
            special_field_name_prefix=config.special_field_name_prefix,
            remove_special_field_name_prefix=config.remove_special_field_name_prefix,
            capitalise_enum_members=config.capitalise_enum_members,
            keep_model_order=config.keep_model_order,
            custom_file_header=config.custom_file_header,
            custom_file_header_path=config.custom_file_header_path,
            custom_formatters=config.custom_formatters,
            custom_formatters_kwargs=custom_formatters_kwargs,
            use_pendulum=config.use_pendulum,
            http_query_parameters=config.http_query_parameters,
            treat_dot_as_module=config.treat_dot_as_module,
            use_exact_imports=config.use_exact_imports,
            union_mode=config.union_mode,
            output_datetime_class=config.output_datetime_class,
            keyword_only=config.keyword_only,
            frozen_dataclasses=config.frozen_dataclasses,
            no_alias=config.no_alias,
            formatters=config.formatters,
            parent_scoped_naming=config.parent_scoped_naming,
<<<<<<< HEAD
            dataclass_arguments=config.dataclass_arguments,
=======
            disable_future_imports=config.disable_future_imports,
>>>>>>> 1408df99
        )
    except InvalidClassNameError as e:
        print(f"{e} You have to set `--class-name` option", file=sys.stderr)  # noqa: T201
        return Exit.ERROR
    except Error as e:
        print(str(e), file=sys.stderr)  # noqa: T201
        return Exit.ERROR
    except Exception:  # noqa: BLE001
        import traceback  # noqa: PLC0415

        print(traceback.format_exc(), file=sys.stderr)  # noqa: T201
        return Exit.ERROR
    else:
        return Exit.OK


if __name__ == "__main__":
    sys.exit(main())<|MERGE_RESOLUTION|>--- conflicted
+++ resolved
@@ -585,11 +585,8 @@
             no_alias=config.no_alias,
             formatters=config.formatters,
             parent_scoped_naming=config.parent_scoped_naming,
-<<<<<<< HEAD
             dataclass_arguments=config.dataclass_arguments,
-=======
             disable_future_imports=config.disable_future_imports,
->>>>>>> 1408df99
         )
     except InvalidClassNameError as e:
         print(f"{e} You have to set `--class-name` option", file=sys.stderr)  # noqa: T201
