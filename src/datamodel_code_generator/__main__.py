"""Main module for datamodel-code-generator CLI."""

from __future__ import annotations

import difflib
import json
import shlex
import signal
import sys
import tempfile
import warnings
from collections import defaultdict
from collections.abc import Sequence  # noqa: TC003  # pydantic needs it
from enum import IntEnum
from io import TextIOBase
from pathlib import Path
from typing import TYPE_CHECKING, Any, ClassVar, Optional, TypeAlias, Union, cast
from urllib.parse import ParseResult, urlparse

import argcomplete
from pydantic import BaseModel

from datamodel_code_generator import (
    DEFAULT_SHARED_MODULE_NAME,
    AllExportsCollisionStrategy,
    AllExportsScope,
    AllOfMergeMode,
    DataclassArguments,
    DataModelType,
    Error,
    FieldTypeCollisionStrategy,
    InputFileType,
    InvalidClassNameError,
    ModuleSplitMode,
    NamingStrategy,
    OpenAPIScope,
    ReadOnlyWriteOnlyModelType,
    ReuseScope,
    TargetPydanticVersion,
    enable_debug_message,
    generate,
)
from datamodel_code_generator.arguments import DEFAULT_ENCODING, arg_parser, namespace
from datamodel_code_generator.format import (
    DEFAULT_FORMATTERS,
    DateClassType,
    DatetimeClassType,
    Formatter,
    PythonVersion,
    PythonVersionMin,
    _get_black,
    is_supported_in_black,
)
from datamodel_code_generator.model.pydantic_v2 import UnionMode  # noqa: TC001 # needed for pydantic
from datamodel_code_generator.parser import LiteralType  # noqa: TC001 # needed for pydantic
from datamodel_code_generator.reference import is_url
from datamodel_code_generator.types import StrictTypes  # noqa: TC001 # needed for pydantic
from datamodel_code_generator.util import (
    PYDANTIC_V2,
    ConfigDict,
    field_validator,
    load_toml,
    model_validator,
)

if TYPE_CHECKING:
    from argparse import Namespace

    from typing_extensions import Self

# Options that should be excluded from pyproject.toml config generation
EXCLUDED_CONFIG_OPTIONS: frozenset[str] = frozenset({
    "check",
    "generate_pyproject_config",
    "generate_cli_command",
    "ignore_pyproject",
    "profile",
    "version",
    "help",
    "debug",
    "no_color",
    "disable_warnings",
    "watch",
    "watch_delay",
})

BOOLEAN_OPTIONAL_OPTIONS: frozenset[str] = frozenset({
    "use_specialized_enum",
    "use_standard_collections",
})


class Exit(IntEnum):
    """Exit reasons."""

    OK = 0
    DIFF = 1
    ERROR = 2
    KeyboardInterrupt = 3


def sig_int_handler(_: int, __: Any) -> None:  # pragma: no cover
    """Handle SIGINT signal gracefully."""
    sys.exit(Exit.OK)


signal.signal(signal.SIGINT, sig_int_handler)


class Config(BaseModel):
    """Configuration model for code generation."""

    if PYDANTIC_V2:
        model_config = ConfigDict(arbitrary_types_allowed=True)  # pyright: ignore[reportAssignmentType]

        def get(self, item: str) -> Any:  # pragma: no cover
            """Get attribute value by name."""
            return getattr(self, item)

        def __getitem__(self, item: str) -> Any:  # pragma: no cover
            """Get item by key."""
            return self.get(item)

        @classmethod
        def parse_obj(cls, obj: Any) -> Self:
            """Parse object into Config model."""
            return cls.model_validate(obj)

        @classmethod
        def get_fields(cls) -> dict[str, Any]:
            """Get model fields."""
            return cls.model_fields

    else:

        class Config:
            """Pydantic v1 configuration."""

            # Pydantic 1.5.1 doesn't support validate_assignment correctly
            arbitrary_types_allowed = (TextIOBase,)

        @classmethod
        def get_fields(cls) -> dict[str, Any]:
            """Get model fields."""
            return cls.__fields__

    @field_validator("aliases", "extra_template_data", "custom_formatters_kwargs", mode="before")
    def validate_file(cls, value: Any) -> TextIOBase | None:  # noqa: N805
        """Validate and open file path."""
        if value is None:  # pragma: no cover
            return value

        path = Path(value)
        if path.is_file():
            return cast("TextIOBase", path.expanduser().resolve().open("rt"))

        msg = f"A file was expected but {value} is not a file."  # pragma: no cover
        raise Error(msg)  # pragma: no cover

    @field_validator(
        "input",
        "output",
        "custom_template_dir",
        "custom_file_header_path",
        mode="before",
    )
    def validate_path(cls, value: Any) -> Path | None:  # noqa: N805
        """Validate and resolve path."""
        if value is None or isinstance(value, Path):
            return value  # pragma: no cover
        return Path(value).expanduser().resolve()

    @field_validator("url", mode="before")
    def validate_url(cls, value: Any) -> ParseResult | None:  # noqa: N805
        """Validate and parse URL."""
        if isinstance(value, str) and is_url(value):  # pragma: no cover
            return urlparse(value)
        if value is None:  # pragma: no cover
            return None
        msg = f"Unsupported URL scheme. Supported: http, https, file. --input={value}"  # pragma: no cover
        raise Error(msg)  # pragma: no cover

    # Pydantic 1.5.1 doesn't support each_item=True correctly
    @field_validator("http_headers", mode="before")
    def validate_http_headers(cls, value: Any) -> list[tuple[str, str]] | None:  # noqa: N805
        """Validate HTTP headers."""
        if value is None:  # pragma: no cover
            return None

        def validate_each_item(each_item: str | tuple[str, str]) -> tuple[str, str]:
            if isinstance(each_item, str):  # pragma: no cover
                try:
                    field_name, field_value = each_item.split(":", maxsplit=1)
                    return field_name, field_value.lstrip()
                except ValueError as exc:
                    msg = f"Invalid http header: {each_item!r}"
                    raise Error(msg) from exc
            return each_item  # pragma: no cover

        if isinstance(value, list):
            return [validate_each_item(each_item) for each_item in value]
        msg = f"Invalid http_headers value: {value!r}"  # pragma: no cover
        raise Error(msg)  # pragma: no cover

    @field_validator("http_query_parameters", mode="before")
    def validate_http_query_parameters(cls, value: Any) -> list[tuple[str, str]] | None:  # noqa: N805
        """Validate HTTP query parameters."""
        if value is None:  # pragma: no cover
            return None

        def validate_each_item(each_item: str | tuple[str, str]) -> tuple[str, str]:
            if isinstance(each_item, str):  # pragma: no cover
                try:
                    field_name, field_value = each_item.split("=", maxsplit=1)
                    return field_name, field_value.lstrip()
                except ValueError as exc:
                    msg = f"Invalid http query parameter: {each_item!r}"
                    raise Error(msg) from exc
            return each_item  # pragma: no cover

        if isinstance(value, list):
            return [validate_each_item(each_item) for each_item in value]
        msg = f"Invalid http_query_parameters value: {value!r}"  # pragma: no cover
        raise Error(msg)  # pragma: no cover

    @model_validator(mode="before")
    def validate_additional_imports(cls, values: dict[str, Any]) -> dict[str, Any]:  # noqa: N805
        """Validate and split additional imports."""
        additional_imports = values.get("additional_imports")
        if additional_imports is not None:
            values["additional_imports"] = additional_imports.split(",")
        return values

    @model_validator(mode="before")
    def validate_custom_formatters(cls, values: dict[str, Any]) -> dict[str, Any]:  # noqa: N805
        """Validate and split custom formatters."""
        custom_formatters = values.get("custom_formatters")
        if custom_formatters is not None:
            values["custom_formatters"] = custom_formatters.split(",")
        return values

    @model_validator(mode="before")
<<<<<<< HEAD
    def validate_duplicate_name_suffix(cls, values: dict[str, Any]) -> dict[str, Any]:  # noqa: N805
        """Validate and parse duplicate_name_suffix JSON string."""
        duplicate_name_suffix = values.get("duplicate_name_suffix")
        if duplicate_name_suffix is not None and isinstance(duplicate_name_suffix, str):
            try:
                values["duplicate_name_suffix"] = json.loads(duplicate_name_suffix)
            except json.JSONDecodeError as e:
                msg = f"Invalid JSON for --duplicate-name-suffix: {e}"
                raise Error(msg) from e
        return values

    @model_validator(mode="before")
    def validate_naming_strategy_migration(cls, values: dict[str, Any]) -> dict[str, Any]:  # noqa: N805
        """Migrate deprecated --parent-scoped-naming to --naming-strategy."""
        if values.get("parent_scoped_naming") and not values.get("naming_strategy"):
            values["naming_strategy"] = NamingStrategy.ParentPrefixed
            warnings.warn(
                "--parent-scoped-naming is deprecated. Use --naming-strategy parent-prefixed instead.",
                DeprecationWarning,
                stacklevel=2,
            )
=======
    def validate_class_decorators(cls, values: dict[str, Any]) -> dict[str, Any]:  # noqa: N805
        """Validate and split class decorators, adding @ prefix if missing."""
        class_decorators = values.get("class_decorators")
        if class_decorators is not None:
            decorators = []
            for raw_decorator in class_decorators.split(","):
                stripped = raw_decorator.strip()
                if stripped:
                    if not stripped.startswith("@"):
                        stripped = f"@{stripped}"
                    decorators.append(stripped)
            values["class_decorators"] = decorators
>>>>>>> 419b1c24
        return values

    __validate_output_datetime_class_err: ClassVar[str] = (
        '`--output-datetime-class` only allows "datetime" for '
        f"`--output-model-type` {DataModelType.DataclassesDataclass.value}"
    )

    __validate_original_field_name_delimiter_err: ClassVar[str] = (
        "`--original-field-name-delimiter` can not be used without `--snake-case-field`."
    )

    __validate_custom_file_header_err: ClassVar[str] = (
        "`--custom_file_header_path` can not be used with `--custom_file_header`."
    )
    __validate_keyword_only_err: ClassVar[str] = (
        f"`--keyword-only` requires `--target-python-version` {PythonVersion.PY_310.value} or higher."
    )

    __validate_all_exports_collision_strategy_err: ClassVar[str] = (
        "`--all-exports-collision-strategy` can only be used with `--all-exports-scope=recursive`."
    )

    if PYDANTIC_V2:

        @model_validator()  # pyright: ignore[reportArgumentType]
        def validate_output_datetime_class(self: Self) -> Self:  # pyright: ignore[reportRedeclaration]
            """Validate output datetime class compatibility."""
            datetime_class_type: DatetimeClassType | None = self.output_datetime_class
            if (
                datetime_class_type
                and datetime_class_type is not DatetimeClassType.Datetime
                and self.output_model_type == DataModelType.DataclassesDataclass
            ):
                raise Error(self.__validate_output_datetime_class_err)
            return self

        @model_validator()  # pyright: ignore[reportArgumentType]
        def validate_original_field_name_delimiter(self: Self) -> Self:  # pyright: ignore[reportRedeclaration]
            """Validate original field name delimiter requires snake case."""
            if self.original_field_name_delimiter is not None and not self.snake_case_field:
                raise Error(self.__validate_original_field_name_delimiter_err)
            return self

        @model_validator()  # pyright: ignore[reportArgumentType]
        def validate_custom_file_header(self: Self) -> Self:  # pyright: ignore[reportRedeclaration]
            """Validate custom file header options are mutually exclusive."""
            if self.custom_file_header and self.custom_file_header_path:
                raise Error(self.__validate_custom_file_header_err)
            return self

        @model_validator()  # pyright: ignore[reportArgumentType]
        def validate_keyword_only(self: Self) -> Self:  # pyright: ignore[reportRedeclaration]
            """Validate keyword-only compatibility with target Python version."""
            output_model_type: DataModelType = self.output_model_type
            python_target: PythonVersion = self.target_python_version
            if (
                self.keyword_only
                and output_model_type == DataModelType.DataclassesDataclass
                and not python_target.has_kw_only_dataclass
            ):
                raise Error(self.__validate_keyword_only_err)
            return self

        @model_validator()  # pyright: ignore[reportArgumentType]
        def validate_root(self: Self) -> Self:  # pyright: ignore[reportRedeclaration]
            """Validate root model configuration."""
            if self.use_annotated:
                self.field_constraints = True
            return self

        @model_validator()  # pyright: ignore[reportArgumentType]
        def validate_all_exports_collision_strategy(self: Self) -> Self:  # pyright: ignore[reportRedeclaration]
            """Validate all_exports_collision_strategy requires recursive scope."""
            if self.all_exports_collision_strategy is not None and self.all_exports_scope != AllExportsScope.Recursive:
                raise Error(self.__validate_all_exports_collision_strategy_err)
            return self

    else:

        @model_validator()  # pyright: ignore[reportArgumentType]
        def validate_output_datetime_class(cls, values: dict[str, Any]) -> dict[str, Any]:  # noqa: N805
            """Validate output datetime class compatibility."""
            datetime_class_type: DatetimeClassType | None = values.get("output_datetime_class")
            if (
                datetime_class_type
                and datetime_class_type is not DatetimeClassType.Datetime
                and values.get("output_model_type") == DataModelType.DataclassesDataclass
            ):
                raise Error(cls.__validate_output_datetime_class_err)
            return values

        @model_validator()  # pyright: ignore[reportArgumentType]
        def validate_original_field_name_delimiter(cls, values: dict[str, Any]) -> dict[str, Any]:  # noqa: N805
            """Validate original field name delimiter requires snake case."""
            if values.get("original_field_name_delimiter") is not None and not values.get("snake_case_field"):
                raise Error(cls.__validate_original_field_name_delimiter_err)
            return values

        @model_validator()  # pyright: ignore[reportArgumentType]
        def validate_custom_file_header(cls, values: dict[str, Any]) -> dict[str, Any]:  # noqa: N805
            """Validate custom file header options are mutually exclusive."""
            if values.get("custom_file_header") and values.get("custom_file_header_path"):
                raise Error(cls.__validate_custom_file_header_err)
            return values

        @model_validator()  # pyright: ignore[reportArgumentType]
        def validate_keyword_only(cls, values: dict[str, Any]) -> dict[str, Any]:  # noqa: N805
            """Validate keyword-only compatibility with target Python version."""
            output_model_type: DataModelType = cast("DataModelType", values.get("output_model_type"))
            python_target: PythonVersion = cast("PythonVersion", values.get("target_python_version"))
            if (
                values.get("keyword_only")
                and output_model_type == DataModelType.DataclassesDataclass
                and not python_target.has_kw_only_dataclass
            ):
                raise Error(cls.__validate_keyword_only_err)
            return values

        @model_validator()  # pyright: ignore[reportArgumentType]
        def validate_root(cls, values: dict[str, Any]) -> dict[str, Any]:  # noqa: N805
            """Validate root model configuration."""
            if values.get("use_annotated"):
                values["field_constraints"] = True
            return values

        @model_validator()  # pyright: ignore[reportArgumentType]
        def validate_all_exports_collision_strategy(cls, values: dict[str, Any]) -> dict[str, Any]:  # noqa: N805
            """Validate all_exports_collision_strategy requires recursive scope."""
            if (
                values.get("all_exports_collision_strategy") is not None
                and values.get("all_exports_scope") != AllExportsScope.Recursive
            ):
                raise Error(cls.__validate_all_exports_collision_strategy_err)
            return values

    input: Optional[Union[Path, str]] = None  # noqa: UP007, UP045
    input_file_type: InputFileType = InputFileType.Auto
    output_model_type: DataModelType = DataModelType.PydanticBaseModel
    output: Optional[Path] = None  # noqa: UP045
    check: bool = False
    debug: bool = False
    disable_warnings: bool = False
    target_python_version: PythonVersion = PythonVersionMin
    target_pydantic_version: Optional[TargetPydanticVersion] = None  # noqa: UP045
    base_class: str = ""
    base_class_map: Optional[dict[str, str]] = None  # noqa: UP045
    additional_imports: Optional[list[str]] = None  # noqa: UP045
    class_decorators: Optional[list[str]] = None  # noqa: UP045
    custom_template_dir: Optional[Path] = None  # noqa: UP045
    extra_template_data: Optional[TextIOBase] = None  # noqa: UP045
    validation: bool = False
    field_constraints: bool = False
    snake_case_field: bool = False
    strip_default_none: bool = False
    aliases: Optional[TextIOBase] = None  # noqa: UP045
    disable_timestamp: bool = False
    enable_version_header: bool = False
    enable_command_header: bool = False
    allow_population_by_field_name: bool = False
    allow_extra_fields: bool = False
    extra_fields: Optional[str] = None  # noqa: UP045
    use_generic_base_class: bool = False
    use_default: bool = False
    force_optional: bool = False
    class_name: Optional[str] = None  # noqa: UP045
    use_standard_collections: bool = True
    use_schema_description: bool = False
    use_field_description: bool = False
    use_attribute_docstrings: bool = False
    use_inline_field_description: bool = False
    use_default_kwarg: bool = False
    reuse_model: bool = False
    reuse_scope: ReuseScope = ReuseScope.Module
    shared_module_name: str = DEFAULT_SHARED_MODULE_NAME
    encoding: str = DEFAULT_ENCODING
    enum_field_as_literal: Optional[LiteralType] = None  # noqa: UP045
    ignore_enum_constraints: bool = False
    use_one_literal_as_default: bool = False
    use_enum_values_in_discriminator: bool = False
    set_default_enum_member: bool = False
    use_subclass_enum: bool = False
    use_specialized_enum: bool = True
    strict_nullable: bool = False
    use_generic_container_types: bool = False
    use_union_operator: bool = True
    enable_faux_immutability: bool = False
    url: Optional[ParseResult] = None  # noqa: UP045
    disable_appending_item_suffix: bool = False
    strict_types: list[StrictTypes] = []
    empty_enum_field_name: Optional[str] = None  # noqa: UP045
    field_extra_keys: Optional[set[str]] = None  # noqa: UP045
    field_include_all_keys: bool = False
    field_extra_keys_without_x_prefix: Optional[set[str]] = None  # noqa: UP045
    openapi_scopes: Optional[list[OpenAPIScope]] = [OpenAPIScope.Schemas]  # noqa: UP045
    include_path_parameters: bool = False
    wrap_string_literal: Optional[bool] = None  # noqa: UP045
    use_title_as_name: bool = False
    use_operation_id_as_name: bool = False
    use_unique_items_as_set: bool = False
    use_tuple_for_fixed_items: bool = False
    allof_merge_mode: AllOfMergeMode = AllOfMergeMode.Constraints
    http_headers: Optional[Sequence[tuple[str, str]]] = None  # noqa: UP045
    http_ignore_tls: bool = False
    use_annotated: bool = False
    use_serialize_as_any: bool = False
    use_non_positive_negative_number_constrained_types: bool = False
    use_decimal_for_multiple_of: bool = False
    original_field_name_delimiter: Optional[str] = None  # noqa: UP045
    use_double_quotes: bool = False
    collapse_root_models: bool = False
    collapse_reuse_models: bool = False
    skip_root_model: bool = False
    use_type_alias: bool = False
    use_root_model_type_alias: bool = False
    special_field_name_prefix: Optional[str] = None  # noqa: UP045
    remove_special_field_name_prefix: bool = False
    capitalise_enum_members: bool = False
    keep_model_order: bool = False
    custom_file_header: Optional[str] = None  # noqa: UP045
    custom_file_header_path: Optional[Path] = None  # noqa: UP045
    custom_formatters: Optional[list[str]] = None  # noqa: UP045
    custom_formatters_kwargs: Optional[TextIOBase] = None  # noqa: UP045
    use_pendulum: bool = False
    use_standard_primitive_types: bool = False
    http_query_parameters: Optional[Sequence[tuple[str, str]]] = None  # noqa: UP045
    treat_dot_as_module: Optional[bool] = None  # noqa: UP045
    use_exact_imports: bool = False
    union_mode: Optional[UnionMode] = None  # noqa: UP045
    output_datetime_class: Optional[DatetimeClassType] = None  # noqa: UP045
    output_date_class: Optional[DateClassType] = None  # noqa: UP045
    keyword_only: bool = False
    frozen_dataclasses: bool = False
    dataclass_arguments: Optional[DataclassArguments] = None  # noqa: UP045
    no_alias: bool = False
    use_frozen_field: bool = False
    use_default_factory_for_optional_nested_models: bool = False
    formatters: list[Formatter] = DEFAULT_FORMATTERS
    parent_scoped_naming: bool = False
    naming_strategy: Optional[NamingStrategy] = None  # noqa: UP045
    duplicate_name_suffix: Optional[dict[str, str]] = None  # noqa: UP045
    disable_future_imports: bool = False
    type_mappings: Optional[list[str]] = None  # noqa: UP045
    type_overrides: Optional[dict[str, str]] = None  # noqa: UP045
    read_only_write_only_model_type: Optional[ReadOnlyWriteOnlyModelType] = None  # noqa: UP045
    use_status_code_in_response_name: bool = False
    all_exports_scope: Optional[AllExportsScope] = None  # noqa: UP045
    all_exports_collision_strategy: Optional[AllExportsCollisionStrategy] = None  # noqa: UP045
    field_type_collision_strategy: Optional[FieldTypeCollisionStrategy] = None  # noqa: UP045
    module_split_mode: Optional[ModuleSplitMode] = None  # noqa: UP045
    watch: bool = False
    watch_delay: float = 0.5

    def merge_args(self, args: Namespace) -> None:
        """Merge command-line arguments into config."""
        set_args = {f: getattr(args, f) for f in self.get_fields() if getattr(args, f) is not None}

        if set_args.get("output_model_type") == DataModelType.MsgspecStruct.value:
            set_args["use_annotated"] = True

        if set_args.get("use_annotated"):
            set_args["field_constraints"] = True

        parsed_args = Config.parse_obj(set_args)
        for field_name in set_args:
            setattr(self, field_name, getattr(parsed_args, field_name))


def _get_pyproject_toml_config(source: Path, profile: str | None = None) -> dict[str, Any]:
    """Find and return the [tool.datamodel-codegen] section of the closest pyproject.toml if it exists."""
    current_path = source
    while current_path != current_path.parent:
        if (current_path / "pyproject.toml").is_file():
            pyproject_toml = load_toml(current_path / "pyproject.toml")
            if "datamodel-codegen" in pyproject_toml.get("tool", {}):
                tool_config = pyproject_toml["tool"]["datamodel-codegen"]

                base_config: dict[str, Any] = {k: v for k, v in tool_config.items() if k != "profiles"}

                if profile:
                    profiles = tool_config.get("profiles", {})
                    if profile not in profiles:
                        available = list(profiles.keys()) if profiles else "none"
                        msg = f"Profile '{profile}' not found in pyproject.toml. Available profiles: {available}"
                        raise Error(msg)
                    profile_config = profiles[profile]
                    base_config.update(profile_config)

                pyproject_config = {k.replace("-", "_"): v for k, v in base_config.items()}
                # Replace US-american spelling if present (ignore if british spelling is present)
                if (
                    "capitalize_enum_members" in pyproject_config and "capitalise_enum_members" not in pyproject_config
                ):  # pragma: no cover
                    pyproject_config["capitalise_enum_members"] = pyproject_config.pop("capitalize_enum_members")
                return pyproject_config

        if (current_path / ".git").exists():
            # Stop early if we see a git repository root.
            break

        current_path = current_path.parent

    # If profile was requested but no pyproject.toml config was found, raise an error
    if profile:
        msg = f"Profile '{profile}' requested but no [tool.datamodel-codegen] section found in pyproject.toml"
        raise Error(msg)

    return {}


TomlValue: TypeAlias = str | bool | list["TomlValue"] | tuple["TomlValue", ...]


def _format_toml_value(value: TomlValue) -> str:
    """Format a Python value as a TOML value string."""
    if isinstance(value, bool):
        return "true" if value else "false"
    if isinstance(value, str):
        return f'"{value}"'
    formatted_items = [_format_toml_value(item) for item in value]
    return f"[{', '.join(formatted_items)}]"


def generate_pyproject_config(args: Namespace) -> str:
    """Generate pyproject.toml [tool.datamodel-codegen] section from CLI arguments."""
    lines: list[str] = ["[tool.datamodel-codegen]"]

    args_dict: dict[str, object] = vars(args)
    for key, value in sorted(args_dict.items()):
        if value is None:
            continue
        if key in EXCLUDED_CONFIG_OPTIONS:
            continue

        toml_key = key.replace("_", "-")
        toml_value = _format_toml_value(cast("TomlValue", value))
        lines.append(f"{toml_key} = {toml_value}")

    return "\n".join(lines) + "\n"


def _normalize_line_endings(text: str) -> str:
    """Normalize line endings to LF for cross-platform comparison."""
    return text.replace("\r\n", "\n")


def _compare_single_file(
    generated_path: Path,
    actual_path: Path,
    encoding: str,
) -> tuple[bool, list[str]]:
    """Compare generated file content with existing file.

    Returns:
        Tuple of (has_differences, diff_lines)
        - has_differences: True if files differ or actual file doesn't exist
        - diff_lines: List of diff lines for output
    """
    generated_content = _normalize_line_endings(generated_path.read_text(encoding=encoding))

    if not actual_path.exists():
        return True, [f"MISSING: {actual_path} (file does not exist but should be generated)"]

    actual_content = _normalize_line_endings(actual_path.read_text(encoding=encoding))

    if generated_content == actual_content:
        return False, []

    diff_lines = list(
        difflib.unified_diff(
            actual_content.splitlines(keepends=True),
            generated_content.splitlines(keepends=True),
            fromfile=str(actual_path),
            tofile=f"{actual_path} (expected)",
        )
    )
    return True, diff_lines


def _compare_directories(
    generated_dir: Path,
    actual_dir: Path,
    encoding: str,
) -> tuple[list[str], list[str], list[str]]:
    """Compare generated directory with existing directory."""
    diffs: list[str] = []

    generated_files = {path.relative_to(generated_dir) for path in generated_dir.rglob("*.py")}

    actual_files: set[Path] = set()
    if actual_dir.exists():
        for path in actual_dir.rglob("*.py"):
            if "__pycache__" not in path.parts:
                actual_files.add(path.relative_to(actual_dir))

    missing_files = [str(rel_path) for rel_path in sorted(generated_files - actual_files)]
    extra_files = [str(rel_path) for rel_path in sorted(actual_files - generated_files)]

    for rel_path in sorted(generated_files & actual_files):
        generated_content = _normalize_line_endings((generated_dir / rel_path).read_text(encoding=encoding))
        actual_content = _normalize_line_endings((actual_dir / rel_path).read_text(encoding=encoding))
        if generated_content != actual_content:
            diffs.extend(
                difflib.unified_diff(
                    actual_content.splitlines(keepends=True),
                    generated_content.splitlines(keepends=True),
                    fromfile=str(rel_path),
                    tofile=f"{rel_path} (expected)",
                )
            )

    return diffs, missing_files, extra_files


def _format_cli_value(value: str | list[str]) -> str:
    """Format a value for CLI argument."""
    if isinstance(value, list):
        return " ".join(f'"{v}"' if " " in v else v for v in value)
    return f'"{value}"' if " " in value else value


def generate_cli_command(config: dict[str, TomlValue]) -> str:
    """Generate CLI command from pyproject.toml configuration."""
    parts: list[str] = ["datamodel-codegen"]

    for key, value in sorted(config.items()):
        if key in EXCLUDED_CONFIG_OPTIONS:
            continue

        cli_key = key.replace("_", "-")

        if isinstance(value, bool):
            if value:
                parts.append(f"--{cli_key}")
            elif key in BOOLEAN_OPTIONAL_OPTIONS:
                parts.append(f"--no-{cli_key}")
        elif isinstance(value, list):
            parts.extend((f"--{cli_key}", _format_cli_value(cast("list[str]", value))))
        else:
            parts.extend((f"--{cli_key}", _format_cli_value(str(value))))

    return " ".join(parts) + "\n"


def run_generate_from_config(  # noqa: PLR0913, PLR0917
    config: Config,
    input_: Path | str | ParseResult,
    output: Path | None,
    extra_template_data: dict[str, Any] | None,
    aliases: dict[str, str] | None,
    command_line: str | None,
    custom_formatters_kwargs: dict[str, str] | None,
    settings_path: Path | None = None,
) -> None:
    """Run code generation with the given config and parameters."""
    generate(
        input_=input_,
        input_file_type=config.input_file_type,
        output=output,
        output_model_type=config.output_model_type,
        target_python_version=config.target_python_version,
        target_pydantic_version=config.target_pydantic_version,
        base_class=config.base_class,
        base_class_map=config.base_class_map,
        additional_imports=config.additional_imports,
        class_decorators=config.class_decorators,
        custom_template_dir=config.custom_template_dir,
        validation=config.validation,
        field_constraints=config.field_constraints,
        snake_case_field=config.snake_case_field,
        strip_default_none=config.strip_default_none,
        extra_template_data=extra_template_data,  # pyright: ignore[reportArgumentType]
        aliases=aliases,
        disable_timestamp=config.disable_timestamp,
        enable_version_header=config.enable_version_header,
        enable_command_header=config.enable_command_header,
        command_line=command_line,
        allow_population_by_field_name=config.allow_population_by_field_name,
        allow_extra_fields=config.allow_extra_fields,
        extra_fields=config.extra_fields,
        use_generic_base_class=config.use_generic_base_class,
        apply_default_values_for_required_fields=config.use_default,
        force_optional_for_required_fields=config.force_optional,
        class_name=config.class_name,
        use_standard_collections=config.use_standard_collections,
        use_schema_description=config.use_schema_description,
        use_field_description=config.use_field_description,
        use_attribute_docstrings=config.use_attribute_docstrings,
        use_inline_field_description=config.use_inline_field_description,
        use_default_kwarg=config.use_default_kwarg,
        reuse_model=config.reuse_model,
        reuse_scope=config.reuse_scope,
        shared_module_name=config.shared_module_name,
        encoding=config.encoding,
        enum_field_as_literal=config.enum_field_as_literal,
        ignore_enum_constraints=config.ignore_enum_constraints,
        use_one_literal_as_default=config.use_one_literal_as_default,
        use_enum_values_in_discriminator=config.use_enum_values_in_discriminator,
        set_default_enum_member=config.set_default_enum_member,
        use_subclass_enum=config.use_subclass_enum,
        use_specialized_enum=config.use_specialized_enum,
        strict_nullable=config.strict_nullable,
        use_generic_container_types=config.use_generic_container_types,
        enable_faux_immutability=config.enable_faux_immutability,
        disable_appending_item_suffix=config.disable_appending_item_suffix,
        strict_types=config.strict_types,
        empty_enum_field_name=config.empty_enum_field_name,
        field_extra_keys=config.field_extra_keys,
        field_include_all_keys=config.field_include_all_keys,
        field_extra_keys_without_x_prefix=config.field_extra_keys_without_x_prefix,
        openapi_scopes=config.openapi_scopes,
        include_path_parameters=config.include_path_parameters,
        wrap_string_literal=config.wrap_string_literal,
        use_title_as_name=config.use_title_as_name,
        use_operation_id_as_name=config.use_operation_id_as_name,
        use_unique_items_as_set=config.use_unique_items_as_set,
        use_tuple_for_fixed_items=config.use_tuple_for_fixed_items,
        allof_merge_mode=config.allof_merge_mode,
        http_headers=config.http_headers,
        http_ignore_tls=config.http_ignore_tls,
        use_annotated=config.use_annotated,
        use_serialize_as_any=config.use_serialize_as_any,
        use_non_positive_negative_number_constrained_types=config.use_non_positive_negative_number_constrained_types,
        use_decimal_for_multiple_of=config.use_decimal_for_multiple_of,
        original_field_name_delimiter=config.original_field_name_delimiter,
        use_double_quotes=config.use_double_quotes,
        collapse_root_models=config.collapse_root_models,
        collapse_reuse_models=config.collapse_reuse_models,
        skip_root_model=config.skip_root_model,
        use_type_alias=config.use_type_alias,
        use_root_model_type_alias=config.use_root_model_type_alias,
        use_union_operator=config.use_union_operator,
        special_field_name_prefix=config.special_field_name_prefix,
        remove_special_field_name_prefix=config.remove_special_field_name_prefix,
        capitalise_enum_members=config.capitalise_enum_members,
        keep_model_order=config.keep_model_order,
        custom_file_header=config.custom_file_header,
        custom_file_header_path=config.custom_file_header_path,
        custom_formatters=config.custom_formatters,
        custom_formatters_kwargs=custom_formatters_kwargs,
        use_pendulum=config.use_pendulum,
        use_standard_primitive_types=config.use_standard_primitive_types,
        http_query_parameters=config.http_query_parameters,
        treat_dot_as_module=config.treat_dot_as_module,
        use_exact_imports=config.use_exact_imports,
        union_mode=config.union_mode,
        output_datetime_class=config.output_datetime_class,
        output_date_class=config.output_date_class,
        keyword_only=config.keyword_only,
        frozen_dataclasses=config.frozen_dataclasses,
        no_alias=config.no_alias,
        use_frozen_field=config.use_frozen_field,
        use_default_factory_for_optional_nested_models=config.use_default_factory_for_optional_nested_models,
        formatters=config.formatters,
        settings_path=settings_path,
        parent_scoped_naming=config.parent_scoped_naming,
        naming_strategy=config.naming_strategy,
        duplicate_name_suffix=config.duplicate_name_suffix,
        dataclass_arguments=config.dataclass_arguments,
        disable_future_imports=config.disable_future_imports,
        type_mappings=config.type_mappings,
        type_overrides=config.type_overrides,
        read_only_write_only_model_type=config.read_only_write_only_model_type,
        use_status_code_in_response_name=config.use_status_code_in_response_name,
        all_exports_scope=config.all_exports_scope,
        all_exports_collision_strategy=config.all_exports_collision_strategy,
        field_type_collision_strategy=config.field_type_collision_strategy,
        module_split_mode=config.module_split_mode,
    )


def main(args: Sequence[str] | None = None) -> Exit:  # noqa: PLR0911, PLR0912, PLR0914, PLR0915
    """Execute datamodel code generation from command-line arguments."""
    argcomplete.autocomplete(arg_parser)

    if args is None:  # pragma: no cover
        args = sys.argv[1:]

    arg_parser.parse_args(args, namespace=namespace)

    if namespace.version:
        from datamodel_code_generator import get_version  # noqa: PLC0415

        print(get_version())  # noqa: T201
        sys.exit(0)

    if namespace.generate_pyproject_config:
        config_output = generate_pyproject_config(namespace)
        print(config_output)  # noqa: T201
        return Exit.OK

    # Handle --ignore-pyproject and --profile options
    if namespace.ignore_pyproject:
        pyproject_config: dict[str, Any] = {}
    else:
        try:
            pyproject_config = _get_pyproject_toml_config(Path.cwd(), profile=namespace.profile)
        except Error as e:
            print(e.message, file=sys.stderr)  # noqa: T201
            return Exit.ERROR

    if namespace.generate_cli_command:
        if not pyproject_config:
            print(  # noqa: T201
                "No [tool.datamodel-codegen] section found in pyproject.toml",
                file=sys.stderr,
            )
            return Exit.ERROR
        command_output = generate_cli_command(pyproject_config)
        print(command_output)  # noqa: T201
        return Exit.OK

    try:
        config = Config.parse_obj(pyproject_config)
        config.merge_args(namespace)
    except Error as e:
        print(e.message, file=sys.stderr)  # noqa: T201
        return Exit.ERROR

    if not config.input and not config.url and sys.stdin.isatty():
        print(  # noqa: T201
            "Not Found Input: require `stdin` or arguments `--input` or `--url`",
            file=sys.stderr,
        )
        arg_parser.print_help()
        return Exit.ERROR

    if config.check and config.output is None:
        print(  # noqa: T201
            "Error: --check cannot be used with stdout output (no --output specified)",
            file=sys.stderr,
        )
        return Exit.ERROR

    if config.watch and config.check:
        print(  # noqa: T201
            "Error: --watch and --check cannot be used together",
            file=sys.stderr,
        )
        return Exit.ERROR

    if config.watch and (config.input is None or is_url(str(config.input))):
        print(  # noqa: T201
            "Error: --watch requires --input file path (not URL or stdin)",
            file=sys.stderr,
        )
        return Exit.ERROR

    if not is_supported_in_black(config.target_python_version):  # pragma: no cover
        print(  # noqa: T201
            f"Installed black doesn't support Python version {config.target_python_version.value}.\n"
            f"You have to install a newer black.\n"
            f"Installed black version: {_get_black().__version__}",
            file=sys.stderr,
        )
        return Exit.ERROR

    if config.debug:  # pragma: no cover
        enable_debug_message()

    if config.disable_warnings:
        warnings.simplefilter("ignore")

    if config.reuse_scope == ReuseScope.Tree and not config.reuse_model:
        print(  # noqa: T201
            "Warning: --reuse-scope=tree has no effect without --reuse-model",
            file=sys.stderr,
        )

    if (
        config.use_specialized_enum
        and namespace.use_specialized_enum is not False  # CLI didn't disable it
        and (namespace.use_specialized_enum is True or pyproject_config.get("use_specialized_enum") is True)
        and not config.target_python_version.has_strenum
    ):
        print(  # noqa: T201
            f"Error: --use-specialized-enum requires --target-python-version 3.11 or later.\n"
            f"Current target version: {config.target_python_version.value}\n"
            f"StrEnum is only available in Python 3.11+.",
            file=sys.stderr,
        )
        return Exit.ERROR

    extra_template_data: defaultdict[str, dict[str, Any]] | None
    if config.extra_template_data is None:
        extra_template_data = None
    else:
        with config.extra_template_data as data:
            try:
                extra_template_data = json.load(data, object_hook=lambda d: defaultdict(dict, **d))
            except json.JSONDecodeError as e:
                print(f"Unable to load extra template data: {e}", file=sys.stderr)  # noqa: T201
                return Exit.ERROR

    if config.aliases is None:
        aliases = None
    else:
        with config.aliases as data:
            try:
                aliases = json.load(data)
            except json.JSONDecodeError as e:
                print(f"Unable to load alias mapping: {e}", file=sys.stderr)  # noqa: T201
                return Exit.ERROR
        if not isinstance(aliases, dict) or not all(
            isinstance(k, str) and isinstance(v, str) for k, v in aliases.items()
        ):
            print(  # noqa: T201
                'Alias mapping must be a JSON string mapping (e.g. {"from": "to", ...})',
                file=sys.stderr,
            )
            return Exit.ERROR

    if config.custom_formatters_kwargs is None:
        custom_formatters_kwargs = None
    else:
        with config.custom_formatters_kwargs as data:
            try:
                custom_formatters_kwargs = json.load(data)
            except json.JSONDecodeError as e:  # pragma: no cover
                print(  # noqa: T201
                    f"Unable to load custom_formatters_kwargs mapping: {e}",
                    file=sys.stderr,
                )
                return Exit.ERROR
        if not isinstance(custom_formatters_kwargs, dict) or not all(
            isinstance(k, str) and isinstance(v, str) for k, v in custom_formatters_kwargs.items()
        ):  # pragma: no cover
            print(  # noqa: T201
                'Custom formatters kwargs mapping must be a JSON string mapping (e.g. {"from": "to", ...})',
                file=sys.stderr,
            )
            return Exit.ERROR

    if config.check:
        config_output = cast("Path", config.output)
        is_directory_output = not config_output.suffix
        temp_context: tempfile.TemporaryDirectory[str] | None = tempfile.TemporaryDirectory()
        temp_dir = Path(temp_context.name)
        if is_directory_output:
            generate_output: Path | None = temp_dir / config_output.name
        else:
            generate_output = temp_dir / "output.py"
    else:
        temp_context = None
        generate_output = config.output
        is_directory_output = False

    try:
        run_generate_from_config(
            config=config,
            input_=config.url or config.input or sys.stdin.read(),
            output=generate_output,
            extra_template_data=extra_template_data,
            aliases=aliases,
            command_line=shlex.join(["datamodel-codegen", *args]) if config.enable_command_header else None,
            custom_formatters_kwargs=custom_formatters_kwargs,
            settings_path=config.output if config.check else None,
        )
    except InvalidClassNameError as e:
        print(f"{e} You have to set `--class-name` option", file=sys.stderr)  # noqa: T201
        if temp_context is not None:
            temp_context.cleanup()
        return Exit.ERROR
    except Error as e:
        print(str(e), file=sys.stderr)  # noqa: T201
        if temp_context is not None:
            temp_context.cleanup()
        return Exit.ERROR
    except Exception:  # noqa: BLE001
        import traceback  # noqa: PLC0415

        print(traceback.format_exc(), file=sys.stderr)  # noqa: T201
        if temp_context is not None:
            temp_context.cleanup()
        return Exit.ERROR

    if config.check and config.output is not None and generate_output is not None:
        has_differences = False

        if is_directory_output:
            diffs, missing_files, extra_files = _compare_directories(generate_output, config.output, config.encoding)
            if diffs:
                print("".join(diffs), end="")  # noqa: T201
                has_differences = True
            for missing in missing_files:
                print(f"MISSING: {missing} (should be generated)")  # noqa: T201
                has_differences = True
            for extra in extra_files:
                print(f"EXTRA: {extra} (no longer generated)")  # noqa: T201
                has_differences = True
        else:
            diff_found, diff_lines = _compare_single_file(generate_output, config.output, config.encoding)
            if diff_found:
                print("".join(diff_lines), end="")  # noqa: T201
                has_differences = True

        if temp_context is not None:  # pragma: no branch
            temp_context.cleanup()

        return Exit.DIFF if has_differences else Exit.OK

    if config.watch:
        try:
            from datamodel_code_generator.watch import watch_and_regenerate  # noqa: PLC0415

            return watch_and_regenerate(config, extra_template_data, aliases, custom_formatters_kwargs)
        except Exception as e:  # noqa: BLE001
            print(str(e), file=sys.stderr)  # noqa: T201
            return Exit.ERROR

    return Exit.OK


if __name__ == "__main__":
    sys.exit(main())<|MERGE_RESOLUTION|>--- conflicted
+++ resolved
@@ -240,7 +240,6 @@
         return values
 
     @model_validator(mode="before")
-<<<<<<< HEAD
     def validate_duplicate_name_suffix(cls, values: dict[str, Any]) -> dict[str, Any]:  # noqa: N805
         """Validate and parse duplicate_name_suffix JSON string."""
         duplicate_name_suffix = values.get("duplicate_name_suffix")
@@ -262,7 +261,9 @@
                 DeprecationWarning,
                 stacklevel=2,
             )
-=======
+        return values
+
+    @model_validator(mode="before")
     def validate_class_decorators(cls, values: dict[str, Any]) -> dict[str, Any]:  # noqa: N805
         """Validate and split class decorators, adding @ prefix if missing."""
         class_decorators = values.get("class_decorators")
@@ -275,7 +276,6 @@
                         stripped = f"@{stripped}"
                     decorators.append(stripped)
             values["class_decorators"] = decorators
->>>>>>> 419b1c24
         return values
 
     __validate_output_datetime_class_err: ClassVar[str] = (
