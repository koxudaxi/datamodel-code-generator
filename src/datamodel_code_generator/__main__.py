--- conflicted
+++ resolved
@@ -463,12 +463,9 @@
     read_only_write_only_model_type: Optional[ReadOnlyWriteOnlyModelType] = None  # noqa: UP045
     all_exports_scope: Optional[AllExportsScope] = None  # noqa: UP045
     all_exports_collision_strategy: Optional[AllExportsCollisionStrategy] = None  # noqa: UP045
-<<<<<<< HEAD
     module_split_mode: Optional[ModuleSplitMode] = None  # noqa: UP045
-=======
     watch: bool = False
     watch_delay: float = 0.5
->>>>>>> ad0de0d3
 
     def merge_args(self, args: Namespace) -> None:
         """Merge command-line arguments into config."""
@@ -765,6 +762,7 @@
         read_only_write_only_model_type=config.read_only_write_only_model_type,
         all_exports_scope=config.all_exports_scope,
         all_exports_collision_strategy=config.all_exports_collision_strategy,
+        module_split_mode=config.module_split_mode,
     )
 
 
@@ -953,17 +951,6 @@
             aliases=aliases,
             custom_formatters_kwargs=custom_formatters_kwargs,
             settings_path=config.output if config.check else None,
-<<<<<<< HEAD
-            parent_scoped_naming=config.parent_scoped_naming,
-            dataclass_arguments=config.dataclass_arguments,
-            disable_future_imports=config.disable_future_imports,
-            type_mappings=config.type_mappings,
-            read_only_write_only_model_type=config.read_only_write_only_model_type,
-            all_exports_scope=config.all_exports_scope,
-            all_exports_collision_strategy=config.all_exports_collision_strategy,
-            module_split_mode=config.module_split_mode,
-=======
->>>>>>> ad0de0d3
         )
     except InvalidClassNameError as e:
         print(f"{e} You have to set `--class-name` option", file=sys.stderr)  # noqa: T201
