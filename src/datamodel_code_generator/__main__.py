"""Main module for datamodel-code-generator CLI."""

from __future__ import annotations

import difflib
import json
import signal
import sys
import tempfile
import warnings
from collections import defaultdict
from collections.abc import Sequence  # noqa: TC003  # pydantic needs it
from enum import Enum, IntEnum
from io import TextIOBase
from pathlib import Path
from typing import TYPE_CHECKING, Any, ClassVar, Optional, Union, cast
from urllib.parse import ParseResult, urlparse

import argcomplete
from pydantic import BaseModel
from typing_extensions import TypeAlias

from datamodel_code_generator import (
    DEFAULT_SHARED_MODULE_NAME,
    AllExportsCollisionStrategy,
    AllExportsScope,
    DataclassArguments,
    DataModelType,
    Error,
    InputFileType,
    InvalidClassNameError,
    OpenAPIScope,
    ReadOnlyWriteOnlyModelType,
    ReuseScope,
    enable_debug_message,
    generate,
)
from datamodel_code_generator.arguments import DEFAULT_ENCODING, arg_parser, namespace
from datamodel_code_generator.format import (
    DEFAULT_FORMATTERS,
    DatetimeClassType,
    Formatter,
    PythonVersion,
    PythonVersionMin,
    _get_black,
    is_supported_in_black,
)
from datamodel_code_generator.model.pydantic_v2 import UnionMode  # noqa: TC001 # needed for pydantic
from datamodel_code_generator.parser import LiteralType  # noqa: TC001 # needed for pydantic
from datamodel_code_generator.reference import is_url
from datamodel_code_generator.types import StrictTypes  # noqa: TC001 # needed for pydantic
from datamodel_code_generator.util import (
    PYDANTIC_V2,
    ConfigDict,
    field_validator,
    load_toml,
    model_validator,
)

if TYPE_CHECKING:
    from argparse import Namespace

    from typing_extensions import Self

# Options that should be excluded from pyproject.toml config generation
EXCLUDED_CONFIG_OPTIONS: frozenset[str] = frozenset({
    "check",
    "generate_pyproject_config",
    "generate_cli_command",
    "version",
    "help",
    "debug",
    "no_color",
    "disable_warnings",
})

BOOLEAN_OPTIONAL_OPTIONS: frozenset[str] = frozenset({
    "use_specialized_enum",
})


class Exit(IntEnum):
    """Exit reasons."""

    OK = 0
    DIFF = 1
    ERROR = 2
    KeyboardInterrupt = 3


def sig_int_handler(_: int, __: Any) -> None:  # pragma: no cover
    """Handle SIGINT signal gracefully."""
    sys.exit(Exit.OK)


signal.signal(signal.SIGINT, sig_int_handler)


class Config(BaseModel):
    """Configuration model for code generation."""

    if PYDANTIC_V2:
        model_config = ConfigDict(arbitrary_types_allowed=True)  # pyright: ignore[reportAssignmentType]

        def get(self, item: str) -> Any:  # pragma: no cover
            """Get attribute value by name."""
            return getattr(self, item)

        def __getitem__(self, item: str) -> Any:  # pragma: no cover
            """Get item by key."""
            return self.get(item)

        @classmethod
        def parse_obj(cls, obj: Any) -> Self:
            """Parse object into Config model."""
            return cls.model_validate(obj)

        @classmethod
        def get_fields(cls) -> dict[str, Any]:
            """Get model fields."""
            return cls.model_fields

    else:

        class Config:
            """Pydantic v1 configuration."""

            # Pydantic 1.5.1 doesn't support validate_assignment correctly
            arbitrary_types_allowed = (TextIOBase,)

        @classmethod
        def get_fields(cls) -> dict[str, Any]:
            """Get model fields."""
            return cls.__fields__

    @field_validator("aliases", "extra_template_data", "custom_formatters_kwargs", mode="before")
    def validate_file(cls, value: Any) -> TextIOBase | None:  # noqa: N805
        """Validate and open file path."""
        if value is None:  # pragma: no cover
            return value

        path = Path(value)
        if path.is_file():
            return cast("TextIOBase", path.expanduser().resolve().open("rt"))

        msg = f"A file was expected but {value} is not a file."  # pragma: no cover
        raise Error(msg)  # pragma: no cover

    @field_validator(
        "input",
        "output",
        "custom_template_dir",
        "custom_file_header_path",
        mode="before",
    )
    def validate_path(cls, value: Any) -> Path | None:  # noqa: N805
        """Validate and resolve path."""
        if value is None or isinstance(value, Path):
            return value  # pragma: no cover
        return Path(value).expanduser().resolve()

    @field_validator("url", mode="before")
    def validate_url(cls, value: Any) -> ParseResult | None:  # noqa: N805
        """Validate and parse URL."""
        if isinstance(value, str) and is_url(value):  # pragma: no cover
            return urlparse(value)
        if value is None:  # pragma: no cover
            return None
        msg = f"This protocol doesn't support only http/https. --input={value}"  # pragma: no cover
        raise Error(msg)  # pragma: no cover

    # Pydantic 1.5.1 doesn't support each_item=True correctly
    @field_validator("http_headers", mode="before")
    def validate_http_headers(cls, value: Any) -> list[tuple[str, str]] | None:  # noqa: N805
        """Validate HTTP headers."""
        if value is None:  # pragma: no cover
            return None

        def validate_each_item(each_item: str | tuple[str, str]) -> tuple[str, str]:
            if isinstance(each_item, str):  # pragma: no cover
                try:
                    field_name, field_value = each_item.split(":", maxsplit=1)
                    return field_name, field_value.lstrip()
                except ValueError as exc:
                    msg = f"Invalid http header: {each_item!r}"
                    raise Error(msg) from exc
            return each_item  # pragma: no cover

        if isinstance(value, list):
            return [validate_each_item(each_item) for each_item in value]
        msg = f"Invalid http_headers value: {value!r}"  # pragma: no cover
        raise Error(msg)  # pragma: no cover

    @field_validator("http_query_parameters", mode="before")
    def validate_http_query_parameters(cls, value: Any) -> list[tuple[str, str]] | None:  # noqa: N805
        """Validate HTTP query parameters."""
        if value is None:  # pragma: no cover
            return None

        def validate_each_item(each_item: str | tuple[str, str]) -> tuple[str, str]:
            if isinstance(each_item, str):  # pragma: no cover
                try:
                    field_name, field_value = each_item.split("=", maxsplit=1)
                    return field_name, field_value.lstrip()
                except ValueError as exc:
                    msg = f"Invalid http query parameter: {each_item!r}"
                    raise Error(msg) from exc
            return each_item  # pragma: no cover

        if isinstance(value, list):
            return [validate_each_item(each_item) for each_item in value]
        msg = f"Invalid http_query_parameters value: {value!r}"  # pragma: no cover
        raise Error(msg)  # pragma: no cover

    @model_validator(mode="before")
    def validate_additional_imports(cls, values: dict[str, Any]) -> dict[str, Any]:  # noqa: N805
        """Validate and split additional imports."""
        additional_imports = values.get("additional_imports")
        if additional_imports is not None:
            values["additional_imports"] = additional_imports.split(",")
        return values

    @model_validator(mode="before")
    def validate_custom_formatters(cls, values: dict[str, Any]) -> dict[str, Any]:  # noqa: N805
        """Validate and split custom formatters."""
        custom_formatters = values.get("custom_formatters")
        if custom_formatters is not None:
            values["custom_formatters"] = custom_formatters.split(",")
        return values

    __validate_output_datetime_class_err: ClassVar[str] = (
        '`--output-datetime-class` only allows "datetime" for '
        f"`--output-model-type` {DataModelType.DataclassesDataclass.value}"
    )

    __validate_original_field_name_delimiter_err: ClassVar[str] = (
        "`--original-field-name-delimiter` can not be used without `--snake-case-field`."
    )

    __validate_custom_file_header_err: ClassVar[str] = (
        "`--custom_file_header_path` can not be used with `--custom_file_header`."
    )
    __validate_keyword_only_err: ClassVar[str] = (
        f"`--keyword-only` requires `--target-python-version` {PythonVersion.PY_310.value} or higher."
    )

    __validate_all_exports_collision_strategy_err: ClassVar[str] = (
        "`--all-exports-collision-strategy` can only be used with `--all-exports-scope=recursive`."
    )

    if PYDANTIC_V2:

        @model_validator()  # pyright: ignore[reportArgumentType]
        def validate_output_datetime_class(self: Self) -> Self:  # pyright: ignore[reportRedeclaration]
            """Validate output datetime class compatibility."""
            datetime_class_type: DatetimeClassType | None = self.output_datetime_class
            if (
                datetime_class_type
                and datetime_class_type is not DatetimeClassType.Datetime
                and self.output_model_type == DataModelType.DataclassesDataclass
            ):
                raise Error(self.__validate_output_datetime_class_err)
            return self

        @model_validator()  # pyright: ignore[reportArgumentType]
        def validate_original_field_name_delimiter(self: Self) -> Self:  # pyright: ignore[reportRedeclaration]
            """Validate original field name delimiter requires snake case."""
            if self.original_field_name_delimiter is not None and not self.snake_case_field:
                raise Error(self.__validate_original_field_name_delimiter_err)
            return self

        @model_validator()  # pyright: ignore[reportArgumentType]
        def validate_custom_file_header(self: Self) -> Self:  # pyright: ignore[reportRedeclaration]
            """Validate custom file header options are mutually exclusive."""
            if self.custom_file_header and self.custom_file_header_path:
                raise Error(self.__validate_custom_file_header_err)
            return self

        @model_validator()  # pyright: ignore[reportArgumentType]
        def validate_keyword_only(self: Self) -> Self:  # pyright: ignore[reportRedeclaration]
            """Validate keyword-only compatibility with target Python version."""
            output_model_type: DataModelType = self.output_model_type
            python_target: PythonVersion = self.target_python_version
            if (
                self.keyword_only
                and output_model_type == DataModelType.DataclassesDataclass
                and not python_target.has_kw_only_dataclass
            ):
                raise Error(self.__validate_keyword_only_err)
            return self

        @model_validator()  # pyright: ignore[reportArgumentType]
        def validate_root(self: Self) -> Self:  # pyright: ignore[reportRedeclaration]
            """Validate root model configuration."""
            if self.use_annotated:
                self.field_constraints = True
            return self

        @model_validator()  # pyright: ignore[reportArgumentType]
        def validate_all_exports_collision_strategy(self: Self) -> Self:  # pyright: ignore[reportRedeclaration]
            """Validate all_exports_collision_strategy requires recursive scope."""
            if self.all_exports_collision_strategy is not None and self.all_exports_scope != AllExportsScope.Recursive:
                raise Error(self.__validate_all_exports_collision_strategy_err)
            return self

    else:

        @model_validator()  # pyright: ignore[reportArgumentType]
        def validate_output_datetime_class(cls, values: dict[str, Any]) -> dict[str, Any]:  # noqa: N805
            """Validate output datetime class compatibility."""
            datetime_class_type: DatetimeClassType | None = values.get("output_datetime_class")
            if (
                datetime_class_type
                and datetime_class_type is not DatetimeClassType.Datetime
                and values.get("output_model_type") == DataModelType.DataclassesDataclass
            ):
                raise Error(cls.__validate_output_datetime_class_err)
            return values

        @model_validator()  # pyright: ignore[reportArgumentType]
        def validate_original_field_name_delimiter(cls, values: dict[str, Any]) -> dict[str, Any]:  # noqa: N805
            """Validate original field name delimiter requires snake case."""
            if values.get("original_field_name_delimiter") is not None and not values.get("snake_case_field"):
                raise Error(cls.__validate_original_field_name_delimiter_err)
            return values

        @model_validator()  # pyright: ignore[reportArgumentType]
        def validate_custom_file_header(cls, values: dict[str, Any]) -> dict[str, Any]:  # noqa: N805
            """Validate custom file header options are mutually exclusive."""
            if values.get("custom_file_header") and values.get("custom_file_header_path"):
                raise Error(cls.__validate_custom_file_header_err)
            return values

        @model_validator()  # pyright: ignore[reportArgumentType]
        def validate_keyword_only(cls, values: dict[str, Any]) -> dict[str, Any]:  # noqa: N805
            """Validate keyword-only compatibility with target Python version."""
            output_model_type: DataModelType = cast("DataModelType", values.get("output_model_type"))
            python_target: PythonVersion = cast("PythonVersion", values.get("target_python_version"))
            if (
                values.get("keyword_only")
                and output_model_type == DataModelType.DataclassesDataclass
                and not python_target.has_kw_only_dataclass
            ):
                raise Error(cls.__validate_keyword_only_err)
            return values

        @model_validator()  # pyright: ignore[reportArgumentType]
        def validate_root(cls, values: dict[str, Any]) -> dict[str, Any]:  # noqa: N805
            """Validate root model configuration."""
            if values.get("use_annotated"):
                values["field_constraints"] = True
            return values

        @model_validator()  # pyright: ignore[reportArgumentType]
        def validate_all_exports_collision_strategy(cls, values: dict[str, Any]) -> dict[str, Any]:  # noqa: N805
            """Validate all_exports_collision_strategy requires recursive scope."""
            if (
                values.get("all_exports_collision_strategy") is not None
                and values.get("all_exports_scope") != AllExportsScope.Recursive
            ):
                raise Error(cls.__validate_all_exports_collision_strategy_err)
            return values

    input: Optional[Union[Path, str]] = None  # noqa: UP007, UP045
    input_file_type: InputFileType = InputFileType.Auto
    output_model_type: DataModelType = DataModelType.PydanticBaseModel
    output: Optional[Path] = None  # noqa: UP045
    check: bool = False
    debug: bool = False
    disable_warnings: bool = False
    target_python_version: PythonVersion = PythonVersionMin
    base_class: str = ""
    additional_imports: Optional[list[str]] = None  # noqa: UP045
    custom_template_dir: Optional[Path] = None  # noqa: UP045
    extra_template_data: Optional[TextIOBase] = None  # noqa: UP045
    validation: bool = False
    field_constraints: bool = False
    snake_case_field: bool = False
    strip_default_none: bool = False
    aliases: Optional[TextIOBase] = None  # noqa: UP045
    disable_timestamp: bool = False
    enable_version_header: bool = False
    allow_population_by_field_name: bool = False
    allow_extra_fields: bool = False
    extra_fields: Optional[str] = None  # noqa: UP045
    use_default: bool = False
    force_optional: bool = False
    class_name: Optional[str] = None  # noqa: UP045
    use_standard_collections: bool = False
    use_schema_description: bool = False
    use_field_description: bool = False
    use_attribute_docstrings: bool = False
    use_inline_field_description: bool = False
    use_default_kwarg: bool = False
    reuse_model: bool = False
    reuse_scope: ReuseScope = ReuseScope.Module
    shared_module_name: str = DEFAULT_SHARED_MODULE_NAME
    encoding: str = DEFAULT_ENCODING
    enum_field_as_literal: Optional[LiteralType] = None  # noqa: UP045
    use_one_literal_as_default: bool = False
    set_default_enum_member: bool = False
    use_subclass_enum: bool = False
    use_specialized_enum: bool = True
    strict_nullable: bool = False
    use_generic_container_types: bool = False
    use_union_operator: bool = False
    enable_faux_immutability: bool = False
    url: Optional[ParseResult] = None  # noqa: UP045
    disable_appending_item_suffix: bool = False
    strict_types: list[StrictTypes] = []
    empty_enum_field_name: Optional[str] = None  # noqa: UP045
    field_extra_keys: Optional[set[str]] = None  # noqa: UP045
    field_include_all_keys: bool = False
    field_extra_keys_without_x_prefix: Optional[set[str]] = None  # noqa: UP045
    openapi_scopes: Optional[list[OpenAPIScope]] = [OpenAPIScope.Schemas]  # noqa: UP045
    include_path_parameters: bool = False
    wrap_string_literal: Optional[bool] = None  # noqa: UP045
    use_title_as_name: bool = False
    use_operation_id_as_name: bool = False
    use_unique_items_as_set: bool = False
    http_headers: Optional[Sequence[tuple[str, str]]] = None  # noqa: UP045
    http_ignore_tls: bool = False
    use_annotated: bool = False
    use_non_positive_negative_number_constrained_types: bool = False
    original_field_name_delimiter: Optional[str] = None  # noqa: UP045
    use_double_quotes: bool = False
    collapse_root_models: bool = False
    skip_root_model: bool = False
    use_type_alias: bool = False
    special_field_name_prefix: Optional[str] = None  # noqa: UP045
    remove_special_field_name_prefix: bool = False
    capitalise_enum_members: bool = False
    keep_model_order: bool = False
    custom_file_header: Optional[str] = None  # noqa: UP045
    custom_file_header_path: Optional[Path] = None  # noqa: UP045
    custom_formatters: Optional[list[str]] = None  # noqa: UP045
    custom_formatters_kwargs: Optional[TextIOBase] = None  # noqa: UP045
    use_pendulum: bool = False
    http_query_parameters: Optional[Sequence[tuple[str, str]]] = None  # noqa: UP045
    treat_dot_as_module: bool = False
    use_exact_imports: bool = False
    union_mode: Optional[UnionMode] = None  # noqa: UP045
    output_datetime_class: Optional[DatetimeClassType] = None  # noqa: UP045
    keyword_only: bool = False
    frozen_dataclasses: bool = False
    dataclass_arguments: Optional[DataclassArguments] = None  # noqa: UP045
    no_alias: bool = False
    formatters: list[Formatter] = DEFAULT_FORMATTERS
    parent_scoped_naming: bool = False
    disable_future_imports: bool = False
    type_mappings: Optional[list[str]] = None  # noqa: UP045
<<<<<<< HEAD
    read_only_write_only_model_type: Optional[ReadOnlyWriteOnlyModelType] = None  # noqa: UP045
    use_all_exports: bool = False
=======
    all_exports_scope: Optional[AllExportsScope] = None  # noqa: UP045
    all_exports_collision_strategy: Optional[AllExportsCollisionStrategy] = None  # noqa: UP045
>>>>>>> 9445b943

    def merge_args(self, args: Namespace) -> None:
        """Merge command-line arguments into config."""
        set_args = {f: getattr(args, f) for f in self.get_fields() if getattr(args, f) is not None}

        if set_args.get("output_model_type") == DataModelType.MsgspecStruct.value:
            set_args["use_annotated"] = True

        if set_args.get("use_annotated"):
            set_args["field_constraints"] = True

        parsed_args = Config.parse_obj(set_args)
        for field_name in set_args:
            setattr(self, field_name, getattr(parsed_args, field_name))


def _get_pyproject_toml_config(source: Path) -> dict[str, Any]:
    """Find and return the [tool.datamodel-codgen] section of the closest pyproject.toml if it exists."""
    current_path = source
    while current_path != current_path.parent:
        if (current_path / "pyproject.toml").is_file():
            pyproject_toml = load_toml(current_path / "pyproject.toml")
            if "datamodel-codegen" in pyproject_toml.get("tool", {}):
                pyproject_config = pyproject_toml["tool"]["datamodel-codegen"]
                # Convert options from kebap- to snake-case
                pyproject_config = {k.replace("-", "_"): v for k, v in pyproject_config.items()}
                # Replace US-american spelling if present (ignore if british spelling is present)
                if (
                    "capitalize_enum_members" in pyproject_config and "capitalise_enum_members" not in pyproject_config
                ):  # pragma: no cover
                    pyproject_config["capitalise_enum_members"] = pyproject_config.pop("capitalize_enum_members")
                return pyproject_config

        if (current_path / ".git").exists():
            # Stop early if we see a git repository root.
            return {}

        current_path = current_path.parent
    return {}


TomlValue: TypeAlias = Union[str, bool, list["TomlValue"], tuple["TomlValue", ...]]


def _format_toml_value(value: TomlValue) -> str:
    """Format a Python value as a TOML value string."""
    if isinstance(value, bool):
        return "true" if value else "false"
    if isinstance(value, Enum):
        return f'"{value.value}"'
    if isinstance(value, str):
        return f'"{value}"'
    formatted_items = [_format_toml_value(item) for item in value]
    return f"[{', '.join(formatted_items)}]"


def generate_pyproject_config(args: Namespace) -> str:
    """Generate pyproject.toml [tool.datamodel-codegen] section from CLI arguments."""
    lines: list[str] = ["[tool.datamodel-codegen]"]

    args_dict: dict[str, object] = vars(args)
    for key, value in sorted(args_dict.items()):
        if value is None:
            continue
        if key in EXCLUDED_CONFIG_OPTIONS:
            continue

        toml_key = key.replace("_", "-")
        toml_value = _format_toml_value(cast("TomlValue", value))
        lines.append(f"{toml_key} = {toml_value}")

    return "\n".join(lines) + "\n"


def _normalize_line_endings(text: str) -> str:
    """Normalize line endings to LF for cross-platform comparison."""
    return text.replace("\r\n", "\n")


def _compare_single_file(
    generated_path: Path,
    actual_path: Path,
    encoding: str,
) -> tuple[bool, list[str]]:
    """Compare generated file content with existing file.

    Returns:
        Tuple of (has_differences, diff_lines)
        - has_differences: True if files differ or actual file doesn't exist
        - diff_lines: List of diff lines for output
    """
    generated_content = _normalize_line_endings(generated_path.read_text(encoding=encoding))

    if not actual_path.exists():
        return True, [f"MISSING: {actual_path} (file does not exist but should be generated)"]

    actual_content = _normalize_line_endings(actual_path.read_text(encoding=encoding))

    if generated_content == actual_content:
        return False, []

    diff_lines = list(
        difflib.unified_diff(
            actual_content.splitlines(keepends=True),
            generated_content.splitlines(keepends=True),
            fromfile=str(actual_path),
            tofile=f"{actual_path} (expected)",
        )
    )
    return True, diff_lines


def _compare_directories(
    generated_dir: Path,
    actual_dir: Path,
    encoding: str,
) -> tuple[list[str], list[str], list[str]]:
    """Compare generated directory with existing directory."""
    diffs: list[str] = []

    generated_files = {path.relative_to(generated_dir) for path in generated_dir.rglob("*.py")}

    actual_files: set[Path] = set()
    if actual_dir.exists():
        for path in actual_dir.rglob("*.py"):
            if "__pycache__" not in path.parts:
                actual_files.add(path.relative_to(actual_dir))

    missing_files = [str(rel_path) for rel_path in sorted(generated_files - actual_files)]
    extra_files = [str(rel_path) for rel_path in sorted(actual_files - generated_files)]

    for rel_path in sorted(generated_files & actual_files):
        generated_content = _normalize_line_endings((generated_dir / rel_path).read_text(encoding=encoding))
        actual_content = _normalize_line_endings((actual_dir / rel_path).read_text(encoding=encoding))
        if generated_content != actual_content:
            diffs.extend(
                difflib.unified_diff(
                    actual_content.splitlines(keepends=True),
                    generated_content.splitlines(keepends=True),
                    fromfile=str(rel_path),
                    tofile=f"{rel_path} (expected)",
                )
            )

    return diffs, missing_files, extra_files


def _format_cli_value(value: str | list[str]) -> str:
    """Format a value for CLI argument."""
    if isinstance(value, list):
        return " ".join(f'"{v}"' if " " in v else v for v in value)
    return f'"{value}"' if " " in value else value


def generate_cli_command(config: dict[str, TomlValue]) -> str:
    """Generate CLI command from pyproject.toml configuration."""
    parts: list[str] = ["datamodel-codegen"]

    for key, value in sorted(config.items()):
        if key in EXCLUDED_CONFIG_OPTIONS:
            continue

        cli_key = key.replace("_", "-")

        if isinstance(value, bool):
            if value:
                parts.append(f"--{cli_key}")
            elif key in BOOLEAN_OPTIONAL_OPTIONS:
                parts.append(f"--no-{cli_key}")
        elif isinstance(value, list):
            parts.extend((f"--{cli_key}", _format_cli_value(cast("list[str]", value))))
        else:
            parts.extend((f"--{cli_key}", _format_cli_value(str(value))))

    return " ".join(parts) + "\n"


def main(args: Sequence[str] | None = None) -> Exit:  # noqa: PLR0911, PLR0912, PLR0914, PLR0915
    """Execute datamodel code generation from command-line arguments."""
    argcomplete.autocomplete(arg_parser)

    if args is None:  # pragma: no cover
        args = sys.argv[1:]

    arg_parser.parse_args(args, namespace=namespace)

    if namespace.version:
        from datamodel_code_generator import get_version  # noqa: PLC0415

        print(get_version())  # noqa: T201
        sys.exit(0)

    if namespace.generate_pyproject_config:
        config_output = generate_pyproject_config(namespace)
        print(config_output)  # noqa: T201
        return Exit.OK

    pyproject_config = _get_pyproject_toml_config(Path.cwd())

    if namespace.generate_cli_command:
        if not pyproject_config:
            print(  # noqa: T201
                "No [tool.datamodel-codegen] section found in pyproject.toml",
                file=sys.stderr,
            )
            return Exit.ERROR
        command_output = generate_cli_command(pyproject_config)
        print(command_output)  # noqa: T201
        return Exit.OK

    try:
        config = Config.parse_obj(pyproject_config)
        config.merge_args(namespace)
    except Error as e:
        print(e.message, file=sys.stderr)  # noqa: T201
        return Exit.ERROR

    if not config.input and not config.url and sys.stdin.isatty():
        print(  # noqa: T201
            "Not Found Input: require `stdin` or arguments `--input` or `--url`",
            file=sys.stderr,
        )
        arg_parser.print_help()
        return Exit.ERROR

    if config.check and config.output is None:
        print(  # noqa: T201
            "Error: --check cannot be used with stdout output (no --output specified)",
            file=sys.stderr,
        )
        return Exit.ERROR

    if not is_supported_in_black(config.target_python_version):  # pragma: no cover
        print(  # noqa: T201
            f"Installed black doesn't support Python version {config.target_python_version.value}.\n"
            f"You have to install a newer black.\n"
            f"Installed black version: {_get_black().__version__}",
            file=sys.stderr,
        )
        return Exit.ERROR

    if config.debug:  # pragma: no cover
        enable_debug_message()

    if config.disable_warnings:
        warnings.simplefilter("ignore")

    if config.reuse_scope == ReuseScope.Tree and not config.reuse_model:
        print(  # noqa: T201
            "Warning: --reuse-scope=tree has no effect without --reuse-model",
            file=sys.stderr,
        )

    extra_template_data: defaultdict[str, dict[str, Any]] | None
    if config.extra_template_data is None:
        extra_template_data = None
    else:
        with config.extra_template_data as data:
            try:
                extra_template_data = json.load(data, object_hook=lambda d: defaultdict(dict, **d))
            except json.JSONDecodeError as e:
                print(f"Unable to load extra template data: {e}", file=sys.stderr)  # noqa: T201
                return Exit.ERROR

    if config.aliases is None:
        aliases = None
    else:
        with config.aliases as data:
            try:
                aliases = json.load(data)
            except json.JSONDecodeError as e:
                print(f"Unable to load alias mapping: {e}", file=sys.stderr)  # noqa: T201
                return Exit.ERROR
        if not isinstance(aliases, dict) or not all(
            isinstance(k, str) and isinstance(v, str) for k, v in aliases.items()
        ):
            print(  # noqa: T201
                'Alias mapping must be a JSON string mapping (e.g. {"from": "to", ...})',
                file=sys.stderr,
            )
            return Exit.ERROR

    if config.custom_formatters_kwargs is None:
        custom_formatters_kwargs = None
    else:
        with config.custom_formatters_kwargs as data:
            try:
                custom_formatters_kwargs = json.load(data)
            except json.JSONDecodeError as e:  # pragma: no cover
                print(  # noqa: T201
                    f"Unable to load custom_formatters_kwargs mapping: {e}",
                    file=sys.stderr,
                )
                return Exit.ERROR
        if not isinstance(custom_formatters_kwargs, dict) or not all(
            isinstance(k, str) and isinstance(v, str) for k, v in custom_formatters_kwargs.items()
        ):  # pragma: no cover
            print(  # noqa: T201
                'Custom formatters kwargs mapping must be a JSON string mapping (e.g. {"from": "to", ...})',
                file=sys.stderr,
            )
            return Exit.ERROR

    if config.check:
        config_output = cast("Path", config.output)
        is_directory_output = not config_output.suffix
        temp_context: tempfile.TemporaryDirectory[str] | None = tempfile.TemporaryDirectory()
        temp_dir = Path(temp_context.name)
        if is_directory_output:
            generate_output: Path | None = temp_dir / config_output.name
        else:
            generate_output = temp_dir / "output.py"
    else:
        temp_context = None
        generate_output = config.output
        is_directory_output = False

    try:
        generate(
            input_=config.url or config.input or sys.stdin.read(),
            input_file_type=config.input_file_type,
            output=generate_output,
            output_model_type=config.output_model_type,
            target_python_version=config.target_python_version,
            base_class=config.base_class,
            additional_imports=config.additional_imports,
            custom_template_dir=config.custom_template_dir,
            validation=config.validation,
            field_constraints=config.field_constraints,
            snake_case_field=config.snake_case_field,
            strip_default_none=config.strip_default_none,
            extra_template_data=extra_template_data,
            aliases=aliases,
            disable_timestamp=config.disable_timestamp,
            enable_version_header=config.enable_version_header,
            allow_population_by_field_name=config.allow_population_by_field_name,
            allow_extra_fields=config.allow_extra_fields,
            extra_fields=config.extra_fields,
            apply_default_values_for_required_fields=config.use_default,
            force_optional_for_required_fields=config.force_optional,
            class_name=config.class_name,
            use_standard_collections=config.use_standard_collections,
            use_schema_description=config.use_schema_description,
            use_field_description=config.use_field_description,
            use_attribute_docstrings=config.use_attribute_docstrings,
            use_inline_field_description=config.use_inline_field_description,
            use_default_kwarg=config.use_default_kwarg,
            reuse_model=config.reuse_model,
            reuse_scope=config.reuse_scope,
            shared_module_name=config.shared_module_name,
            encoding=config.encoding,
            enum_field_as_literal=config.enum_field_as_literal,
            use_one_literal_as_default=config.use_one_literal_as_default,
            set_default_enum_member=config.set_default_enum_member,
            use_subclass_enum=config.use_subclass_enum,
            use_specialized_enum=config.use_specialized_enum,
            strict_nullable=config.strict_nullable,
            use_generic_container_types=config.use_generic_container_types,
            enable_faux_immutability=config.enable_faux_immutability,
            disable_appending_item_suffix=config.disable_appending_item_suffix,
            strict_types=config.strict_types,
            empty_enum_field_name=config.empty_enum_field_name,
            field_extra_keys=config.field_extra_keys,
            field_include_all_keys=config.field_include_all_keys,
            field_extra_keys_without_x_prefix=config.field_extra_keys_without_x_prefix,
            openapi_scopes=config.openapi_scopes,
            include_path_parameters=config.include_path_parameters,
            wrap_string_literal=config.wrap_string_literal,
            use_title_as_name=config.use_title_as_name,
            use_operation_id_as_name=config.use_operation_id_as_name,
            use_unique_items_as_set=config.use_unique_items_as_set,
            http_headers=config.http_headers,
            http_ignore_tls=config.http_ignore_tls,
            use_annotated=config.use_annotated,
            use_non_positive_negative_number_constrained_types=config.use_non_positive_negative_number_constrained_types,
            original_field_name_delimiter=config.original_field_name_delimiter,
            use_double_quotes=config.use_double_quotes,
            collapse_root_models=config.collapse_root_models,
            skip_root_model=config.skip_root_model,
            use_type_alias=config.use_type_alias,
            use_union_operator=config.use_union_operator,
            special_field_name_prefix=config.special_field_name_prefix,
            remove_special_field_name_prefix=config.remove_special_field_name_prefix,
            capitalise_enum_members=config.capitalise_enum_members,
            keep_model_order=config.keep_model_order,
            custom_file_header=config.custom_file_header,
            custom_file_header_path=config.custom_file_header_path,
            custom_formatters=config.custom_formatters,
            custom_formatters_kwargs=custom_formatters_kwargs,
            use_pendulum=config.use_pendulum,
            http_query_parameters=config.http_query_parameters,
            treat_dot_as_module=config.treat_dot_as_module,
            use_exact_imports=config.use_exact_imports,
            union_mode=config.union_mode,
            output_datetime_class=config.output_datetime_class,
            keyword_only=config.keyword_only,
            frozen_dataclasses=config.frozen_dataclasses,
            no_alias=config.no_alias,
            formatters=config.formatters,
            parent_scoped_naming=config.parent_scoped_naming,
            dataclass_arguments=config.dataclass_arguments,
            disable_future_imports=config.disable_future_imports,
            type_mappings=config.type_mappings,
<<<<<<< HEAD
            read_only_write_only_model_type=config.read_only_write_only_model_type,
            use_all_exports=config.use_all_exports,
=======
            all_exports_scope=config.all_exports_scope,
            all_exports_collision_strategy=config.all_exports_collision_strategy,
>>>>>>> 9445b943
        )
    except InvalidClassNameError as e:
        print(f"{e} You have to set `--class-name` option", file=sys.stderr)  # noqa: T201
        if temp_context is not None:
            temp_context.cleanup()
        return Exit.ERROR
    except Error as e:
        print(str(e), file=sys.stderr)  # noqa: T201
        if temp_context is not None:
            temp_context.cleanup()
        return Exit.ERROR
    except Exception:  # noqa: BLE001
        import traceback  # noqa: PLC0415

        print(traceback.format_exc(), file=sys.stderr)  # noqa: T201
        if temp_context is not None:
            temp_context.cleanup()
        return Exit.ERROR

    if config.check and config.output is not None and generate_output is not None:
        has_differences = False

        if is_directory_output:
            diffs, missing_files, extra_files = _compare_directories(generate_output, config.output, config.encoding)
            if diffs:
                print("".join(diffs), end="")  # noqa: T201
                has_differences = True
            for missing in missing_files:
                print(f"MISSING: {missing} (should be generated)")  # noqa: T201
                has_differences = True
            for extra in extra_files:
                print(f"EXTRA: {extra} (no longer generated)")  # noqa: T201
                has_differences = True
        else:
            diff_found, diff_lines = _compare_single_file(generate_output, config.output, config.encoding)
            if diff_found:
                print("".join(diff_lines), end="")  # noqa: T201
                has_differences = True

        if temp_context is not None:  # pragma: no branch
            temp_context.cleanup()

        return Exit.DIFF if has_differences else Exit.OK

    return Exit.OK


if __name__ == "__main__":
    sys.exit(main())<|MERGE_RESOLUTION|>--- conflicted
+++ resolved
@@ -449,13 +449,9 @@
     parent_scoped_naming: bool = False
     disable_future_imports: bool = False
     type_mappings: Optional[list[str]] = None  # noqa: UP045
-<<<<<<< HEAD
     read_only_write_only_model_type: Optional[ReadOnlyWriteOnlyModelType] = None  # noqa: UP045
-    use_all_exports: bool = False
-=======
     all_exports_scope: Optional[AllExportsScope] = None  # noqa: UP045
     all_exports_collision_strategy: Optional[AllExportsCollisionStrategy] = None  # noqa: UP045
->>>>>>> 9445b943
 
     def merge_args(self, args: Namespace) -> None:
         """Merge command-line arguments into config."""
@@ -859,13 +855,9 @@
             dataclass_arguments=config.dataclass_arguments,
             disable_future_imports=config.disable_future_imports,
             type_mappings=config.type_mappings,
-<<<<<<< HEAD
             read_only_write_only_model_type=config.read_only_write_only_model_type,
-            use_all_exports=config.use_all_exports,
-=======
             all_exports_scope=config.all_exports_scope,
             all_exports_collision_strategy=config.all_exports_collision_strategy,
->>>>>>> 9445b943
         )
     except InvalidClassNameError as e:
         print(f"{e} You have to set `--class-name` option", file=sys.stderr)  # noqa: T201
