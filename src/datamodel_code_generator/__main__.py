"""Main module for datamodel-code-generator CLI."""

from __future__ import annotations

import difflib
import json
import signal
import sys
import tempfile
import warnings
from collections import defaultdict
from collections.abc import Sequence  # noqa: TC003  # pydantic needs it
from enum import IntEnum
from io import TextIOBase
from pathlib import Path
from typing import TYPE_CHECKING, Any, ClassVar, Optional, Union, cast
from urllib.parse import ParseResult, urlparse

import argcomplete
from pydantic import BaseModel
from typing_extensions import TypeAlias

from datamodel_code_generator import (
    DEFAULT_SHARED_MODULE_NAME,
    DataclassArguments,
    DataModelType,
    Error,
    InputFileType,
    InvalidClassNameError,
    OpenAPIScope,
    ReuseScope,
    enable_debug_message,
    generate,
)
from datamodel_code_generator.arguments import DEFAULT_ENCODING, arg_parser, namespace
from datamodel_code_generator.format import (
    DEFAULT_FORMATTERS,
    DatetimeClassType,
    Formatter,
    PythonVersion,
    PythonVersionMin,
    _get_black,
    is_supported_in_black,
)
from datamodel_code_generator.model.pydantic_v2 import UnionMode  # noqa: TC001 # needed for pydantic
from datamodel_code_generator.parser import LiteralType  # noqa: TC001 # needed for pydantic
from datamodel_code_generator.reference import is_url
from datamodel_code_generator.types import StrictTypes  # noqa: TC001 # needed for pydantic
from datamodel_code_generator.util import (
    PYDANTIC_V2,
    ConfigDict,
    field_validator,
    load_toml,
    model_validator,
)

if TYPE_CHECKING:
    from argparse import Namespace

    from typing_extensions import Self

# Options that should be excluded from pyproject.toml config generation
EXCLUDED_CONFIG_OPTIONS: frozenset[str] = frozenset({
    "check",
    "generate_pyproject_config",
    "generate_cli_command",
    "version",
    "help",
    "debug",
    "no_color",
    "disable_warnings",
})

BOOLEAN_OPTIONAL_OPTIONS: frozenset[str] = frozenset({
    "use_specialized_enum",
})


class Exit(IntEnum):
    """Exit reasons."""

    OK = 0
    DIFF = 1
    ERROR = 2
    KeyboardInterrupt = 3


def sig_int_handler(_: int, __: Any) -> None:  # pragma: no cover
    """Handle SIGINT signal gracefully."""
    sys.exit(Exit.OK)


signal.signal(signal.SIGINT, sig_int_handler)


class Config(BaseModel):
    """Configuration model for code generation."""

    if PYDANTIC_V2:
        model_config = ConfigDict(arbitrary_types_allowed=True)  # pyright: ignore[reportAssignmentType]

        def get(self, item: str) -> Any:  # pragma: no cover
            """Get attribute value by name."""
            return getattr(self, item)

        def __getitem__(self, item: str) -> Any:  # pragma: no cover
            """Get item by key."""
            return self.get(item)

        @classmethod
        def parse_obj(cls, obj: Any) -> Self:
            """Parse object into Config model."""
            return cls.model_validate(obj)

        @classmethod
        def get_fields(cls) -> dict[str, Any]:
            """Get model fields."""
            return cls.model_fields

    else:

        class Config:
            """Pydantic v1 configuration."""

            # Pydantic 1.5.1 doesn't support validate_assignment correctly
            arbitrary_types_allowed = (TextIOBase,)

        @classmethod
        def get_fields(cls) -> dict[str, Any]:
            """Get model fields."""
            return cls.__fields__

    @field_validator("aliases", "extra_template_data", "custom_formatters_kwargs", mode="before")
    def validate_file(cls, value: Any) -> TextIOBase | None:  # noqa: N805
        """Validate and open file path."""
        if value is None:  # pragma: no cover
            return value

        path = Path(value)
        if path.is_file():
            return cast("TextIOBase", path.expanduser().resolve().open("rt"))

        msg = f"A file was expected but {value} is not a file."  # pragma: no cover
        raise Error(msg)  # pragma: no cover

    @field_validator(
        "input",
        "output",
        "custom_template_dir",
        "custom_file_header_path",
        mode="before",
    )
    def validate_path(cls, value: Any) -> Path | None:  # noqa: N805
        """Validate and resolve path."""
        if value is None or isinstance(value, Path):
            return value  # pragma: no cover
        return Path(value).expanduser().resolve()

    @field_validator("url", mode="before")
    def validate_url(cls, value: Any) -> ParseResult | None:  # noqa: N805
        """Validate and parse URL."""
        if isinstance(value, str) and is_url(value):  # pragma: no cover
            return urlparse(value)
        if value is None:  # pragma: no cover
            return None
        msg = f"This protocol doesn't support only http/https. --input={value}"  # pragma: no cover
        raise Error(msg)  # pragma: no cover

    # Pydantic 1.5.1 doesn't support each_item=True correctly
    @field_validator("http_headers", mode="before")
    def validate_http_headers(cls, value: Any) -> list[tuple[str, str]] | None:  # noqa: N805
        """Validate HTTP headers."""
        if value is None:  # pragma: no cover
            return None

        def validate_each_item(each_item: str | tuple[str, str]) -> tuple[str, str]:
            if isinstance(each_item, str):  # pragma: no cover
                try:
                    field_name, field_value = each_item.split(":", maxsplit=1)
                    return field_name, field_value.lstrip()
                except ValueError as exc:
                    msg = f"Invalid http header: {each_item!r}"
                    raise Error(msg) from exc
            return each_item  # pragma: no cover

        if isinstance(value, list):
            return [validate_each_item(each_item) for each_item in value]
        msg = f"Invalid http_headers value: {value!r}"  # pragma: no cover
        raise Error(msg)  # pragma: no cover

    @field_validator("http_query_parameters", mode="before")
    def validate_http_query_parameters(cls, value: Any) -> list[tuple[str, str]] | None:  # noqa: N805
        """Validate HTTP query parameters."""
        if value is None:  # pragma: no cover
            return None

        def validate_each_item(each_item: str | tuple[str, str]) -> tuple[str, str]:
            if isinstance(each_item, str):  # pragma: no cover
                try:
                    field_name, field_value = each_item.split("=", maxsplit=1)
                    return field_name, field_value.lstrip()
                except ValueError as exc:
                    msg = f"Invalid http query parameter: {each_item!r}"
                    raise Error(msg) from exc
            return each_item  # pragma: no cover

        if isinstance(value, list):
            return [validate_each_item(each_item) for each_item in value]
        msg = f"Invalid http_query_parameters value: {value!r}"  # pragma: no cover
        raise Error(msg)  # pragma: no cover

    @model_validator(mode="before")
    def validate_additional_imports(cls, values: dict[str, Any]) -> dict[str, Any]:  # noqa: N805
        """Validate and split additional imports."""
        additional_imports = values.get("additional_imports")
        if additional_imports is not None:
            values["additional_imports"] = additional_imports.split(",")
        return values

    @model_validator(mode="before")
    def validate_custom_formatters(cls, values: dict[str, Any]) -> dict[str, Any]:  # noqa: N805
        """Validate and split custom formatters."""
        custom_formatters = values.get("custom_formatters")
        if custom_formatters is not None:
            values["custom_formatters"] = custom_formatters.split(",")
        return values

    __validate_output_datetime_class_err: ClassVar[str] = (
        '`--output-datetime-class` only allows "datetime" for '
        f"`--output-model-type` {DataModelType.DataclassesDataclass.value}"
    )

    __validate_original_field_name_delimiter_err: ClassVar[str] = (
        "`--original-field-name-delimiter` can not be used without `--snake-case-field`."
    )

    __validate_custom_file_header_err: ClassVar[str] = (
        "`--custom_file_header_path` can not be used with `--custom_file_header`."
    )
    __validate_keyword_only_err: ClassVar[str] = (
        f"`--keyword-only` requires `--target-python-version` {PythonVersion.PY_310.value} or higher."
    )

    if PYDANTIC_V2:

        @model_validator()  # pyright: ignore[reportArgumentType]
        def validate_output_datetime_class(self: Self) -> Self:  # pyright: ignore[reportRedeclaration]
            """Validate output datetime class compatibility."""
            datetime_class_type: DatetimeClassType | None = self.output_datetime_class
            if (
                datetime_class_type
                and datetime_class_type is not DatetimeClassType.Datetime
                and self.output_model_type == DataModelType.DataclassesDataclass
            ):
                raise Error(self.__validate_output_datetime_class_err)
            return self

        @model_validator()  # pyright: ignore[reportArgumentType]
        def validate_original_field_name_delimiter(self: Self) -> Self:  # pyright: ignore[reportRedeclaration]
            """Validate original field name delimiter requires snake case."""
            if self.original_field_name_delimiter is not None and not self.snake_case_field:
                raise Error(self.__validate_original_field_name_delimiter_err)
            return self

        @model_validator()  # pyright: ignore[reportArgumentType]
        def validate_custom_file_header(self: Self) -> Self:  # pyright: ignore[reportRedeclaration]
            """Validate custom file header options are mutually exclusive."""
            if self.custom_file_header and self.custom_file_header_path:
                raise Error(self.__validate_custom_file_header_err)
            return self

        @model_validator()  # pyright: ignore[reportArgumentType]
        def validate_keyword_only(self: Self) -> Self:  # pyright: ignore[reportRedeclaration]
            """Validate keyword-only compatibility with target Python version."""
            output_model_type: DataModelType = self.output_model_type
            python_target: PythonVersion = self.target_python_version
            if (
                self.keyword_only
                and output_model_type == DataModelType.DataclassesDataclass
                and not python_target.has_kw_only_dataclass
            ):
                raise Error(self.__validate_keyword_only_err)
            return self

        @model_validator()  # pyright: ignore[reportArgumentType]
        def validate_root(self: Self) -> Self:  # pyright: ignore[reportRedeclaration]
            """Validate root model configuration."""
            if self.use_annotated:
                self.field_constraints = True
            return self

    else:

        @model_validator()  # pyright: ignore[reportArgumentType]
        def validate_output_datetime_class(cls, values: dict[str, Any]) -> dict[str, Any]:  # noqa: N805
            """Validate output datetime class compatibility."""
            datetime_class_type: DatetimeClassType | None = values.get("output_datetime_class")
            if (
                datetime_class_type
                and datetime_class_type is not DatetimeClassType.Datetime
                and values.get("output_model_type") == DataModelType.DataclassesDataclass
            ):
                raise Error(cls.__validate_output_datetime_class_err)
            return values

        @model_validator()  # pyright: ignore[reportArgumentType]
        def validate_original_field_name_delimiter(cls, values: dict[str, Any]) -> dict[str, Any]:  # noqa: N805
            """Validate original field name delimiter requires snake case."""
            if values.get("original_field_name_delimiter") is not None and not values.get("snake_case_field"):
                raise Error(cls.__validate_original_field_name_delimiter_err)
            return values

        @model_validator()  # pyright: ignore[reportArgumentType]
        def validate_custom_file_header(cls, values: dict[str, Any]) -> dict[str, Any]:  # noqa: N805
            """Validate custom file header options are mutually exclusive."""
            if values.get("custom_file_header") and values.get("custom_file_header_path"):
                raise Error(cls.__validate_custom_file_header_err)
            return values

        @model_validator()  # pyright: ignore[reportArgumentType]
        def validate_keyword_only(cls, values: dict[str, Any]) -> dict[str, Any]:  # noqa: N805
            """Validate keyword-only compatibility with target Python version."""
            output_model_type: DataModelType = cast("DataModelType", values.get("output_model_type"))
            python_target: PythonVersion = cast("PythonVersion", values.get("target_python_version"))
            if (
                values.get("keyword_only")
                and output_model_type == DataModelType.DataclassesDataclass
                and not python_target.has_kw_only_dataclass
            ):
                raise Error(cls.__validate_keyword_only_err)
            return values

        @model_validator()  # pyright: ignore[reportArgumentType]
        def validate_root(cls, values: dict[str, Any]) -> dict[str, Any]:  # noqa: N805
            """Validate root model configuration."""
            if values.get("use_annotated"):
                values["field_constraints"] = True
            return values

    input: Optional[Union[Path, str]] = None  # noqa: UP007, UP045
    input_file_type: InputFileType = InputFileType.Auto
    output_model_type: DataModelType = DataModelType.PydanticBaseModel
    output: Optional[Path] = None  # noqa: UP045
    check: bool = False
    debug: bool = False
    disable_warnings: bool = False
    target_python_version: PythonVersion = PythonVersionMin
    base_class: str = ""
    additional_imports: Optional[list[str]] = None  # noqa: UP045
    custom_template_dir: Optional[Path] = None  # noqa: UP045
    extra_template_data: Optional[TextIOBase] = None  # noqa: UP045
    validation: bool = False
    field_constraints: bool = False
    snake_case_field: bool = False
    strip_default_none: bool = False
    aliases: Optional[TextIOBase] = None  # noqa: UP045
    disable_timestamp: bool = False
    enable_version_header: bool = False
    allow_population_by_field_name: bool = False
    allow_extra_fields: bool = False
    extra_fields: Optional[str] = None  # noqa: UP045
    use_default: bool = False
    force_optional: bool = False
    class_name: Optional[str] = None  # noqa: UP045
    use_standard_collections: bool = False
    use_schema_description: bool = False
    use_field_description: bool = False
    use_attribute_docstrings: bool = False
    use_inline_field_description: bool = False
    use_default_kwarg: bool = False
    reuse_model: bool = False
    reuse_scope: ReuseScope = ReuseScope.Module
    shared_module_name: str = DEFAULT_SHARED_MODULE_NAME
    encoding: str = DEFAULT_ENCODING
    enum_field_as_literal: Optional[LiteralType] = None  # noqa: UP045
    use_one_literal_as_default: bool = False
    set_default_enum_member: bool = False
    use_subclass_enum: bool = False
    use_specialized_enum: bool = True
    strict_nullable: bool = False
    use_generic_container_types: bool = False
    use_union_operator: bool = False
    enable_faux_immutability: bool = False
    url: Optional[ParseResult] = None  # noqa: UP045
    disable_appending_item_suffix: bool = False
    strict_types: list[StrictTypes] = []
    empty_enum_field_name: Optional[str] = None  # noqa: UP045
    field_extra_keys: Optional[set[str]] = None  # noqa: UP045
    field_include_all_keys: bool = False
    field_extra_keys_without_x_prefix: Optional[set[str]] = None  # noqa: UP045
    openapi_scopes: Optional[list[OpenAPIScope]] = [OpenAPIScope.Schemas]  # noqa: UP045
    include_path_parameters: bool = False
    wrap_string_literal: Optional[bool] = None  # noqa: UP045
    use_title_as_name: bool = False
    use_operation_id_as_name: bool = False
    use_unique_items_as_set: bool = False
    http_headers: Optional[Sequence[tuple[str, str]]] = None  # noqa: UP045
    http_ignore_tls: bool = False
    use_annotated: bool = False
    use_non_positive_negative_number_constrained_types: bool = False
    original_field_name_delimiter: Optional[str] = None  # noqa: UP045
    use_double_quotes: bool = False
    collapse_root_models: bool = False
    skip_root_model: bool = False
    use_type_alias: bool = False
    special_field_name_prefix: Optional[str] = None  # noqa: UP045
    remove_special_field_name_prefix: bool = False
    capitalise_enum_members: bool = False
    keep_model_order: bool = False
    custom_file_header: Optional[str] = None  # noqa: UP045
    custom_file_header_path: Optional[Path] = None  # noqa: UP045
    custom_formatters: Optional[list[str]] = None  # noqa: UP045
    custom_formatters_kwargs: Optional[TextIOBase] = None  # noqa: UP045
    use_pendulum: bool = False
    http_query_parameters: Optional[Sequence[tuple[str, str]]] = None  # noqa: UP045
    treat_dot_as_module: bool = False
    use_exact_imports: bool = False
    union_mode: Optional[UnionMode] = None  # noqa: UP045
    output_datetime_class: Optional[DatetimeClassType] = None  # noqa: UP045
    keyword_only: bool = False
    frozen_dataclasses: bool = False
    dataclass_arguments: Optional[DataclassArguments] = None  # noqa: UP045
    no_alias: bool = False
    formatters: list[Formatter] = DEFAULT_FORMATTERS
    parent_scoped_naming: bool = False
    disable_future_imports: bool = False
    type_mappings: Optional[list[str]] = None  # noqa: UP045

    def merge_args(self, args: Namespace) -> None:
        """Merge command-line arguments into config."""
        set_args = {f: getattr(args, f) for f in self.get_fields() if getattr(args, f) is not None}

        if set_args.get("output_model_type") == DataModelType.MsgspecStruct.value:
            set_args["use_annotated"] = True

        if set_args.get("use_annotated"):
            set_args["field_constraints"] = True

        parsed_args = Config.parse_obj(set_args)
        for field_name in set_args:
            setattr(self, field_name, getattr(parsed_args, field_name))


def _get_pyproject_toml_config(source: Path) -> dict[str, Any]:
    """Find and return the [tool.datamodel-codgen] section of the closest pyproject.toml if it exists."""
    current_path = source
    while current_path != current_path.parent:
        if (current_path / "pyproject.toml").is_file():
            pyproject_toml = load_toml(current_path / "pyproject.toml")
            if "datamodel-codegen" in pyproject_toml.get("tool", {}):
                pyproject_config = pyproject_toml["tool"]["datamodel-codegen"]
                # Convert options from kebap- to snake-case
                pyproject_config = {k.replace("-", "_"): v for k, v in pyproject_config.items()}
                # Replace US-american spelling if present (ignore if british spelling is present)
                if (
                    "capitalize_enum_members" in pyproject_config and "capitalise_enum_members" not in pyproject_config
                ):  # pragma: no cover
                    pyproject_config["capitalise_enum_members"] = pyproject_config.pop("capitalize_enum_members")
                return pyproject_config

        if (current_path / ".git").exists():
            # Stop early if we see a git repository root.
            return {}

        current_path = current_path.parent
    return {}


TomlValue: TypeAlias = Union[str, bool, list["TomlValue"], tuple["TomlValue", ...]]


def _format_toml_value(value: TomlValue) -> str:
    """Format a Python value as a TOML value string."""
    if isinstance(value, bool):
        return "true" if value else "false"
    if isinstance(value, str):
        return f'"{value}"'
    formatted_items = [_format_toml_value(item) for item in value]
    return f"[{', '.join(formatted_items)}]"


def generate_pyproject_config(args: Namespace) -> str:
    """Generate pyproject.toml [tool.datamodel-codegen] section from CLI arguments."""
    lines: list[str] = ["[tool.datamodel-codegen]"]

    args_dict: dict[str, object] = vars(args)
    for key, value in sorted(args_dict.items()):
        if value is None:
            continue
        if key in EXCLUDED_CONFIG_OPTIONS:
            continue

        toml_key = key.replace("_", "-")
        toml_value = _format_toml_value(cast("TomlValue", value))
        lines.append(f"{toml_key} = {toml_value}")

    return "\n".join(lines) + "\n"


<<<<<<< HEAD
def _normalize_line_endings(text: str) -> str:
    """Normalize line endings to LF for cross-platform comparison."""
    return text.replace("\r\n", "\n")


def _compare_single_file(
    generated_path: Path,
    actual_path: Path,
    encoding: str,
) -> tuple[bool, list[str]]:
    """Compare generated file content with existing file.

    Returns:
        Tuple of (has_differences, diff_lines)
        - has_differences: True if files differ or actual file doesn't exist
        - diff_lines: List of diff lines for output
    """
    generated_content = _normalize_line_endings(generated_path.read_text(encoding=encoding))

    if not actual_path.exists():
        return True, [f"MISSING: {actual_path} (file does not exist but should be generated)"]

    actual_content = _normalize_line_endings(actual_path.read_text(encoding=encoding))

    if generated_content == actual_content:
        return False, []

    diff_lines = list(
        difflib.unified_diff(
            actual_content.splitlines(keepends=True),
            generated_content.splitlines(keepends=True),
            fromfile=str(actual_path),
            tofile=f"{actual_path} (expected)",
        )
    )
    return True, diff_lines


def _compare_directories(
    generated_dir: Path,
    actual_dir: Path,
    encoding: str,
) -> tuple[list[str], list[str], list[str]]:
    """Compare generated directory with existing directory.

    Returns:
        Tuple of (diffs, missing_files, extra_files)
        - diffs: List of diff lines for files that differ
        - missing_files: Files in generated_dir but not in actual_dir
        - extra_files: Files in actual_dir but not in generated_dir (stale files)
    """
    diffs: list[str] = []

    # Get all .py files from generated directory
    generated_files: set[Path] = set()
    for path in generated_dir.rglob("*.py"):
        if "__pycache__" not in path.parts:
            generated_files.add(path.relative_to(generated_dir))

    # Get all .py files from actual directory
    actual_files: set[Path] = set()
    if actual_dir.exists():
        for path in actual_dir.rglob("*.py"):
            if "__pycache__" not in path.parts:
                actual_files.add(path.relative_to(actual_dir))

    # Find missing files (in generated but not in actual)
    missing_files: list[str] = [str(rel_path) for rel_path in sorted(generated_files - actual_files)]

    # Find extra files (in actual but not in generated)
    extra_files: list[str] = [str(rel_path) for rel_path in sorted(actual_files - generated_files)]

    # Compare common files
    for rel_path in sorted(generated_files & actual_files):
        generated_path = generated_dir / rel_path
        actual_path = actual_dir / rel_path

        generated_content = _normalize_line_endings(generated_path.read_text(encoding=encoding))
        actual_content = _normalize_line_endings(actual_path.read_text(encoding=encoding))

        if generated_content != actual_content:
            file_diff = list(
                difflib.unified_diff(
                    actual_content.splitlines(keepends=True),
                    generated_content.splitlines(keepends=True),
                    fromfile=str(rel_path),
                    tofile=f"{rel_path} (expected)",
                )
            )
            diffs.extend(file_diff)

    return diffs, missing_files, extra_files


def main(args: Sequence[str] | None = None) -> Exit:  # noqa: PLR0911, PLR0912, PLR0914, PLR0915
=======
def _format_cli_value(value: str | list[str]) -> str:
    """Format a value for CLI argument."""
    if isinstance(value, list):
        return " ".join(f'"{v}"' if " " in v else v for v in value)
    return f'"{value}"' if " " in value else value


def generate_cli_command(config: dict[str, TomlValue]) -> str:
    """Generate CLI command from pyproject.toml configuration."""
    parts: list[str] = ["datamodel-codegen"]

    for key, value in sorted(config.items()):
        if key in EXCLUDED_CONFIG_OPTIONS:
            continue

        cli_key = key.replace("_", "-")

        if isinstance(value, bool):
            if value:
                parts.append(f"--{cli_key}")
            elif key in BOOLEAN_OPTIONAL_OPTIONS:
                parts.append(f"--no-{cli_key}")
        elif isinstance(value, list):
            parts.extend((f"--{cli_key}", _format_cli_value(cast("list[str]", value))))
        else:
            parts.extend((f"--{cli_key}", _format_cli_value(str(value))))

    return " ".join(parts) + "\n"


def main(args: Sequence[str] | None = None) -> Exit:  # noqa: PLR0911, PLR0912, PLR0915
>>>>>>> 6dd9c281
    """Execute datamodel code generation from command-line arguments."""
    # add cli completion support
    argcomplete.autocomplete(arg_parser)

    if args is None:  # pragma: no cover
        args = sys.argv[1:]

    arg_parser.parse_args(args, namespace=namespace)

    if namespace.version:
        from datamodel_code_generator import get_version  # noqa: PLC0415

        print(get_version())  # noqa: T201
        sys.exit(0)

    if namespace.generate_pyproject_config:
        config_output = generate_pyproject_config(namespace)
        print(config_output)  # noqa: T201
        return Exit.OK

    pyproject_config = _get_pyproject_toml_config(Path.cwd())

    if namespace.generate_cli_command:
        if not pyproject_config:
            print(  # noqa: T201
                "No [tool.datamodel-codegen] section found in pyproject.toml",
                file=sys.stderr,
            )
            return Exit.ERROR
        command_output = generate_cli_command(pyproject_config)
        print(command_output)  # noqa: T201
        return Exit.OK

    try:
        config = Config.parse_obj(pyproject_config)
        config.merge_args(namespace)
    except Error as e:
        print(e.message, file=sys.stderr)  # noqa: T201
        return Exit.ERROR

    if not config.input and not config.url and sys.stdin.isatty():
        print(  # noqa: T201
            "Not Found Input: require `stdin` or arguments `--input` or `--url`",
            file=sys.stderr,
        )
        arg_parser.print_help()
        return Exit.ERROR

    if config.check and config.output is None:
        print(  # noqa: T201
            "Error: --check cannot be used with stdout output (no --output specified)",
            file=sys.stderr,
        )
        return Exit.ERROR

    if not is_supported_in_black(config.target_python_version):  # pragma: no cover
        print(  # noqa: T201
            f"Installed black doesn't support Python version {config.target_python_version.value}.\n"
            f"You have to install a newer black.\n"
            f"Installed black version: {_get_black().__version__}",
            file=sys.stderr,
        )
        return Exit.ERROR

    if config.debug:  # pragma: no cover
        enable_debug_message()

    if config.disable_warnings:
        warnings.simplefilter("ignore")

    if config.reuse_scope == ReuseScope.Tree and not config.reuse_model:
        print(  # noqa: T201
            "Warning: --reuse-scope=tree has no effect without --reuse-model",
            file=sys.stderr,
        )

    extra_template_data: defaultdict[str, dict[str, Any]] | None
    if config.extra_template_data is None:
        extra_template_data = None
    else:
        with config.extra_template_data as data:
            try:
                extra_template_data = json.load(data, object_hook=lambda d: defaultdict(dict, **d))
            except json.JSONDecodeError as e:
                print(f"Unable to load extra template data: {e}", file=sys.stderr)  # noqa: T201
                return Exit.ERROR

    if config.aliases is None:
        aliases = None
    else:
        with config.aliases as data:
            try:
                aliases = json.load(data)
            except json.JSONDecodeError as e:
                print(f"Unable to load alias mapping: {e}", file=sys.stderr)  # noqa: T201
                return Exit.ERROR
        if not isinstance(aliases, dict) or not all(
            isinstance(k, str) and isinstance(v, str) for k, v in aliases.items()
        ):
            print(  # noqa: T201
                'Alias mapping must be a JSON string mapping (e.g. {"from": "to", ...})',
                file=sys.stderr,
            )
            return Exit.ERROR

    if config.custom_formatters_kwargs is None:
        custom_formatters_kwargs = None
    else:
        with config.custom_formatters_kwargs as data:
            try:
                custom_formatters_kwargs = json.load(data)
            except json.JSONDecodeError as e:  # pragma: no cover
                print(  # noqa: T201
                    f"Unable to load custom_formatters_kwargs mapping: {e}",
                    file=sys.stderr,
                )
                return Exit.ERROR
        if not isinstance(custom_formatters_kwargs, dict) or not all(
            isinstance(k, str) and isinstance(v, str) for k, v in custom_formatters_kwargs.items()
        ):  # pragma: no cover
            print(  # noqa: T201
                'Custom formatters kwargs mapping must be a JSON string mapping (e.g. {"from": "to", ...})',
                file=sys.stderr,
            )
            return Exit.ERROR

    # Set up output path - use temp directory for check mode
    if config.check:
        assert config.output is not None
        is_directory_output = not config.output.suffix
        temp_context: tempfile.TemporaryDirectory[str] | None = tempfile.TemporaryDirectory()
        temp_dir = Path(temp_context.name)
        if is_directory_output:
            generate_output: Path | None = temp_dir / config.output.name
        else:
            generate_output = temp_dir / "output.py"
    else:
        temp_context = None
        generate_output = config.output
        is_directory_output = False

    try:
        generate(
            input_=config.url or config.input or sys.stdin.read(),
            input_file_type=config.input_file_type,
            output=generate_output,
            output_model_type=config.output_model_type,
            target_python_version=config.target_python_version,
            base_class=config.base_class,
            additional_imports=config.additional_imports,
            custom_template_dir=config.custom_template_dir,
            validation=config.validation,
            field_constraints=config.field_constraints,
            snake_case_field=config.snake_case_field,
            strip_default_none=config.strip_default_none,
            extra_template_data=extra_template_data,
            aliases=aliases,
            disable_timestamp=config.disable_timestamp,
            enable_version_header=config.enable_version_header,
            allow_population_by_field_name=config.allow_population_by_field_name,
            allow_extra_fields=config.allow_extra_fields,
            extra_fields=config.extra_fields,
            apply_default_values_for_required_fields=config.use_default,
            force_optional_for_required_fields=config.force_optional,
            class_name=config.class_name,
            use_standard_collections=config.use_standard_collections,
            use_schema_description=config.use_schema_description,
            use_field_description=config.use_field_description,
            use_attribute_docstrings=config.use_attribute_docstrings,
            use_inline_field_description=config.use_inline_field_description,
            use_default_kwarg=config.use_default_kwarg,
            reuse_model=config.reuse_model,
            reuse_scope=config.reuse_scope,
            shared_module_name=config.shared_module_name,
            encoding=config.encoding,
            enum_field_as_literal=config.enum_field_as_literal,
            use_one_literal_as_default=config.use_one_literal_as_default,
            set_default_enum_member=config.set_default_enum_member,
            use_subclass_enum=config.use_subclass_enum,
            use_specialized_enum=config.use_specialized_enum,
            strict_nullable=config.strict_nullable,
            use_generic_container_types=config.use_generic_container_types,
            enable_faux_immutability=config.enable_faux_immutability,
            disable_appending_item_suffix=config.disable_appending_item_suffix,
            strict_types=config.strict_types,
            empty_enum_field_name=config.empty_enum_field_name,
            field_extra_keys=config.field_extra_keys,
            field_include_all_keys=config.field_include_all_keys,
            field_extra_keys_without_x_prefix=config.field_extra_keys_without_x_prefix,
            openapi_scopes=config.openapi_scopes,
            include_path_parameters=config.include_path_parameters,
            wrap_string_literal=config.wrap_string_literal,
            use_title_as_name=config.use_title_as_name,
            use_operation_id_as_name=config.use_operation_id_as_name,
            use_unique_items_as_set=config.use_unique_items_as_set,
            http_headers=config.http_headers,
            http_ignore_tls=config.http_ignore_tls,
            use_annotated=config.use_annotated,
            use_non_positive_negative_number_constrained_types=config.use_non_positive_negative_number_constrained_types,
            original_field_name_delimiter=config.original_field_name_delimiter,
            use_double_quotes=config.use_double_quotes,
            collapse_root_models=config.collapse_root_models,
            skip_root_model=config.skip_root_model,
            use_type_alias=config.use_type_alias,
            use_union_operator=config.use_union_operator,
            special_field_name_prefix=config.special_field_name_prefix,
            remove_special_field_name_prefix=config.remove_special_field_name_prefix,
            capitalise_enum_members=config.capitalise_enum_members,
            keep_model_order=config.keep_model_order,
            custom_file_header=config.custom_file_header,
            custom_file_header_path=config.custom_file_header_path,
            custom_formatters=config.custom_formatters,
            custom_formatters_kwargs=custom_formatters_kwargs,
            use_pendulum=config.use_pendulum,
            http_query_parameters=config.http_query_parameters,
            treat_dot_as_module=config.treat_dot_as_module,
            use_exact_imports=config.use_exact_imports,
            union_mode=config.union_mode,
            output_datetime_class=config.output_datetime_class,
            keyword_only=config.keyword_only,
            frozen_dataclasses=config.frozen_dataclasses,
            no_alias=config.no_alias,
            formatters=config.formatters,
            parent_scoped_naming=config.parent_scoped_naming,
            dataclass_arguments=config.dataclass_arguments,
            disable_future_imports=config.disable_future_imports,
            type_mappings=config.type_mappings,
        )
    except InvalidClassNameError as e:
        print(f"{e} You have to set `--class-name` option", file=sys.stderr)  # noqa: T201
        if temp_context is not None:
            temp_context.cleanup()
        return Exit.ERROR
    except Error as e:
        print(str(e), file=sys.stderr)  # noqa: T201
        if temp_context is not None:
            temp_context.cleanup()
        return Exit.ERROR
    except Exception:  # noqa: BLE001
        import traceback  # noqa: PLC0415

        print(traceback.format_exc(), file=sys.stderr)  # noqa: T201
        if temp_context is not None:
            temp_context.cleanup()
        return Exit.ERROR

    if config.check:
        assert config.output is not None
        assert generate_output is not None
        has_differences = False

        if is_directory_output:
            diffs, missing_files, extra_files = _compare_directories(generate_output, config.output, config.encoding)
            if diffs:
                print("".join(diffs), end="")  # noqa: T201
                has_differences = True
            for missing in missing_files:
                print(f"MISSING: {missing} (should be generated)")  # noqa: T201
                has_differences = True
            for extra in extra_files:
                print(f"EXTRA: {extra} (no longer generated)")  # noqa: T201
                has_differences = True
        else:
            diff_found, diff_lines = _compare_single_file(generate_output, config.output, config.encoding)
            if diff_found:
                print("".join(diff_lines), end="")  # noqa: T201
                has_differences = True

        if temp_context is not None:
            temp_context.cleanup()

        return Exit.DIFF if has_differences else Exit.OK

    return Exit.OK


if __name__ == "__main__":
    sys.exit(main())<|MERGE_RESOLUTION|>--- conflicted
+++ resolved
@@ -497,7 +497,6 @@
     return "\n".join(lines) + "\n"
 
 
-<<<<<<< HEAD
 def _normalize_line_endings(text: str) -> str:
     """Normalize line endings to LF for cross-platform comparison."""
     return text.replace("\r\n", "\n")
@@ -593,7 +592,6 @@
 
 
 def main(args: Sequence[str] | None = None) -> Exit:  # noqa: PLR0911, PLR0912, PLR0914, PLR0915
-=======
 def _format_cli_value(value: str | list[str]) -> str:
     """Format a value for CLI argument."""
     if isinstance(value, list):
@@ -625,7 +623,6 @@
 
 
 def main(args: Sequence[str] | None = None) -> Exit:  # noqa: PLR0911, PLR0912, PLR0915
->>>>>>> 6dd9c281
     """Execute datamodel code generation from command-line arguments."""
     # add cli completion support
     argcomplete.autocomplete(arg_parser)
