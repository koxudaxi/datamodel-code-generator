"""Main module for datamodel-code-generator CLI."""

from __future__ import annotations

import sys

# Fast path for --version (avoid importing heavy modules)
if len(sys.argv) == 2 and sys.argv[1] in {"--version", "-V"}:  # pragma: no cover  # noqa: PLR2004
    from importlib.metadata import version

    print(f"datamodel-codegen {version('datamodel-code-generator')}")  # noqa: T201
    sys.exit(0)

# Fast path for --help (avoid importing heavy modules)
if len(sys.argv) == 2 and sys.argv[1] in {"--help", "-h"}:  # pragma: no cover  # noqa: PLR2004
    from datamodel_code_generator.arguments import arg_parser

    arg_parser.print_help()
    sys.exit(0)

# Fast path for --generate-prompt
if any(arg.startswith("--generate-prompt") for arg in sys.argv[1:]):  # pragma: no cover
    from datamodel_code_generator.arguments import arg_parser

    namespace = arg_parser.parse_args()
    if namespace.generate_prompt is not None:
        from datamodel_code_generator.prompt import generate_prompt

        help_text = arg_parser.format_help()
        prompt_output = generate_prompt(namespace, help_text)
        print(prompt_output)  # noqa: T201
        sys.exit(0)

import difflib
import json
import os
import shlex
import signal
import tempfile
import warnings
from collections import defaultdict
from collections.abc import Sequence  # noqa: TC003  # pydantic needs it
from enum import IntEnum
from io import TextIOBase
from pathlib import Path
from typing import TYPE_CHECKING, Any, ClassVar, Optional, TypeAlias, Union, cast
from urllib.parse import ParseResult, urlparse

from pydantic import BaseModel

from datamodel_code_generator import (
    DEFAULT_SHARED_MODULE_NAME,
    AllExportsCollisionStrategy,
    AllExportsScope,
    AllOfMergeMode,
    CollapseRootModelsNameStrategy,
    DataclassArguments,
    DataModelType,
    Error,
    FieldTypeCollisionStrategy,
    InputFileType,
    InputModelRefStrategy,
    InvalidClassNameError,
    ModuleSplitMode,
    NamingStrategy,
    OpenAPIScope,
    ReadOnlyWriteOnlyModelType,
    ReuseScope,
    TargetPydanticVersion,
    enable_debug_message,
    generate,
)
from datamodel_code_generator.arguments import DEFAULT_ENCODING, arg_parser, namespace
from datamodel_code_generator.format import (
    DEFAULT_FORMATTERS,
    DateClassType,
    DatetimeClassType,
    Formatter,
    PythonVersion,
    PythonVersionMin,
    _get_black,
    is_supported_in_black,
)
from datamodel_code_generator.model.pydantic_v2 import UnionMode  # noqa: TC001 # needed for pydantic
from datamodel_code_generator.parser import LiteralType  # noqa: TC001 # needed for pydantic
from datamodel_code_generator.reference import is_url
from datamodel_code_generator.types import StrictTypes  # noqa: TC001 # needed for pydantic
from datamodel_code_generator.util import (
    ConfigDict,
    field_validator,
    is_pydantic_v2,
    load_toml,
    model_validator,
)

if TYPE_CHECKING:
    from argparse import Namespace

    from typing_extensions import Self

# Options that should be excluded from pyproject.toml config generation
EXCLUDED_CONFIG_OPTIONS: frozenset[str] = frozenset({
    "check",
    "generate_pyproject_config",
    "generate_cli_command",
    "generate_prompt",
    "ignore_pyproject",
    "profile",
    "version",
    "help",
    "debug",
    "no_color",
    "disable_warnings",
    "watch",
    "watch_delay",
})

BOOLEAN_OPTIONAL_OPTIONS: frozenset[str] = frozenset({
    "use_specialized_enum",
    "use_standard_collections",
})


class Exit(IntEnum):
    """Exit reasons."""

    OK = 0
    DIFF = 1
    ERROR = 2
    KeyboardInterrupt = 3


def sig_int_handler(_: int, __: Any) -> None:  # pragma: no cover
    """Handle SIGINT signal gracefully."""
    sys.exit(Exit.OK)


signal.signal(signal.SIGINT, sig_int_handler)


class Config(BaseModel):
    """Configuration model for code generation."""

    if is_pydantic_v2():
        model_config = ConfigDict(arbitrary_types_allowed=True)  # pyright: ignore[reportAssignmentType]

        def get(self, item: str) -> Any:  # pragma: no cover
            """Get attribute value by name."""
            return getattr(self, item)

        def __getitem__(self, item: str) -> Any:  # pragma: no cover
            """Get item by key."""
            return self.get(item)

        @classmethod
        def parse_obj(cls, obj: Any) -> Self:
            """Parse object into Config model."""
            return cls.model_validate(obj)

        @classmethod
        def get_fields(cls) -> dict[str, Any]:
            """Get model fields."""
            return cls.model_fields

    else:

        class Config:
            """Pydantic v1 configuration."""

            # Pydantic 1.5.1 doesn't support validate_assignment correctly
            arbitrary_types_allowed = (TextIOBase,)

        @classmethod
        def get_fields(cls) -> dict[str, Any]:
            """Get model fields."""
            return cls.__fields__

    @field_validator("aliases", "extra_template_data", "custom_formatters_kwargs", mode="before")
    def validate_file(cls, value: Any) -> TextIOBase | None:  # noqa: N805
        """Validate and open file path."""
        if value is None:  # pragma: no cover
            return value

        path = Path(value)
        if path.is_file():
            return cast("TextIOBase", path.expanduser().resolve().open("rt"))

        msg = f"A file was expected but {value} is not a file."  # pragma: no cover
        raise Error(msg)  # pragma: no cover

    @field_validator(
        "input",
        "output",
        "custom_template_dir",
        "custom_file_header_path",
        mode="before",
    )
    def validate_path(cls, value: Any) -> Path | None:  # noqa: N805
        """Validate and resolve path."""
        if value is None or isinstance(value, Path):
            return value  # pragma: no cover
        return Path(value).expanduser().resolve()

    @field_validator("url", mode="before")
    def validate_url(cls, value: Any) -> ParseResult | None:  # noqa: N805
        """Validate and parse URL."""
        if isinstance(value, str) and is_url(value):  # pragma: no cover
            return urlparse(value)
        if value is None:  # pragma: no cover
            return None
        msg = f"Unsupported URL scheme. Supported: http, https, file. --input={value}"  # pragma: no cover
        raise Error(msg)  # pragma: no cover

    # Pydantic 1.5.1 doesn't support each_item=True correctly
    @field_validator("http_headers", mode="before")
    def validate_http_headers(cls, value: Any) -> list[tuple[str, str]] | None:  # noqa: N805
        """Validate HTTP headers."""
        if value is None:  # pragma: no cover
            return None

        def validate_each_item(each_item: str | tuple[str, str]) -> tuple[str, str]:
            if isinstance(each_item, str):  # pragma: no cover
                try:
                    field_name, field_value = each_item.split(":", maxsplit=1)
                    return field_name, field_value.lstrip()
                except ValueError as exc:
                    msg = f"Invalid http header: {each_item!r}"
                    raise Error(msg) from exc
            return each_item  # pragma: no cover

        if isinstance(value, list):
            return [validate_each_item(each_item) for each_item in value]
        msg = f"Invalid http_headers value: {value!r}"  # pragma: no cover
        raise Error(msg)  # pragma: no cover

    @field_validator("http_query_parameters", mode="before")
    def validate_http_query_parameters(cls, value: Any) -> list[tuple[str, str]] | None:  # noqa: N805
        """Validate HTTP query parameters."""
        if value is None:  # pragma: no cover
            return None

        def validate_each_item(each_item: str | tuple[str, str]) -> tuple[str, str]:
            if isinstance(each_item, str):  # pragma: no cover
                try:
                    field_name, field_value = each_item.split("=", maxsplit=1)
                    return field_name, field_value.lstrip()
                except ValueError as exc:
                    msg = f"Invalid http query parameter: {each_item!r}"
                    raise Error(msg) from exc
            return each_item  # pragma: no cover

        if isinstance(value, list):
            return [validate_each_item(each_item) for each_item in value]
        msg = f"Invalid http_query_parameters value: {value!r}"  # pragma: no cover
        raise Error(msg)  # pragma: no cover

    @model_validator(mode="before")
    def validate_additional_imports(cls, values: dict[str, Any]) -> dict[str, Any]:  # noqa: N805
        """Validate and split additional imports."""
        additional_imports = values.get("additional_imports")
        if additional_imports is not None:
            values["additional_imports"] = additional_imports.split(",")
        return values

    @model_validator(mode="before")
    def validate_custom_formatters(cls, values: dict[str, Any]) -> dict[str, Any]:  # noqa: N805
        """Validate and split custom formatters."""
        custom_formatters = values.get("custom_formatters")
        if custom_formatters is not None:
            values["custom_formatters"] = custom_formatters.split(",")
        return values

    @model_validator(mode="before")
    def validate_duplicate_name_suffix(cls, values: dict[str, Any]) -> dict[str, Any]:  # noqa: N805
        """Validate and parse duplicate_name_suffix JSON string."""
        duplicate_name_suffix = values.get("duplicate_name_suffix")
        if duplicate_name_suffix is not None and isinstance(duplicate_name_suffix, str):
            try:
                values["duplicate_name_suffix"] = json.loads(duplicate_name_suffix)
            except json.JSONDecodeError as e:
                msg = f"Invalid JSON for --duplicate-name-suffix: {e}"
                raise Error(msg) from e
        return values

    @model_validator(mode="before")
    def validate_naming_strategy_migration(cls, values: dict[str, Any]) -> dict[str, Any]:  # noqa: N805
        """Migrate deprecated --parent-scoped-naming to --naming-strategy."""
        if values.get("parent_scoped_naming") and not values.get("naming_strategy"):
            values["naming_strategy"] = NamingStrategy.ParentPrefixed
            warnings.warn(
                "--parent-scoped-naming is deprecated. Use --naming-strategy parent-prefixed instead.",
                DeprecationWarning,
                stacklevel=2,
            )
        return values

    @model_validator(mode="before")
    def validate_class_decorators(cls, values: dict[str, Any]) -> dict[str, Any]:  # noqa: N805
        """Validate and split class decorators, adding @ prefix if missing."""
        class_decorators = values.get("class_decorators")
        if class_decorators is not None:
            decorators = []
            for raw_decorator in class_decorators.split(","):
                stripped = raw_decorator.strip()
                if stripped:
                    if not stripped.startswith("@"):
                        stripped = f"@{stripped}"
                    decorators.append(stripped)
            values["class_decorators"] = decorators
        return values

    __validate_output_datetime_class_err: ClassVar[str] = (
        '`--output-datetime-class` only allows "datetime" for '
        f"`--output-model-type` {DataModelType.DataclassesDataclass.value}"
    )

    __validate_original_field_name_delimiter_err: ClassVar[str] = (
        "`--original-field-name-delimiter` can not be used without `--snake-case-field`."
    )

    __validate_custom_file_header_err: ClassVar[str] = (
        "`--custom_file_header_path` can not be used with `--custom_file_header`."
    )
    __validate_keyword_only_err: ClassVar[str] = (
        f"`--keyword-only` requires `--target-python-version` {PythonVersion.PY_310.value} or higher."
    )

    __validate_all_exports_collision_strategy_err: ClassVar[str] = (
        "`--all-exports-collision-strategy` can only be used with `--all-exports-scope=recursive`."
    )

    if is_pydantic_v2():

        @model_validator()  # pyright: ignore[reportArgumentType]
        def validate_output_datetime_class(self: Self) -> Self:  # pyright: ignore[reportRedeclaration]
            """Validate output datetime class compatibility."""
            datetime_class_type: DatetimeClassType | None = self.output_datetime_class
            if (
                datetime_class_type
                and datetime_class_type is not DatetimeClassType.Datetime
                and self.output_model_type == DataModelType.DataclassesDataclass
            ):
                raise Error(self.__validate_output_datetime_class_err)
            return self

        @model_validator()  # pyright: ignore[reportArgumentType]
        def validate_original_field_name_delimiter(self: Self) -> Self:  # pyright: ignore[reportRedeclaration]
            """Validate original field name delimiter requires snake case."""
            if self.original_field_name_delimiter is not None and not self.snake_case_field:
                raise Error(self.__validate_original_field_name_delimiter_err)
            return self

        @model_validator()  # pyright: ignore[reportArgumentType]
        def validate_custom_file_header(self: Self) -> Self:  # pyright: ignore[reportRedeclaration]
            """Validate custom file header options are mutually exclusive."""
            if self.custom_file_header and self.custom_file_header_path:
                raise Error(self.__validate_custom_file_header_err)
            return self

        @model_validator()  # pyright: ignore[reportArgumentType]
        def validate_keyword_only(self: Self) -> Self:  # pyright: ignore[reportRedeclaration]
            """Validate keyword-only compatibility with target Python version."""
            output_model_type: DataModelType = self.output_model_type
            python_target: PythonVersion = self.target_python_version
            if (
                self.keyword_only
                and output_model_type == DataModelType.DataclassesDataclass
                and not python_target.has_kw_only_dataclass
            ):
                raise Error(self.__validate_keyword_only_err)
            return self

        @model_validator()  # pyright: ignore[reportArgumentType]
        def validate_root(self: Self) -> Self:  # pyright: ignore[reportRedeclaration]
            """Validate root model configuration."""
            if self.use_annotated:
                self.field_constraints = True
            return self

        @model_validator()  # pyright: ignore[reportArgumentType]
        def validate_all_exports_collision_strategy(self: Self) -> Self:  # pyright: ignore[reportRedeclaration]
            """Validate all_exports_collision_strategy requires recursive scope."""
            if self.all_exports_collision_strategy is not None and self.all_exports_scope != AllExportsScope.Recursive:
                raise Error(self.__validate_all_exports_collision_strategy_err)
            return self

    else:

        @model_validator()  # pyright: ignore[reportArgumentType]
        def validate_output_datetime_class(cls, values: dict[str, Any]) -> dict[str, Any]:  # noqa: N805
            """Validate output datetime class compatibility."""
            datetime_class_type: DatetimeClassType | None = values.get("output_datetime_class")
            if (
                datetime_class_type
                and datetime_class_type is not DatetimeClassType.Datetime
                and values.get("output_model_type") == DataModelType.DataclassesDataclass
            ):
                raise Error(cls.__validate_output_datetime_class_err)
            return values

        @model_validator()  # pyright: ignore[reportArgumentType]
        def validate_original_field_name_delimiter(cls, values: dict[str, Any]) -> dict[str, Any]:  # noqa: N805
            """Validate original field name delimiter requires snake case."""
            if values.get("original_field_name_delimiter") is not None and not values.get("snake_case_field"):
                raise Error(cls.__validate_original_field_name_delimiter_err)
            return values

        @model_validator()  # pyright: ignore[reportArgumentType]
        def validate_custom_file_header(cls, values: dict[str, Any]) -> dict[str, Any]:  # noqa: N805
            """Validate custom file header options are mutually exclusive."""
            if values.get("custom_file_header") and values.get("custom_file_header_path"):
                raise Error(cls.__validate_custom_file_header_err)
            return values

        @model_validator()  # pyright: ignore[reportArgumentType]
        def validate_keyword_only(cls, values: dict[str, Any]) -> dict[str, Any]:  # noqa: N805
            """Validate keyword-only compatibility with target Python version."""
            output_model_type: DataModelType = cast("DataModelType", values.get("output_model_type"))
            python_target: PythonVersion = cast("PythonVersion", values.get("target_python_version"))
            if (
                values.get("keyword_only")
                and output_model_type == DataModelType.DataclassesDataclass
                and not python_target.has_kw_only_dataclass
            ):
                raise Error(cls.__validate_keyword_only_err)
            return values

        @model_validator()  # pyright: ignore[reportArgumentType]
        def validate_root(cls, values: dict[str, Any]) -> dict[str, Any]:  # noqa: N805
            """Validate root model configuration."""
            if values.get("use_annotated"):
                values["field_constraints"] = True
            return values

        @model_validator()  # pyright: ignore[reportArgumentType]
        def validate_all_exports_collision_strategy(cls, values: dict[str, Any]) -> dict[str, Any]:  # noqa: N805
            """Validate all_exports_collision_strategy requires recursive scope."""
            if (
                values.get("all_exports_collision_strategy") is not None
                and values.get("all_exports_scope") != AllExportsScope.Recursive
            ):
                raise Error(cls.__validate_all_exports_collision_strategy_err)
            return values

    input: Optional[Union[Path, str]] = None  # noqa: UP007, UP045
    input_model: Optional[str] = None  # noqa: UP045
    input_model_ref_strategy: Optional[InputModelRefStrategy] = None  # noqa: UP045
    input_file_type: InputFileType = InputFileType.Auto
    output_model_type: DataModelType = DataModelType.PydanticBaseModel
    output: Optional[Path] = None  # noqa: UP045
    check: bool = False
    debug: bool = False
    disable_warnings: bool = False
    target_python_version: PythonVersion = PythonVersionMin
    target_pydantic_version: Optional[TargetPydanticVersion] = None  # noqa: UP045
    base_class: str = ""
    base_class_map: Optional[dict[str, str]] = None  # noqa: UP045
    additional_imports: Optional[list[str]] = None  # noqa: UP045
    class_decorators: Optional[list[str]] = None  # noqa: UP045
    custom_template_dir: Optional[Path] = None  # noqa: UP045
    extra_template_data: Optional[TextIOBase] = None  # noqa: UP045
    validation: bool = False
    field_constraints: bool = False
    snake_case_field: bool = False
    strip_default_none: bool = False
    aliases: Optional[TextIOBase] = None  # noqa: UP045
    disable_timestamp: bool = False
    enable_version_header: bool = False
    enable_command_header: bool = False
    allow_population_by_field_name: bool = False
    allow_extra_fields: bool = False
    extra_fields: Optional[str] = None  # noqa: UP045
    use_generic_base_class: bool = False
    use_default: bool = False
    force_optional: bool = False
    class_name: Optional[str] = None  # noqa: UP045
    use_standard_collections: bool = True
    use_schema_description: bool = False
    use_field_description: bool = False
    use_field_description_example: bool = False
    use_attribute_docstrings: bool = False
    use_inline_field_description: bool = False
    use_default_kwarg: bool = False
    reuse_model: bool = False
    reuse_scope: ReuseScope = ReuseScope.Module
    shared_module_name: str = DEFAULT_SHARED_MODULE_NAME
    encoding: str = DEFAULT_ENCODING
    enum_field_as_literal: Optional[LiteralType] = None  # noqa: UP045
    enum_field_as_literal_map: Optional[dict[str, str]] = None  # noqa: UP045
    ignore_enum_constraints: bool = False
    use_one_literal_as_default: bool = False
    use_enum_values_in_discriminator: bool = False
    set_default_enum_member: bool = False
    use_subclass_enum: bool = False
    use_specialized_enum: bool = True
    strict_nullable: bool = False
    use_generic_container_types: bool = False
    use_union_operator: bool = True
    enable_faux_immutability: bool = False
    url: Optional[ParseResult] = None  # noqa: UP045
    disable_appending_item_suffix: bool = False
    strict_types: list[StrictTypes] = []
    empty_enum_field_name: Optional[str] = None  # noqa: UP045
    field_extra_keys: Optional[set[str]] = None  # noqa: UP045
    field_include_all_keys: bool = False
    field_extra_keys_without_x_prefix: Optional[set[str]] = None  # noqa: UP045
    model_extra_keys: Optional[set[str]] = None  # noqa: UP045
    model_extra_keys_without_x_prefix: Optional[set[str]] = None  # noqa: UP045
    openapi_scopes: Optional[list[OpenAPIScope]] = [OpenAPIScope.Schemas]  # noqa: UP045
    include_path_parameters: bool = False
    wrap_string_literal: Optional[bool] = None  # noqa: UP045
    use_title_as_name: bool = False
    use_operation_id_as_name: bool = False
    use_unique_items_as_set: bool = False
    use_tuple_for_fixed_items: bool = False
    allof_merge_mode: AllOfMergeMode = AllOfMergeMode.Constraints
    http_headers: Optional[Sequence[tuple[str, str]]] = None  # noqa: UP045
    http_ignore_tls: bool = False
    http_timeout: Optional[float] = None  # noqa: UP045
    use_annotated: bool = False
    use_serialize_as_any: bool = False
    use_non_positive_negative_number_constrained_types: bool = False
    use_decimal_for_multiple_of: bool = False
    original_field_name_delimiter: Optional[str] = None  # noqa: UP045
    use_double_quotes: bool = False
    collapse_root_models: bool = False
    collapse_root_models_name_strategy: Optional[CollapseRootModelsNameStrategy] = None  # noqa: UP045
    collapse_reuse_models: bool = False
    skip_root_model: bool = False
    use_type_alias: bool = False
    use_root_model_type_alias: bool = False
    special_field_name_prefix: Optional[str] = None  # noqa: UP045
    remove_special_field_name_prefix: bool = False
    capitalise_enum_members: bool = False
    keep_model_order: bool = False
    custom_file_header: Optional[str] = None  # noqa: UP045
    custom_file_header_path: Optional[Path] = None  # noqa: UP045
    custom_formatters: Optional[list[str]] = None  # noqa: UP045
    custom_formatters_kwargs: Optional[TextIOBase] = None  # noqa: UP045
    use_pendulum: bool = False
    use_standard_primitive_types: bool = False
    http_query_parameters: Optional[Sequence[tuple[str, str]]] = None  # noqa: UP045
    treat_dot_as_module: Optional[bool] = None  # noqa: UP045
    use_exact_imports: bool = False
    union_mode: Optional[UnionMode] = None  # noqa: UP045
    output_datetime_class: Optional[DatetimeClassType] = None  # noqa: UP045
    output_date_class: Optional[DateClassType] = None  # noqa: UP045
    keyword_only: bool = False
    frozen_dataclasses: bool = False
    dataclass_arguments: Optional[DataclassArguments] = None  # noqa: UP045
    no_alias: bool = False
    use_frozen_field: bool = False
    use_default_factory_for_optional_nested_models: bool = False
    formatters: list[Formatter] = DEFAULT_FORMATTERS
    parent_scoped_naming: bool = False
    naming_strategy: Optional[NamingStrategy] = None  # noqa: UP045
    duplicate_name_suffix: Optional[dict[str, str]] = None  # noqa: UP045
    disable_future_imports: bool = False
    type_mappings: Optional[list[str]] = None  # noqa: UP045
    type_overrides: Optional[dict[str, str]] = None  # noqa: UP045
    read_only_write_only_model_type: Optional[ReadOnlyWriteOnlyModelType] = None  # noqa: UP045
    use_status_code_in_response_name: bool = False
    all_exports_scope: Optional[AllExportsScope] = None  # noqa: UP045
    all_exports_collision_strategy: Optional[AllExportsCollisionStrategy] = None  # noqa: UP045
    field_type_collision_strategy: Optional[FieldTypeCollisionStrategy] = None  # noqa: UP045
    module_split_mode: Optional[ModuleSplitMode] = None  # noqa: UP045
    watch: bool = False
    watch_delay: float = 0.5

    def merge_args(self, args: Namespace) -> None:
        """Merge command-line arguments into config."""
        set_args = {f: getattr(args, f) for f in self.get_fields() if getattr(args, f) is not None}

        if set_args.get("output_model_type") == DataModelType.MsgspecStruct.value:
            set_args["use_annotated"] = True

        if set_args.get("use_annotated"):
            set_args["field_constraints"] = True

        parsed_args = Config.parse_obj(set_args)
        for field_name in set_args:
            setattr(self, field_name, getattr(parsed_args, field_name))


def _extract_additional_imports(extra_template_data: defaultdict[str, dict[str, Any]]) -> list[str]:
    """Extract additional_imports from extra_template_data entries."""
    additional_imports: list[str] = []
    for type_data in extra_template_data.values():
        if "additional_imports" in type_data:
            imports = type_data.pop("additional_imports")
            if isinstance(imports, str):
                if imports.strip():
                    additional_imports.append(imports.strip())
            elif isinstance(imports, list):
                additional_imports.extend(item.strip() for item in imports if isinstance(item, str) and item.strip())
    return additional_imports


# Types that are lost during JSON Schema conversion and need to be preserved
_PRESERVED_TYPE_ORIGINS: dict[type, str] = {}

# Marker for types that Pydantic cannot serialize to JSON Schema
_UNSERIALIZABLE_MARKER = "x-python-unserializable"


def _serialize_python_type_full(tp: type) -> str:  # noqa: PLR0911
    """Serialize ANY Python type to its string representation.

    Handles:
    - Basic types: str, int, bool, etc.
    - Generic types: List[str], Dict[str, int], etc.
    - Callable: Callable[[str], str], Callable[..., Any]
    - Union types: str | int, Optional[str]
    - Type: Type[BaseModel]
    - Custom classes: mymodule.MyClass
    - Nested generics: List[Callable[[str], str]]
    """
    import types  # noqa: PLC0415
    from typing import Union, get_args, get_origin  # noqa: PLC0415

    if tp is type(None):  # pragma: no cover
        return "None"

    if tp is ...:  # pragma: no cover
        return "..."

    origin = get_origin(tp)
    args = get_args(tp)

    if origin is None:
        module = getattr(tp, "__module__", "")
        name = getattr(tp, "__name__", None) or getattr(tp, "__qualname__", None)

        if name is None:
            return str(tp).replace("typing.", "")

        if module and module not in {"builtins", "typing", "collections.abc"}:
            return f"{module}.{name}"
        return name

    if _is_callable_origin(origin):
        return _serialize_callable(args)

    if origin is Union or (hasattr(types, "UnionType") and origin is types.UnionType):  # pragma: no cover
        parts = [_serialize_python_type_full(arg) for arg in args]
        return " | ".join(parts)

    if origin is type:
        if args:
            return f"Type[{_serialize_python_type_full(args[0])}]"
        return "Type"  # pragma: no cover

    origin_name = _get_origin_name(origin)
    if args:
        args_str = ", ".join(_serialize_python_type_full(arg) for arg in args)
        return f"{origin_name}[{args_str}]"

    return origin_name  # pragma: no cover


def _is_callable_origin(origin: type | None) -> bool:
    """Check if origin is Callable."""
    if origin is None:  # pragma: no cover
        return False
    from collections.abc import Callable as ABCCallable  # noqa: PLC0415

    if origin is ABCCallable:
        return True
    origin_str = str(origin)
    return "Callable" in origin_str or "callable" in origin_str


def _serialize_callable(args: tuple[type, ...]) -> str:
    """Serialize Callable type."""
    if not args:  # pragma: no cover
        return "Callable"

    params = args[:-1]
    ret = args[-1]

    if len(params) == 1 and params[0] is ...:
        return f"Callable[..., {_serialize_python_type_full(ret)}]"

    if len(params) == 1 and isinstance(params[0], (list, tuple)):  # pragma: no cover
        params = tuple(params[0])

    params_str = ", ".join(_serialize_python_type_full(p) for p in params)
    return f"Callable[[{params_str}], {_serialize_python_type_full(ret)}]"


def _get_origin_name(origin: type) -> str:
    """Get the name of a generic origin."""
    name = getattr(origin, "__name__", None)
    if name:
        return name

    # Fallback for origins without __name__ (rare edge case)
    origin_str = str(origin)  # pragma: no cover
    if "typing." in origin_str:  # pragma: no cover
        return origin_str.replace("typing.", "")

    return origin_str  # pragma: no cover


def _get_input_model_json_schema_class() -> type:
    """Get the InputModelJsonSchema class (lazy import to avoid Pydantic v1 issues)."""
    from pydantic.json_schema import GenerateJsonSchema  # noqa: PLC0415

    class InputModelJsonSchema(GenerateJsonSchema):
        """Custom schema generator that handles ALL unserializable types."""

        def handle_invalid_for_json_schema(  # noqa: PLR6301
            self,
            schema: Any,  # noqa: ARG002
            error_info: Any,  # noqa: ARG002
        ) -> dict[str, Any]:
            """Catch ALL types that Pydantic can't serialize to JSON Schema."""
            return {
                "type": "object",
                _UNSERIALIZABLE_MARKER: True,
            }

        def callable_schema(  # noqa: PLR6301
            self,
            schema: Any,  # noqa: ARG002
        ) -> dict[str, Any]:
            """Handle Callable types - these raise before handle_invalid_for_json_schema."""
            return {
                "type": "string",
                _UNSERIALIZABLE_MARKER: True,
            }

    return InputModelJsonSchema


def _is_type_origin(annotation: type) -> bool:
    """Check if annotation is Type[X]."""
    from typing import get_origin  # noqa: PLC0415

    origin = get_origin(annotation)
    return origin is type


def _process_unserializable_property(prop: dict[str, Any], annotation: type) -> None:
    """Process a single property, handling anyOf/oneOf/items structures."""
    if "anyOf" in prop:
        for item in prop["anyOf"]:
            if item.get(_UNSERIALIZABLE_MARKER):
                _set_python_type_for_unserializable(item, annotation)
    elif "oneOf" in prop:  # pragma: no cover
        for item in prop["oneOf"]:
            if item.get(_UNSERIALIZABLE_MARKER):
                _set_python_type_for_unserializable(item, annotation)
    elif prop.get(_UNSERIALIZABLE_MARKER):
        _set_python_type_for_unserializable(prop, annotation)
    elif "items" in prop and prop["items"].get(_UNSERIALIZABLE_MARKER):
        prop["x-python-type"] = _serialize_python_type_full(annotation)
        prop["items"].pop(_UNSERIALIZABLE_MARKER, None)
    elif _is_type_origin(annotation):
        prop["x-python-type"] = _serialize_python_type_full(annotation)


def _set_python_type_for_unserializable(item: dict[str, Any], annotation: type) -> None:
    """Set x-python-type and clean up markers."""
    from typing import Union, get_args, get_origin  # noqa: PLC0415

    origin = get_origin(annotation)
    actual_type = annotation

    if origin is Union:
        for arg in get_args(annotation):  # pragma: no branch
            if arg is not type(None):  # pragma: no branch
                actual_type = arg
                break

    item["x-python-type"] = _serialize_python_type_full(actual_type)
    item.pop(_UNSERIALIZABLE_MARKER, None)


def _add_python_type_for_unserializable(
    schema: dict[str, Any],
    model: type,
    visited_defs: set[str] | None = None,
) -> dict[str, Any]:
    """Add x-python-type to ALL fields marked as unserializable.

    Handles:
    - Top-level properties
    - Nested in anyOf/oneOf/allOf
    - $defs definitions
    """
    if visited_defs is None:
        visited_defs = set()

    if "properties" in schema:
        model_fields = getattr(model, "model_fields", {})
        for field_name, prop in schema["properties"].items():
            if field_name in model_fields:  # pragma: no branch
                annotation = model_fields[field_name].annotation
                _process_unserializable_property(prop, annotation)

    if "$defs" in schema:
        nested_models = _collect_nested_models(model)
        model_name = getattr(model, "__name__", None)
        if model_name:  # pragma: no branch
            nested_models[model_name] = model
        for def_name, def_schema in schema["$defs"].items():
            if def_name in visited_defs:  # pragma: no cover
                continue
            visited_defs.add(def_name)
            if def_name in nested_models:  # pragma: no branch
                _add_python_type_for_unserializable(def_schema, nested_models[def_name], visited_defs)

    return schema


def _init_preserved_type_origins() -> dict[type, str]:
    """Initialize preserved type origins mapping (lazy initialization)."""
    from collections.abc import Mapping as ABCMapping  # noqa: PLC0415
    from collections.abc import MutableMapping as ABCMutableMapping  # noqa: PLC0415
    from collections.abc import MutableSequence as ABCMutableSequence  # noqa: PLC0415
    from collections.abc import MutableSet as ABCMutableSet  # noqa: PLC0415
    from collections.abc import Sequence as ABCSequence  # noqa: PLC0415
    from collections.abc import Set as AbstractSet  # noqa: PLC0415

    return {
        set: "set",
        frozenset: "frozenset",
        AbstractSet: "AbstractSet",
        ABCMutableSet: "MutableSet",
        ABCMapping: "Mapping",
        ABCMutableMapping: "MutableMapping",
        ABCSequence: "Sequence",
        ABCMutableSequence: "MutableSequence",
    }


def _get_preserved_type_origins() -> dict[type, str]:
    """Get the preserved type origins mapping, initializing if needed."""
    global _PRESERVED_TYPE_ORIGINS  # noqa: PLW0603
    if not _PRESERVED_TYPE_ORIGINS:
        _PRESERVED_TYPE_ORIGINS = _init_preserved_type_origins()
    return _PRESERVED_TYPE_ORIGINS


def _serialize_python_type(tp: type) -> str | None:
    """Serialize Python type to a string for x-python-type field.

    Returns None if the type doesn't need to be preserved (e.g., standard dict, list).
    """
    import types  # noqa: PLC0415
    from typing import get_args, get_origin  # noqa: PLC0415

    origin = get_origin(tp)
    args = get_args(tp)
    preserved_origins = _get_preserved_type_origins()

    # Handle types.UnionType (X | Y syntax) in Python 3.10-3.13
    # In Python 3.10-3.13, get_origin(X | Y) returns types.UnionType which is distinct from typing.Union
    # In Python 3.14+, types.UnionType is the same as typing.Union, so this check is skipped
    from typing import Union  # noqa: PLC0415

    if (
        hasattr(types, "UnionType")
        and types.UnionType is not Union  # Only applies to Python 3.10-3.13
        and origin is types.UnionType
    ):
        if args:
            nested = [_serialize_python_type(a) for a in args]
            if any(n is not None for n in nested):
                return " | ".join(n or _simple_type_name(a) for n, a in zip(nested, args, strict=False))
        return None  # pragma: no cover

    if origin in preserved_origins:
        type_name = preserved_origins[origin]
        if args:
            args_str = ", ".join(_serialize_python_type(a) or _simple_type_name(a) for a in args)
            return f"{type_name}[{args_str}]"
        return type_name  # pragma: no cover

    if args:
        nested = [_serialize_python_type(a) for a in args]
        if any(n is not None for n in nested):
            origin_name = _simple_type_name(origin or tp)
            args_str = ", ".join(n or _simple_type_name(a) for n, a in zip(nested, args, strict=False))
            return f"{origin_name}[{args_str}]"

    return None


def _simple_type_name(tp: type) -> str:
    """Get a simple string representation of a type."""
    if tp is type(None):
        return "None"
    if hasattr(tp, "__name__"):
        return tp.__name__
    return str(tp).replace("typing.", "")  # pragma: no cover


def _collect_nested_models(model: type, visited: set[type] | None = None) -> dict[str, type]:
    """Collect all nested types (BaseModel, Enum, dataclass) from a model's fields."""
    if visited is None:
        visited = set()

    if model in visited:  # pragma: no cover
        return {}
    visited.add(model)

    result: dict[str, type] = {}

    model_fields = getattr(model, "model_fields", None)
    if model_fields is not None:
        for field_info in model_fields.values():
            tp = field_info.annotation
            _find_models_in_type(tp, result, visited)
    else:
        type_hints = _get_type_hints_safe(model)
        for tp in type_hints.values():
            _find_models_in_type(tp, result, visited)

    return result


def _find_models_in_type(tp: type, result: dict[str, type], visited: set[type]) -> None:
    """Recursively find BaseModel subclasses, Enums, and dataclasses in a type annotation."""
    from dataclasses import is_dataclass  # noqa: PLC0415
    from enum import Enum as PyEnum  # noqa: PLC0415
    from typing import get_args  # noqa: PLC0415

    if isinstance(tp, type) and tp not in visited:
        if issubclass(tp, BaseModel):
            result[tp.__name__] = tp
            result.update(_collect_nested_models(tp, visited))
        elif issubclass(tp, PyEnum) or is_dataclass(tp):
            result[tp.__name__] = tp

    for arg in get_args(tp):
        _find_models_in_type(arg, result, visited)


def _get_type_hints_safe(obj: type) -> dict[str, Any]:
    """Safely get type hints from a class, handling forward references."""
    from typing import get_type_hints  # noqa: PLC0415

    try:
        return get_type_hints(obj)
    except Exception:  # noqa: BLE001  # pragma: no cover
        return getattr(obj, "__annotations__", {})


def _add_python_type_to_properties(
    properties: dict[str, Any],
    model_fields: dict[str, Any],
) -> None:
    """Add x-python-type to properties dict for given model fields."""
    for field_name, field_info in model_fields.items():
        if field_name not in properties:  # pragma: no cover
            continue
        serialized = _serialize_python_type(field_info.annotation)
        if serialized:
            properties[field_name]["x-python-type"] = serialized


def _add_python_type_info(schema: dict[str, Any], model: type) -> dict[str, Any]:
    """Add x-python-type information to JSON Schema for types lost during conversion.

    This preserves type information for Set, FrozenSet, Mapping, and other types
    that are converted to array/object in JSON Schema.
    """
    model_fields = getattr(model, "model_fields", None)
    if model_fields and "properties" in schema:
        _add_python_type_to_properties(schema["properties"], model_fields)

    if "$defs" in schema:
        nested_models = _collect_nested_models(model)
        model_name = getattr(model, "__name__", None)
        if model_name and model_name in schema["$defs"]:
            nested_models[model_name] = model
        for def_name, def_schema in schema["$defs"].items():
            if def_name not in nested_models or "properties" not in def_schema:  # pragma: no cover
                continue
            nested_model = nested_models[def_name]
            nested_fields = getattr(nested_model, "model_fields", None)
            if nested_fields:  # pragma: no branch
                _add_python_type_to_properties(def_schema["properties"], nested_fields)

    return schema


def _add_python_type_info_generic(schema: dict[str, Any], obj: type) -> dict[str, Any]:
    """Add x-python-type information using get_type_hints (for dataclass/TypedDict)."""
    type_hints = _get_type_hints_safe(obj)
    if type_hints and "properties" in schema:  # pragma: no branch
        for field_name, field_type in type_hints.items():
            if field_name in schema["properties"]:  # pragma: no branch
                serialized = _serialize_python_type(field_type)
                if serialized:
                    schema["properties"][field_name]["x-python-type"] = serialized

    return schema


<<<<<<< HEAD
def _try_rebuild_model(obj: type) -> None:
    """Try to rebuild a Pydantic model, handling config models specially."""
    module = getattr(obj, "__module__", "")
    class_name = getattr(obj, "__name__", "")
    config_classes = {"GenerateConfig", "ParserConfig", "ParseConfig"}
    if module in {"datamodel_code_generator.config", "config"} and class_name in config_classes:
        from datamodel_code_generator.model.base import DataModel, DataModelFieldBase  # noqa: PLC0415
        from datamodel_code_generator.types import DataTypeManager, StrictTypes  # noqa: PLC0415

        try:
            from datamodel_code_generator.model.pydantic_v2 import UnionMode  # noqa: PLC0415
        except ImportError:  # pragma: no cover
            from typing import Any  # noqa: PLC0415

            runtime_union_mode = Any
        else:
            runtime_union_mode = UnionMode

        types_namespace = {
            "Path": Path,
            "DataModel": DataModel,
            "DataModelFieldBase": DataModelFieldBase,
            "DataTypeManager": DataTypeManager,
            "StrictTypes": StrictTypes,
            "UnionMode": runtime_union_mode,
        }
        obj.model_rebuild(_types_namespace=types_namespace)
    else:
        obj.model_rebuild()


def _load_model_schema(  # noqa: PLR0912, PLR0915
=======
_TYPE_FAMILY_ENUM = "enum"
_TYPE_FAMILY_PYDANTIC = "pydantic"
_TYPE_FAMILY_DATACLASS = "dataclass"
_TYPE_FAMILY_TYPEDDICT = "typeddict"
_TYPE_FAMILY_OTHER = "other"


def _get_type_family(tp: type) -> str:
    """Determine the type family of a Python type."""
    from dataclasses import is_dataclass  # noqa: PLC0415
    from enum import Enum as PyEnum  # noqa: PLC0415

    if isinstance(tp, type) and issubclass(tp, PyEnum):
        return _TYPE_FAMILY_ENUM

    if isinstance(tp, type) and issubclass(tp, BaseModel):
        return _TYPE_FAMILY_PYDANTIC

    if hasattr(tp, "__pydantic_fields__") and is_dataclass(tp):  # pragma: no cover
        return _TYPE_FAMILY_PYDANTIC

    if is_dataclass(tp):
        return _TYPE_FAMILY_DATACLASS

    if isinstance(tp, type) and hasattr(tp, "__required_keys__"):
        return _TYPE_FAMILY_TYPEDDICT

    return _TYPE_FAMILY_OTHER  # pragma: no cover


def _filter_defs_by_strategy(
    schema: dict[str, Any],
    nested_models: dict[str, type],
    input_model_family: str,
    strategy: InputModelRefStrategy,
) -> dict[str, Any]:
    """Filter $defs based on ref strategy, marking reused types with x-python-import."""
    if strategy == InputModelRefStrategy.RegenerateAll:  # pragma: no cover
        return schema

    if "$defs" not in schema:  # pragma: no cover
        return schema

    new_defs: dict[str, Any] = {}

    for def_name, def_schema in schema["$defs"].items():
        if def_name not in nested_models:  # pragma: no cover
            new_defs[def_name] = def_schema
            continue

        nested_type = nested_models[def_name]
        type_family = _get_type_family(nested_type)

        should_reuse = strategy == InputModelRefStrategy.ReuseAll or (
            strategy == InputModelRefStrategy.ReuseForeign and type_family != input_model_family
        )

        if should_reuse:
            new_defs[def_name] = {
                "x-python-import": {
                    "module": nested_type.__module__,
                    "name": nested_type.__name__,
                },
            }
        else:
            new_defs[def_name] = def_schema

    return {**schema, "$defs": new_defs}


def _load_model_schema(  # noqa: PLR0912, PLR0914, PLR0915
>>>>>>> 0f7a6c94
    input_model: str,
    input_file_type: InputFileType,
    ref_strategy: InputModelRefStrategy | None = None,
) -> dict[str, object]:
    """Load schema from a Python import path.

    Args:
        input_model: Import path in 'module.path:ObjectName' format
        input_file_type: Current input file type setting for validation
        ref_strategy: Strategy for handling referenced types

    Returns:
        Schema dict

    Raises:
        Error: If format invalid, object cannot be loaded, or input_file_type invalid
    """
    import importlib.util  # noqa: PLC0415
    import sys  # noqa: PLC0415

    modname, sep, qualname = input_model.rpartition(":")
    if not sep or not modname:
        msg = f"Invalid --input-model format: {input_model!r}. Expected 'module:Object' or 'path/to/file.py:Object'."
        raise Error(msg)

    is_path = "/" in modname or "\\" in modname
    if not is_path and modname.endswith(".py"):
        is_path = Path(modname).exists()

    cwd = str(Path.cwd())
    if cwd not in sys.path:
        sys.path.insert(0, cwd)

    if is_path:
        file_path = Path(modname).resolve()
        if not file_path.exists():
            msg = f"File not found: {modname!r}"
            raise Error(msg)
        module_name = file_path.stem
        spec = importlib.util.spec_from_file_location(module_name, file_path)
        if spec is None or spec.loader is None:
            msg = f"Cannot load module from {modname!r}"
            raise Error(msg)
        module = importlib.util.module_from_spec(spec)
        sys.modules[module_name] = module
        spec.loader.exec_module(module)
    else:
        try:
            module = importlib.util.find_spec(modname)
            if module is None:
                msg = f"Cannot find module {modname!r}"
                raise Error(msg)
            module = importlib.import_module(modname)
        except ImportError as e:
            msg = f"Cannot import module {modname!r}: {e}"
            raise Error(msg) from e

    try:
        obj = getattr(module, qualname)
    except AttributeError as e:
        msg = f"Module {modname!r} has no attribute {qualname!r}"
        raise Error(msg) from e

    if isinstance(obj, dict):
        if input_file_type == InputFileType.Auto:
            msg = "--input-file-type is required when --input-model points to a dict"
            raise Error(msg)
        return obj

    if isinstance(obj, type) and issubclass(obj, BaseModel):
        if input_file_type not in {InputFileType.Auto, InputFileType.JsonSchema}:
            msg = (
                f"--input-file-type must be 'jsonschema' (or omitted) "
                f"when --input-model points to a Pydantic model, "
                f"got '{input_file_type.value}'"
            )
            raise Error(msg)
        if not hasattr(obj, "model_json_schema"):
            msg = "--input-model with Pydantic model requires Pydantic v2 runtime. Please upgrade Pydantic to v2."
            raise Error(msg)
<<<<<<< HEAD
        if hasattr(obj, "model_rebuild"):  # pragma: no branch
            _try_rebuild_model(obj)
        schema = obj.model_json_schema()
        return _add_python_type_info(schema, obj)
=======
        schema_generator = _get_input_model_json_schema_class()
        schema = obj.model_json_schema(schema_generator=schema_generator)
        schema = _add_python_type_for_unserializable(schema, obj)
        schema = _add_python_type_info(schema, obj)

        if ref_strategy and ref_strategy != InputModelRefStrategy.RegenerateAll:
            nested_models = _collect_nested_models(obj)
            model_name = getattr(obj, "__name__", None)
            if model_name and "$defs" in schema and model_name in schema["$defs"]:  # pragma: no cover
                nested_models[model_name] = obj
            input_family = _get_type_family(obj)
            schema = _filter_defs_by_strategy(schema, nested_models, input_family, ref_strategy)

        return schema
>>>>>>> 0f7a6c94

    # Check for dataclass or TypedDict - use TypeAdapter
    from dataclasses import is_dataclass  # noqa: PLC0415

    is_typed_dict = isinstance(obj, type) and hasattr(obj, "__required_keys__")
    if is_dataclass(obj) or is_typed_dict:
        if input_file_type not in {InputFileType.Auto, InputFileType.JsonSchema}:
            msg = (
                f"--input-file-type must be 'jsonschema' (or omitted) "
                f"when --input-model points to a dataclass or TypedDict, "
                f"got '{input_file_type.value}'"
            )
            raise Error(msg)
        try:
            from pydantic import TypeAdapter  # noqa: PLC0415

            schema = TypeAdapter(obj).json_schema()
            schema = _add_python_type_info_generic(schema, cast("type", obj))

            if ref_strategy and ref_strategy != InputModelRefStrategy.RegenerateAll:
                obj_type = cast("type", obj)
                nested_models = _collect_nested_models(obj_type)
                obj_name = getattr(obj, "__name__", None)
                if obj_name and "$defs" in schema and obj_name in schema["$defs"]:  # pragma: no cover
                    nested_models[obj_name] = obj_type
                input_family = _get_type_family(obj_type)
                schema = _filter_defs_by_strategy(schema, nested_models, input_family, ref_strategy)
        except ImportError as e:
            msg = "--input-model with dataclass/TypedDict requires Pydantic v2 runtime."
            raise Error(msg) from e

        return schema

    msg = f"{qualname!r} is not a supported type. Supported: dict, Pydantic v2 BaseModel, dataclass, TypedDict"
    raise Error(msg)


def _resolve_profile_extends(
    profiles: dict[str, Any],
    profile_name: str,
    visited: set[str] | None = None,
) -> dict[str, Any]:
    """Resolve profile inheritance via extends key."""
    if visited is None:
        visited = set()

    if profile_name in visited:
        chain = " -> ".join(visited) + f" -> {profile_name}"
        msg = f"Circular extends detected: {chain}"
        raise Error(msg)

    if profile_name not in profiles:
        available = list(profiles.keys()) if profiles else "none"
        msg = f"Extended profile '{profile_name}' not found in pyproject.toml. Available profiles: {available}"
        raise Error(msg)

    visited.add(profile_name)
    profile = profiles[profile_name]
    extends = profile.get("extends")

    if not extends:
        return dict(profile.items())

    parents = [extends] if isinstance(extends, str) else extends
    result: dict[str, Any] = {}

    for parent in parents:
        if parent == profile_name:
            msg = f"Profile '{profile_name}' cannot extend itself"
            raise Error(msg)
        parent_config = _resolve_profile_extends(profiles, parent, visited.copy())
        result.update(parent_config)

    result.update({k: v for k, v in profile.items() if k != "extends"})
    return result


def _get_pyproject_toml_config(source: Path, profile: str | None = None) -> dict[str, Any]:
    """Find and return the [tool.datamodel-codegen] section of the closest pyproject.toml if it exists."""
    current_path = source
    while current_path != current_path.parent:
        if (current_path / "pyproject.toml").is_file():
            pyproject_toml = load_toml(current_path / "pyproject.toml")
            if "datamodel-codegen" in pyproject_toml.get("tool", {}):
                tool_config = pyproject_toml["tool"]["datamodel-codegen"]

                base_config: dict[str, Any] = {k: v for k, v in tool_config.items() if k != "profiles"}

                if profile:
                    profiles = tool_config.get("profiles", {})
                    if profile not in profiles:
                        available = list(profiles.keys()) if profiles else "none"
                        msg = f"Profile '{profile}' not found in pyproject.toml. Available profiles: {available}"
                        raise Error(msg)
                    resolved_profile = _resolve_profile_extends(profiles, profile)
                    base_config.update(resolved_profile)

                pyproject_config = {k.replace("-", "_"): v for k, v in base_config.items()}
                if (
                    "capitalize_enum_members" in pyproject_config and "capitalise_enum_members" not in pyproject_config
                ):  # pragma: no cover
                    pyproject_config["capitalise_enum_members"] = pyproject_config.pop("capitalize_enum_members")
                return pyproject_config

        if (current_path / ".git").exists():
            break

        current_path = current_path.parent

    if profile:
        msg = f"Profile '{profile}' requested but no [tool.datamodel-codegen] section found in pyproject.toml"
        raise Error(msg)

    return {}


TomlValue: TypeAlias = str | bool | list["TomlValue"] | tuple["TomlValue", ...]


def _format_toml_value(value: TomlValue) -> str:
    """Format a Python value as a TOML value string."""
    if isinstance(value, bool):
        return "true" if value else "false"
    if isinstance(value, str):
        return f'"{value}"'
    formatted_items = [_format_toml_value(item) for item in value]
    return f"[{', '.join(formatted_items)}]"


def generate_pyproject_config(args: Namespace) -> str:
    """Generate pyproject.toml [tool.datamodel-codegen] section from CLI arguments."""
    lines: list[str] = ["[tool.datamodel-codegen]"]

    args_dict: dict[str, object] = vars(args)
    for key, value in sorted(args_dict.items()):
        if value is None:
            continue
        if key in EXCLUDED_CONFIG_OPTIONS:
            continue

        toml_key = key.replace("_", "-")
        toml_value = _format_toml_value(cast("TomlValue", value))
        lines.append(f"{toml_key} = {toml_value}")

    return "\n".join(lines) + "\n"


def _normalize_line_endings(text: str) -> str:
    """Normalize line endings to LF for cross-platform comparison."""
    return text.replace("\r\n", "\n")


def _compare_single_file(
    generated_path: Path,
    actual_path: Path,
    encoding: str,
) -> tuple[bool, list[str]]:
    """Compare generated file content with existing file.

    Returns:
        Tuple of (has_differences, diff_lines)
        - has_differences: True if files differ or actual file doesn't exist
        - diff_lines: List of diff lines for output
    """
    generated_content = _normalize_line_endings(generated_path.read_text(encoding=encoding))

    if not actual_path.exists():
        return True, [f"MISSING: {actual_path} (file does not exist but should be generated)"]

    actual_content = _normalize_line_endings(actual_path.read_text(encoding=encoding))

    if generated_content == actual_content:
        return False, []

    diff_lines = list(
        difflib.unified_diff(
            actual_content.splitlines(keepends=True),
            generated_content.splitlines(keepends=True),
            fromfile=str(actual_path),
            tofile=f"{actual_path} (expected)",
        )
    )
    return True, diff_lines


def _compare_directories(
    generated_dir: Path,
    actual_dir: Path,
    encoding: str,
) -> tuple[list[str], list[str], list[str]]:
    """Compare generated directory with existing directory."""
    diffs: list[str] = []

    generated_files = {path.relative_to(generated_dir) for path in generated_dir.rglob("*.py")}

    actual_files: set[Path] = set()
    if actual_dir.exists():
        for path in actual_dir.rglob("*.py"):
            if "__pycache__" not in path.parts:
                actual_files.add(path.relative_to(actual_dir))

    missing_files = [str(rel_path) for rel_path in sorted(generated_files - actual_files)]
    extra_files = [str(rel_path) for rel_path in sorted(actual_files - generated_files)]

    for rel_path in sorted(generated_files & actual_files):
        generated_content = _normalize_line_endings((generated_dir / rel_path).read_text(encoding=encoding))
        actual_content = _normalize_line_endings((actual_dir / rel_path).read_text(encoding=encoding))
        if generated_content != actual_content:
            diffs.extend(
                difflib.unified_diff(
                    actual_content.splitlines(keepends=True),
                    generated_content.splitlines(keepends=True),
                    fromfile=str(rel_path),
                    tofile=f"{rel_path} (expected)",
                )
            )

    return diffs, missing_files, extra_files


def _format_cli_value(value: str | list[str]) -> str:
    """Format a value for CLI argument."""
    if isinstance(value, list):
        return " ".join(f'"{v}"' if " " in v else v for v in value)
    return f'"{value}"' if " " in value else value


def generate_cli_command(config: dict[str, TomlValue]) -> str:
    """Generate CLI command from pyproject.toml configuration."""
    parts: list[str] = ["datamodel-codegen"]

    for key, value in sorted(config.items()):
        if key in EXCLUDED_CONFIG_OPTIONS:
            continue

        cli_key = key.replace("_", "-")

        if isinstance(value, bool):
            if value:
                parts.append(f"--{cli_key}")
            elif key in BOOLEAN_OPTIONAL_OPTIONS:
                parts.append(f"--no-{cli_key}")
        elif isinstance(value, list):
            parts.extend((f"--{cli_key}", _format_cli_value(cast("list[str]", value))))
        else:
            parts.extend((f"--{cli_key}", _format_cli_value(str(value))))

    return " ".join(parts) + "\n"


def run_generate_from_config(  # noqa: PLR0913, PLR0917
    config: Config,
    input_: Path | str | ParseResult,
    output: Path | None,
    extra_template_data: dict[str, Any] | None,
    aliases: dict[str, str] | None,
    command_line: str | None,
    custom_formatters_kwargs: dict[str, str] | None,
    settings_path: Path | None = None,
) -> None:
    """Run code generation with the given config and parameters."""
    result = generate(
        input_=input_,
        input_file_type=config.input_file_type,
        output=output,
        output_model_type=config.output_model_type,
        target_python_version=config.target_python_version,
        target_pydantic_version=config.target_pydantic_version,
        base_class=config.base_class,
        base_class_map=config.base_class_map,
        additional_imports=config.additional_imports,
        class_decorators=config.class_decorators,
        custom_template_dir=config.custom_template_dir,
        validation=config.validation,
        field_constraints=config.field_constraints,
        snake_case_field=config.snake_case_field,
        strip_default_none=config.strip_default_none,
        extra_template_data=extra_template_data,  # pyright: ignore[reportArgumentType]
        aliases=aliases,
        disable_timestamp=config.disable_timestamp,
        enable_version_header=config.enable_version_header,
        enable_command_header=config.enable_command_header,
        command_line=command_line,
        allow_population_by_field_name=config.allow_population_by_field_name,
        allow_extra_fields=config.allow_extra_fields,
        extra_fields=config.extra_fields,
        use_generic_base_class=config.use_generic_base_class,
        apply_default_values_for_required_fields=config.use_default,
        force_optional_for_required_fields=config.force_optional,
        class_name=config.class_name,
        use_standard_collections=config.use_standard_collections,
        use_schema_description=config.use_schema_description,
        use_field_description=config.use_field_description,
        use_field_description_example=config.use_field_description_example,
        use_attribute_docstrings=config.use_attribute_docstrings,
        use_inline_field_description=config.use_inline_field_description,
        use_default_kwarg=config.use_default_kwarg,
        reuse_model=config.reuse_model,
        reuse_scope=config.reuse_scope,
        shared_module_name=config.shared_module_name,
        encoding=config.encoding,
        enum_field_as_literal=config.enum_field_as_literal,
        enum_field_as_literal_map=config.enum_field_as_literal_map,
        ignore_enum_constraints=config.ignore_enum_constraints,
        use_one_literal_as_default=config.use_one_literal_as_default,
        use_enum_values_in_discriminator=config.use_enum_values_in_discriminator,
        set_default_enum_member=config.set_default_enum_member,
        use_subclass_enum=config.use_subclass_enum,
        use_specialized_enum=config.use_specialized_enum,
        strict_nullable=config.strict_nullable,
        use_generic_container_types=config.use_generic_container_types,
        enable_faux_immutability=config.enable_faux_immutability,
        disable_appending_item_suffix=config.disable_appending_item_suffix,
        strict_types=config.strict_types,
        empty_enum_field_name=config.empty_enum_field_name,
        field_extra_keys=config.field_extra_keys,
        field_include_all_keys=config.field_include_all_keys,
        field_extra_keys_without_x_prefix=config.field_extra_keys_without_x_prefix,
        model_extra_keys=config.model_extra_keys,
        model_extra_keys_without_x_prefix=config.model_extra_keys_without_x_prefix,
        openapi_scopes=config.openapi_scopes,
        include_path_parameters=config.include_path_parameters,
        wrap_string_literal=config.wrap_string_literal,
        use_title_as_name=config.use_title_as_name,
        use_operation_id_as_name=config.use_operation_id_as_name,
        use_unique_items_as_set=config.use_unique_items_as_set,
        use_tuple_for_fixed_items=config.use_tuple_for_fixed_items,
        allof_merge_mode=config.allof_merge_mode,
        http_headers=config.http_headers,
        http_ignore_tls=config.http_ignore_tls,
        http_timeout=config.http_timeout,
        use_annotated=config.use_annotated,
        use_serialize_as_any=config.use_serialize_as_any,
        use_non_positive_negative_number_constrained_types=config.use_non_positive_negative_number_constrained_types,
        use_decimal_for_multiple_of=config.use_decimal_for_multiple_of,
        original_field_name_delimiter=config.original_field_name_delimiter,
        use_double_quotes=config.use_double_quotes,
        collapse_root_models=config.collapse_root_models,
        collapse_root_models_name_strategy=config.collapse_root_models_name_strategy,
        collapse_reuse_models=config.collapse_reuse_models,
        skip_root_model=config.skip_root_model,
        use_type_alias=config.use_type_alias,
        use_root_model_type_alias=config.use_root_model_type_alias,
        use_union_operator=config.use_union_operator,
        special_field_name_prefix=config.special_field_name_prefix,
        remove_special_field_name_prefix=config.remove_special_field_name_prefix,
        capitalise_enum_members=config.capitalise_enum_members,
        keep_model_order=config.keep_model_order,
        custom_file_header=config.custom_file_header,
        custom_file_header_path=config.custom_file_header_path,
        custom_formatters=config.custom_formatters,
        custom_formatters_kwargs=custom_formatters_kwargs,
        use_pendulum=config.use_pendulum,
        use_standard_primitive_types=config.use_standard_primitive_types,
        http_query_parameters=config.http_query_parameters,
        treat_dot_as_module=config.treat_dot_as_module,
        use_exact_imports=config.use_exact_imports,
        union_mode=config.union_mode,
        output_datetime_class=config.output_datetime_class,
        output_date_class=config.output_date_class,
        keyword_only=config.keyword_only,
        frozen_dataclasses=config.frozen_dataclasses,
        no_alias=config.no_alias,
        use_frozen_field=config.use_frozen_field,
        use_default_factory_for_optional_nested_models=config.use_default_factory_for_optional_nested_models,
        formatters=config.formatters,
        settings_path=settings_path,
        parent_scoped_naming=config.parent_scoped_naming,
        naming_strategy=config.naming_strategy,
        duplicate_name_suffix=config.duplicate_name_suffix,
        dataclass_arguments=config.dataclass_arguments,
        disable_future_imports=config.disable_future_imports,
        type_mappings=config.type_mappings,
        type_overrides=config.type_overrides,
        read_only_write_only_model_type=config.read_only_write_only_model_type,
        use_status_code_in_response_name=config.use_status_code_in_response_name,
        all_exports_scope=config.all_exports_scope,
        all_exports_collision_strategy=config.all_exports_collision_strategy,
        field_type_collision_strategy=config.field_type_collision_strategy,
        module_split_mode=config.module_split_mode,
    )

    if output is None and result is not None:  # pragma: no cover
        if isinstance(result, str):
            sys.stdout.write(result + "\n")
        else:
            for content in result.values():
                sys.stdout.write(content + "\n")


def main(args: Sequence[str] | None = None) -> Exit:  # noqa: PLR0911, PLR0912, PLR0914, PLR0915
    """Execute datamodel code generation from command-line arguments."""
    if "_ARGCOMPLETE" in os.environ:  # pragma: no cover
        import argcomplete  # noqa: PLC0415

        argcomplete.autocomplete(arg_parser)

    if args is None:  # pragma: no cover
        args = sys.argv[1:]

    arg_parser.parse_args(args, namespace=namespace)

    if namespace.version:
        from datamodel_code_generator import get_version  # noqa: PLC0415

        print(get_version())  # noqa: T201
        sys.exit(0)

    if namespace.generate_pyproject_config:
        config_output = generate_pyproject_config(namespace)
        print(config_output)  # noqa: T201
        return Exit.OK

    if namespace.generate_prompt is not None:
        from datamodel_code_generator.prompt import generate_prompt  # noqa: PLC0415

        help_text = arg_parser.format_help()
        prompt_output = generate_prompt(namespace, help_text)
        print(prompt_output)  # noqa: T201
        return Exit.OK

    # Handle --ignore-pyproject and --profile options
    if namespace.ignore_pyproject:
        pyproject_config: dict[str, Any] = {}
    else:
        try:
            pyproject_config = _get_pyproject_toml_config(Path.cwd(), profile=namespace.profile)
        except Error as e:
            print(e.message, file=sys.stderr)  # noqa: T201
            return Exit.ERROR

    if namespace.generate_cli_command:
        if not pyproject_config:
            print(  # noqa: T201
                "No [tool.datamodel-codegen] section found in pyproject.toml",
                file=sys.stderr,
            )
            return Exit.ERROR
        command_output = generate_cli_command(pyproject_config)
        print(command_output)  # noqa: T201
        return Exit.OK

    try:
        config = Config.parse_obj(pyproject_config)
        config.merge_args(namespace)
    except Error as e:
        print(e.message, file=sys.stderr)  # noqa: T201
        return Exit.ERROR

    if not config.input and not config.url and not config.input_model and sys.stdin.isatty():
        print(  # noqa: T201
            "Not Found Input: require `stdin` or arguments `--input`, `--url`, or `--input-model`",
            file=sys.stderr,
        )
        arg_parser.print_help()
        return Exit.ERROR

    if config.input_model and (config.input or config.url):
        print(  # noqa: T201
            "Error: --input-model cannot be used with --input or --url",
            file=sys.stderr,
        )
        return Exit.ERROR

    if config.check and config.output is None:
        print(  # noqa: T201
            "Error: --check cannot be used with stdout output (no --output specified)",
            file=sys.stderr,
        )
        return Exit.ERROR

    if config.watch and config.check:
        print(  # noqa: T201
            "Error: --watch and --check cannot be used together",
            file=sys.stderr,
        )
        return Exit.ERROR

    if config.watch and config.input_model:
        print(  # noqa: T201
            "Error: --watch cannot be used with --input-model",
            file=sys.stderr,
        )
        return Exit.ERROR

    if config.watch and (config.input is None or is_url(str(config.input))):
        print(  # noqa: T201
            "Error: --watch requires --input file path (not URL or stdin)",
            file=sys.stderr,
        )
        return Exit.ERROR

    if not is_supported_in_black(config.target_python_version):  # pragma: no cover
        print(  # noqa: T201
            f"Installed black doesn't support Python version {config.target_python_version.value}.\n"
            f"You have to install a newer black.\n"
            f"Installed black version: {_get_black().__version__}",
            file=sys.stderr,
        )
        return Exit.ERROR

    if config.debug:  # pragma: no cover
        enable_debug_message()

    if config.disable_warnings:
        warnings.simplefilter("ignore")

    if not is_pydantic_v2():
        warnings.warn(
            "Pydantic v1 runtime support is deprecated and will be removed in a future version. "
            "Please upgrade to Pydantic v2.",
            DeprecationWarning,
            stacklevel=1,
        )

    if config.reuse_scope == ReuseScope.Tree and not config.reuse_model:
        print(  # noqa: T201
            "Warning: --reuse-scope=tree has no effect without --reuse-model",
            file=sys.stderr,
        )

    if config.collapse_root_models_name_strategy and not config.collapse_root_models:
        print(  # noqa: T201
            "Error: --collapse-root-models-name-strategy requires --collapse-root-models",
            file=sys.stderr,
        )
        return Exit.ERROR

    if (
        config.use_specialized_enum
        and namespace.use_specialized_enum is not False  # CLI didn't disable it
        and (namespace.use_specialized_enum is True or pyproject_config.get("use_specialized_enum") is True)
        and not config.target_python_version.has_strenum
    ):
        print(  # noqa: T201
            f"Error: --use-specialized-enum requires --target-python-version 3.11 or later.\n"
            f"Current target version: {config.target_python_version.value}\n"
            f"StrEnum is only available in Python 3.11+.",
            file=sys.stderr,
        )
        return Exit.ERROR

    extra_template_data: defaultdict[str, dict[str, Any]] | None
    if config.extra_template_data is None:
        extra_template_data = None
    else:
        with config.extra_template_data as data:
            try:
                extra_template_data = json.load(data, object_hook=lambda d: defaultdict(dict, **d))
            except json.JSONDecodeError as e:
                print(f"Unable to load extra template data: {e}", file=sys.stderr)  # noqa: T201
                return Exit.ERROR

        # Extract additional_imports from extra_template_data entries and merge with config
        assert extra_template_data is not None
        additional_imports_from_template_data = _extract_additional_imports(extra_template_data)
        if additional_imports_from_template_data:
            if config.additional_imports is None:
                config.additional_imports = additional_imports_from_template_data
            else:
                config.additional_imports = list(config.additional_imports) + additional_imports_from_template_data

    if config.aliases is None:
        aliases = None
    else:
        with config.aliases as data:
            try:
                aliases = json.load(data)
            except json.JSONDecodeError as e:
                print(f"Unable to load alias mapping: {e}", file=sys.stderr)  # noqa: T201
                return Exit.ERROR
        if not isinstance(aliases, dict) or not all(
            isinstance(k, str) and (isinstance(v, str) or (isinstance(v, list) and all(isinstance(i, str) for i in v)))
            for k, v in aliases.items()
        ):
            print(  # noqa: T201
                "Alias mapping must be a JSON mapping with string keys and string or list of strings values "
                '(e.g. {"from": "to", "field": ["alias1", "alias2"]})',
                file=sys.stderr,
            )
            return Exit.ERROR

    if config.custom_formatters_kwargs is None:
        custom_formatters_kwargs = None
    else:
        with config.custom_formatters_kwargs as data:
            try:
                custom_formatters_kwargs = json.load(data)
            except json.JSONDecodeError as e:  # pragma: no cover
                print(  # noqa: T201
                    f"Unable to load custom_formatters_kwargs mapping: {e}",
                    file=sys.stderr,
                )
                return Exit.ERROR
        if not isinstance(custom_formatters_kwargs, dict) or not all(
            isinstance(k, str) and isinstance(v, str) for k, v in custom_formatters_kwargs.items()
        ):  # pragma: no cover
            print(  # noqa: T201
                'Custom formatters kwargs mapping must be a JSON string mapping (e.g. {"from": "to", ...})',
                file=sys.stderr,
            )
            return Exit.ERROR

    if config.check:
        config_output = cast("Path", config.output)
        is_directory_output = not config_output.suffix
        temp_context: tempfile.TemporaryDirectory[str] | None = tempfile.TemporaryDirectory()
        temp_dir = Path(temp_context.name)
        if is_directory_output:
            generate_output: Path | None = temp_dir / config_output.name
        else:
            generate_output = temp_dir / "output.py"
    else:
        temp_context = None
        generate_output = config.output
        is_directory_output = False

    try:
        input_: Path | str | ParseResult
        if config.input_model:
            schema = _load_model_schema(
                config.input_model,
                config.input_file_type,
                config.input_model_ref_strategy,
            )
            input_ = json.dumps(schema)
            if config.input_file_type == InputFileType.Auto:
                config.input_file_type = InputFileType.JsonSchema
        else:
            input_ = config.url or config.input or sys.stdin.read()

        run_generate_from_config(
            config=config,
            input_=input_,
            output=generate_output,
            extra_template_data=extra_template_data,
            aliases=aliases,
            command_line=shlex.join(["datamodel-codegen", *args]) if config.enable_command_header else None,
            custom_formatters_kwargs=custom_formatters_kwargs,
            settings_path=config.output,
        )
    except InvalidClassNameError as e:
        print(f"{e} You have to set `--class-name` option", file=sys.stderr)  # noqa: T201
        if temp_context is not None:
            temp_context.cleanup()
        return Exit.ERROR
    except Error as e:
        print(str(e), file=sys.stderr)  # noqa: T201
        if temp_context is not None:
            temp_context.cleanup()
        return Exit.ERROR
    except Exception:  # noqa: BLE001
        import traceback  # noqa: PLC0415

        print(traceback.format_exc(), file=sys.stderr)  # noqa: T201
        if temp_context is not None:
            temp_context.cleanup()
        return Exit.ERROR

    if config.check and config.output is not None and generate_output is not None:
        has_differences = False

        if is_directory_output:
            diffs, missing_files, extra_files = _compare_directories(generate_output, config.output, config.encoding)
            if diffs:
                print("".join(diffs), end="")  # noqa: T201
                has_differences = True
            for missing in missing_files:
                print(f"MISSING: {missing} (should be generated)")  # noqa: T201
                has_differences = True
            for extra in extra_files:
                print(f"EXTRA: {extra} (no longer generated)")  # noqa: T201
                has_differences = True
        else:
            diff_found, diff_lines = _compare_single_file(generate_output, config.output, config.encoding)
            if diff_found:
                print("".join(diff_lines), end="")  # noqa: T201
                has_differences = True

        if temp_context is not None:  # pragma: no branch
            temp_context.cleanup()

        return Exit.DIFF if has_differences else Exit.OK

    if config.watch:
        try:
            from datamodel_code_generator.watch import watch_and_regenerate  # noqa: PLC0415

            return watch_and_regenerate(config, extra_template_data, aliases, custom_formatters_kwargs)
        except Exception as e:  # noqa: BLE001
            print(str(e), file=sys.stderr)  # noqa: T201
            return Exit.ERROR

    return Exit.OK


if __name__ == "__main__":
    sys.exit(main())<|MERGE_RESOLUTION|>--- conflicted
+++ resolved
@@ -1000,40 +1000,6 @@
     return schema
 
 
-<<<<<<< HEAD
-def _try_rebuild_model(obj: type) -> None:
-    """Try to rebuild a Pydantic model, handling config models specially."""
-    module = getattr(obj, "__module__", "")
-    class_name = getattr(obj, "__name__", "")
-    config_classes = {"GenerateConfig", "ParserConfig", "ParseConfig"}
-    if module in {"datamodel_code_generator.config", "config"} and class_name in config_classes:
-        from datamodel_code_generator.model.base import DataModel, DataModelFieldBase  # noqa: PLC0415
-        from datamodel_code_generator.types import DataTypeManager, StrictTypes  # noqa: PLC0415
-
-        try:
-            from datamodel_code_generator.model.pydantic_v2 import UnionMode  # noqa: PLC0415
-        except ImportError:  # pragma: no cover
-            from typing import Any  # noqa: PLC0415
-
-            runtime_union_mode = Any
-        else:
-            runtime_union_mode = UnionMode
-
-        types_namespace = {
-            "Path": Path,
-            "DataModel": DataModel,
-            "DataModelFieldBase": DataModelFieldBase,
-            "DataTypeManager": DataTypeManager,
-            "StrictTypes": StrictTypes,
-            "UnionMode": runtime_union_mode,
-        }
-        obj.model_rebuild(_types_namespace=types_namespace)
-    else:
-        obj.model_rebuild()
-
-
-def _load_model_schema(  # noqa: PLR0912, PLR0915
-=======
 _TYPE_FAMILY_ENUM = "enum"
 _TYPE_FAMILY_PYDANTIC = "pydantic"
 _TYPE_FAMILY_DATACLASS = "dataclass"
@@ -1105,7 +1071,6 @@
 
 
 def _load_model_schema(  # noqa: PLR0912, PLR0914, PLR0915
->>>>>>> 0f7a6c94
     input_model: str,
     input_file_type: InputFileType,
     ref_strategy: InputModelRefStrategy | None = None,
@@ -1186,12 +1151,6 @@
         if not hasattr(obj, "model_json_schema"):
             msg = "--input-model with Pydantic model requires Pydantic v2 runtime. Please upgrade Pydantic to v2."
             raise Error(msg)
-<<<<<<< HEAD
-        if hasattr(obj, "model_rebuild"):  # pragma: no branch
-            _try_rebuild_model(obj)
-        schema = obj.model_json_schema()
-        return _add_python_type_info(schema, obj)
-=======
         schema_generator = _get_input_model_json_schema_class()
         schema = obj.model_json_schema(schema_generator=schema_generator)
         schema = _add_python_type_for_unserializable(schema, obj)
@@ -1206,7 +1165,6 @@
             schema = _filter_defs_by_strategy(schema, nested_models, input_family, ref_strategy)
 
         return schema
->>>>>>> 0f7a6c94
 
     # Check for dataclass or TypedDict - use TypeAdapter
     from dataclasses import is_dataclass  # noqa: PLC0415
