"""Base classes for data model generation.

Provides ConstraintsBase for field constraints, DataModelFieldBase for field
representation, and DataModel as the abstract base for all model types.
"""

from __future__ import annotations

import re
from abc import ABC, abstractmethod
from collections import defaultdict
from copy import deepcopy
from functools import cached_property, lru_cache
from pathlib import Path
from typing import TYPE_CHECKING, Any, ClassVar, Optional, TypeVar, Union
from warnings import warn

from jinja2 import Environment, FileSystemLoader, Template
from pydantic import Field

from datamodel_code_generator.imports import (
    IMPORT_ANNOTATED,
    IMPORT_OPTIONAL,
    IMPORT_UNION,
    Import,
)
from datamodel_code_generator.reference import Reference, _BaseModel
from datamodel_code_generator.types import (
    ANY,
    NONE,
    UNION_PREFIX,
    DataType,
    Nullable,
    chain_as_tuple,
    get_optional_type,
)
from datamodel_code_generator.util import PYDANTIC_V2, ConfigDict

if TYPE_CHECKING:
    from collections.abc import Iterator

TEMPLATE_DIR: Path = Path(__file__).parents[0] / "template"

ALL_MODEL: str = "#all#"

ConstraintsBaseT = TypeVar("ConstraintsBaseT", bound="ConstraintsBase")


class ConstraintsBase(_BaseModel):
    """Base class for field constraints (min/max, patterns, etc.)."""

    unique_items: Optional[bool] = Field(None, alias="uniqueItems")  # noqa: UP045
    _exclude_fields: ClassVar[set[str]] = {"has_constraints"}
    if PYDANTIC_V2:
        model_config = ConfigDict(  # pyright: ignore[reportAssignmentType]
            arbitrary_types_allowed=True, ignored_types=(cached_property,)
        )
    else:

        class Config:
            """Pydantic v1 configuration for ConstraintsBase."""

            arbitrary_types_allowed = True
            keep_untouched = (cached_property,)

    @cached_property
    def has_constraints(self) -> bool:
        """Check if any constraint values are set."""
        return any(v is not None for v in self.dict().values())

    @staticmethod
    def merge_constraints(a: ConstraintsBaseT | None, b: ConstraintsBaseT | None) -> ConstraintsBaseT | None:
        """Merge two constraint objects, with b taking precedence over a."""
        constraints_class = None
        if isinstance(a, ConstraintsBase):  # pragma: no cover
            root_type_field_constraints = {k: v for k, v in a.dict(by_alias=True).items() if v is not None}
            constraints_class = a.__class__
        else:
            root_type_field_constraints = {}  # pragma: no cover

        if isinstance(b, ConstraintsBase):  # pragma: no cover
            model_field_constraints = {k: v for k, v in b.dict(by_alias=True).items() if v is not None}
            constraints_class = constraints_class or b.__class__
        else:
            model_field_constraints = {}

        if constraints_class is None or not issubclass(constraints_class, ConstraintsBase):  # pragma: no cover
            return None

        return constraints_class.parse_obj({
            **root_type_field_constraints,
            **model_field_constraints,
        })


class DataModelFieldBase(_BaseModel):
    """Base class for model field representation and rendering."""

    if PYDANTIC_V2:
        model_config = ConfigDict(  # pyright: ignore[reportAssignmentType]
            arbitrary_types_allowed=True,
            defer_build=True,
        )
    else:

        class Config:
            """Pydantic v1 configuration for DataModelFieldBase."""

            arbitrary_types_allowed = True

    name: Optional[str] = None  # noqa: UP045
    default: Optional[Any] = None  # noqa: UP045
    required: bool = False
    alias: Optional[str] = None  # noqa: UP045
    data_type: DataType
    constraints: Any = None
    strip_default_none: bool = False
    nullable: Optional[bool] = None  # noqa: UP045
    parent: Optional[DataModel] = None  # noqa: UP045
    extras: dict[str, Any] = Field(default_factory=dict)
    use_annotated: bool = False
    has_default: bool = False
    use_field_description: bool = False
    use_inline_field_description: bool = False
    const: bool = False
    original_name: Optional[str] = None  # noqa: UP045
    use_default_kwarg: bool = False
    use_one_literal_as_default: bool = False
    _exclude_fields: ClassVar[set[str]] = {"parent"}
    _pass_fields: ClassVar[set[str]] = {"parent", "data_type"}
    can_have_extra_keys: ClassVar[bool] = True
    type_has_null: Optional[bool] = None  # noqa: UP045

    if not TYPE_CHECKING:
        if not PYDANTIC_V2:

            @classmethod
            def model_rebuild(
                cls,
                *,
                _types_namespace: dict[str, type] | None = None,
            ) -> None:
                """Update forward references for Pydantic v1."""
                localns = _types_namespace or {}
                cls.update_forward_refs(**localns)

        def __init__(self, **data: Any) -> None:
            """Initialize the field and set up parent relationships."""
            super().__init__(**data)
            if self.data_type.reference or self.data_type.data_types:
                self.data_type.parent = self
            self.process_const()

    def process_const(self) -> None:
        """Process const values by setting them as defaults."""
        if "const" not in self.extras:
            return
        self.default = self.extras["const"]
        self.const = True
        self.required = False
        self.nullable = False

    @property
    def type_hint(self) -> str:  # noqa: PLR0911
        """Get the type hint string for this field, including nullability."""
        type_hint = self.data_type.type_hint

        if not type_hint:
            return NONE
        if self.has_default_factory or (self.data_type.is_optional and self.data_type.type != ANY):
            return type_hint
        if self.nullable is not None:
            if self.nullable:
                return get_optional_type(type_hint, self.data_type.use_union_operator)
            return type_hint
        if self.required:
            if self.type_has_null:
                return get_optional_type(type_hint, self.data_type.use_union_operator)
            return type_hint
        if self.fall_back_to_nullable:
            return get_optional_type(type_hint, self.data_type.use_union_operator)
        return type_hint

    @property
    def imports(self) -> tuple[Import, ...]:
        """Get all imports required for this field's type hint."""
        type_hint = self.type_hint
        has_union = not self.data_type.use_union_operator and UNION_PREFIX in type_hint
        imports: list[tuple[Import] | Iterator[Import]] = [
            iter(i for i in self.data_type.all_imports if not (not has_union and i == IMPORT_UNION))
        ]

        if self.fall_back_to_nullable:
            if (
                self.nullable or (self.nullable is None and not self.required)
            ) and not self.data_type.use_union_operator:
                imports.append((IMPORT_OPTIONAL,))
        elif self.nullable and not self.data_type.use_union_operator:  # pragma: no cover
            imports.append((IMPORT_OPTIONAL,))
        if self.use_annotated and self.annotated:
            imports.append((IMPORT_ANNOTATED,))
        return chain_as_tuple(*imports)

    @property
    def docstring(self) -> str | None:
        """Get the docstring for this field from its description."""
        if self.use_field_description:
            description = self.extras.get("description", None)
            if description is not None:
                return f"{description}"
        elif self.use_inline_field_description:
            # For inline mode, only use multi-line docstring format for multi-line descriptions
            description = self.extras.get("description", None)
            if description is not None and "\n" in description:
                return f"{description}"
        return None

    @property
    def inline_field_docstring(self) -> str | None:
        """Get the inline docstring for this field if single-line."""
        if self.use_inline_field_description:
            description = self.extras.get("description", None)
            if description is not None and "\n" not in description:
                return f'"""{description}"""'
        return None

    @property
    def unresolved_types(self) -> frozenset[str]:
        """Get the set of unresolved type references."""
        return self.data_type.unresolved_types

    @property
    def field(self) -> str | None:
        """For backwards compatibility."""
        return None

    @property
    def method(self) -> str | None:
        """Get the method string for this field, if any."""
        return None

    @property
    def represented_default(self) -> str:
        """Get the repr() string of the default value."""
        return repr(self.default)

    @property
    def annotated(self) -> str | None:
        """Get the Annotated type hint content, if any."""
        return None

    @property
    def has_default_factory(self) -> bool:
        """Check if this field has a default_factory."""
        return "default_factory" in self.extras

    @property
    def fall_back_to_nullable(self) -> bool:
        """Check if optional fields should be nullable by default."""
        return True


@lru_cache
def get_template(template_file_path: Path) -> Template:
    """Load and cache a Jinja2 template from the template directory."""
    loader = FileSystemLoader(str(TEMPLATE_DIR / template_file_path.parent))
    environment: Environment = Environment(loader=loader)  # noqa: S701
    return environment.get_template(template_file_path.name)


def sanitize_module_name(name: str, *, treat_dot_as_module: bool) -> str:
    """Sanitize a module name by replacing invalid characters."""
    pattern = r"[^0-9a-zA-Z_.]" if treat_dot_as_module else r"[^0-9a-zA-Z_]"
    sanitized = re.sub(pattern, "_", name)
    if sanitized and sanitized[0].isdigit():
        sanitized = f"_{sanitized}"
    return sanitized


def get_module_path(name: str, file_path: Path | None, *, treat_dot_as_module: bool) -> list[str]:
    """Get the module path components from a name and file path."""
    if file_path:
        sanitized_stem = sanitize_module_name(file_path.stem, treat_dot_as_module=treat_dot_as_module)
        return [
            *file_path.parts[:-1],
            sanitized_stem,
            *name.split(".")[:-1],
        ]
    return name.split(".")[:-1]


def get_module_name(name: str, file_path: Path | None, *, treat_dot_as_module: bool) -> str:
    """Get the full module name from a name and file path."""
    return ".".join(get_module_path(name, file_path, treat_dot_as_module=treat_dot_as_module))


class TemplateBase(ABC):
    """Abstract base class for template-based code generation."""

    @cached_property
    @abstractmethod
    def template_file_path(self) -> Path:
        """Get the path to the template file."""
        raise NotImplementedError

    @cached_property
    def template(self) -> Template:
        """Get the cached Jinja2 template instance."""
        return get_template(self.template_file_path)

    @abstractmethod
    def render(self) -> str:
        """Render the template to a string."""
        raise NotImplementedError

    def _render(self, *args: Any, **kwargs: Any) -> str:
        """Render the template with the given arguments."""
        return self.template.render(*args, **kwargs)

    def __str__(self) -> str:
        """Return the rendered template as a string."""
        return self.render()


class BaseClassDataType(DataType):
    """DataType subclass for base class references."""


UNDEFINED: Any = object()


class DataModel(TemplateBase, Nullable, ABC):
    """Abstract base class for all data model types.

    Handles template rendering, import collection, and model relationships.
    """

    TEMPLATE_FILE_PATH: ClassVar[str] = ""
    BASE_CLASS: ClassVar[str] = ""
    DEFAULT_IMPORTS: ClassVar[tuple[Import, ...]] = ()

    def __init__(  # noqa: PLR0913
        self,
        *,
        reference: Reference,
        fields: list[DataModelFieldBase],
        decorators: list[str] | None = None,
        base_classes: list[Reference] | None = None,
        custom_base_class: str | None = None,
        custom_template_dir: Path | None = None,
        extra_template_data: defaultdict[str, dict[str, Any]] | None = None,
        methods: list[str] | None = None,
        path: Path | None = None,
        description: str | None = None,
        default: Any = UNDEFINED,
        nullable: bool = False,
        keyword_only: bool = False,
        frozen: bool = False,
        treat_dot_as_module: bool = False,
        dataclass_arguments: dict[str, Any] | None = None,
    ) -> None:
        """Initialize a data model with fields, base classes, and configuration."""
        self.keyword_only = keyword_only
        self.frozen = frozen
        self.dataclass_arguments = dataclass_arguments if dataclass_arguments is not None else {}
        if not self.TEMPLATE_FILE_PATH:
            msg = "TEMPLATE_FILE_PATH is undefined"
            raise Exception(msg)  # noqa: TRY002

        self._custom_template_dir: Path | None = custom_template_dir
        self.decorators: list[str] = decorators or []
        self._additional_imports: list[Import] = []
        self.custom_base_class = custom_base_class
        if base_classes:
            self.base_classes: list[BaseClassDataType] = [BaseClassDataType(reference=b) for b in base_classes]
        else:
            self.set_base_class()

        self.file_path: Path | None = path
        self.reference: Reference = reference

        self.reference.source = self

        if extra_template_data is not None:
            # The supplied defaultdict will either create a new entry,
            # or already contain a predefined entry for this type
            self.extra_template_data = extra_template_data[self.reference.path]

            # We use the full object reference path as dictionary key, but
            # we still support `name` as key because it was used for
            # `--extra-template-data` input file and we don't want to break the
            # existing behavior.
            self.extra_template_data.update(extra_template_data[self.name])
        else:
            self.extra_template_data = defaultdict(dict)

        self.fields = self._validate_fields(fields) if fields else []

        for base_class in self.base_classes:
            if base_class.reference:
                base_class.reference.children.append(self)

        if extra_template_data is not None:
            all_model_extra_template_data = extra_template_data.get(ALL_MODEL)
            if all_model_extra_template_data:
                # The deepcopy is needed here to ensure that different models don't
                # end up inadvertently sharing state (such as "base_class_kwargs")
                self.extra_template_data.update(deepcopy(all_model_extra_template_data))

        self.methods: list[str] = methods or []

        self.description = description
        for field in self.fields:
            field.parent = self

        self._additional_imports.extend(self.DEFAULT_IMPORTS)
        self.default: Any = default
        self._nullable: bool = nullable
        self._treat_dot_as_module: bool = treat_dot_as_module

    def _validate_fields(self, fields: list[DataModelFieldBase]) -> list[DataModelFieldBase]:
        names: set[str] = set()
        unique_fields: list[DataModelFieldBase] = []
        for field in fields:
            if field.name:
                if field.name in names:
                    warn(f"Field name `{field.name}` is duplicated on {self.name}", stacklevel=2)
                    continue
                names.add(field.name)
            unique_fields.append(field)
        return unique_fields

    def set_base_class(self) -> None:
        """Set up the base class for this model."""
        base_class = self.custom_base_class or self.BASE_CLASS
        if not base_class:
            self.base_classes = []
            return
        base_class_import = Import.from_full_path(base_class)
        self._additional_imports.append(base_class_import)
        self.base_classes = [BaseClassDataType.from_import(base_class_import)]

    @cached_property
    def template_file_path(self) -> Path:
        """Get the path to the template file, checking custom directory first."""
        template_file_path = Path(self.TEMPLATE_FILE_PATH)
        if self._custom_template_dir is not None:
            custom_template_file_path = self._custom_template_dir / template_file_path
            if custom_template_file_path.exists():
                return custom_template_file_path
        return template_file_path

    @property
    def imports(self) -> tuple[Import, ...]:
        """Get all imports required by this model and its fields."""
        return chain_as_tuple(
            (i for f in self.fields for i in f.imports),
            self._additional_imports,
        )

    @property
    def reference_classes(self) -> frozenset[str]:
        """Get all referenced class paths used by this model."""
        return frozenset(
            {r.reference.path for r in self.base_classes if r.reference}
            | {t for f in self.fields for t in f.unresolved_types}
        )

    @property
    def name(self) -> str:
        """Get the full name of this model."""
        return self.reference.name

    @property
    def duplicate_name(self) -> str:
        """Get the duplicate name for this model if it exists."""
        return self.reference.duplicate_name or ""

    @property
    def base_class(self) -> str:
        """Get the comma-separated string of base class names."""
        return ", ".join(b.type_hint for b in self.base_classes)

    @staticmethod
    def _get_class_name(name: str) -> str:
        if "." in name:
            return name.rsplit(".", 1)[-1]
        return name

    @property
    def class_name(self) -> str:
        """Get the class name without module path."""
        return self._get_class_name(self.name)

    @class_name.setter
    def class_name(self, class_name: str) -> None:
        if "." in self.reference.name:
            self.reference.name = f"{self.reference.name.rsplit('.', 1)[0]}.{class_name}"
        else:
            self.reference.name = class_name

    @property
    def duplicate_class_name(self) -> str:
        """Get the duplicate class name without module path."""
        return self._get_class_name(self.duplicate_name)

    @property
    def module_path(self) -> list[str]:
        """Get the module path components for this model."""
        return get_module_path(self.name, self.file_path, treat_dot_as_module=self._treat_dot_as_module)

    @property
    def module_name(self) -> str:
        """Get the full module name for this model."""
        return get_module_name(self.name, self.file_path, treat_dot_as_module=self._treat_dot_as_module)

    @property
    def all_data_types(self) -> Iterator[DataType]:
        """Iterate over all data types used in this model."""
        for field in self.fields:
            yield from field.data_type.all_data_types
        yield from self.base_classes

    @property
    def nullable(self) -> bool:
        """Check if this model is nullable."""
        return self._nullable

    @cached_property
    def path(self) -> str:
        """Get the full reference path for this model."""
        return self.reference.path

    def render(self, *, class_name: str | None = None) -> str:
<<<<<<< HEAD
        context: dict[str, Any] = dict(
=======
        """Render the model to a string using the template."""
        return self._render(
>>>>>>> ac70785f
            class_name=class_name or self.class_name,
            fields=self.fields,
            decorators=self.decorators,
            base_class=self.base_class,
            methods=self.methods,
            description=self.description,
            dataclass_arguments=self.dataclass_arguments,
            **self.extra_template_data,
        )

<<<<<<< HEAD
        return self._render(**context)
=======

if PYDANTIC_V2:
    _rebuild_namespace = {"Union": Union, "DataModelFieldBase": DataModelFieldBase, "DataType": DataType}
    DataType.model_rebuild(_types_namespace=_rebuild_namespace)
    BaseClassDataType.model_rebuild(_types_namespace=_rebuild_namespace)
    DataModelFieldBase.model_rebuild(_types_namespace={"DataModel": DataModel})
else:
    _rebuild_namespace = {"Union": Union, "DataModelFieldBase": DataModelFieldBase, "DataType": DataType}
    DataType.model_rebuild(_types_namespace=_rebuild_namespace)
    BaseClassDataType.model_rebuild(_types_namespace=_rebuild_namespace)
    DataModelFieldBase.model_rebuild(_types_namespace={"DataModel": DataModel})
>>>>>>> ac70785f
<|MERGE_RESOLUTION|>--- conflicted
+++ resolved
@@ -532,12 +532,8 @@
         return self.reference.path
 
     def render(self, *, class_name: str | None = None) -> str:
-<<<<<<< HEAD
-        context: dict[str, Any] = dict(
-=======
         """Render the model to a string using the template."""
         return self._render(
->>>>>>> ac70785f
             class_name=class_name or self.class_name,
             fields=self.fields,
             decorators=self.decorators,
@@ -548,9 +544,6 @@
             **self.extra_template_data,
         )
 
-<<<<<<< HEAD
-        return self._render(**context)
-=======
 
 if PYDANTIC_V2:
     _rebuild_namespace = {"Union": Union, "DataModelFieldBase": DataModelFieldBase, "DataType": DataType}
@@ -561,5 +554,4 @@
     _rebuild_namespace = {"Union": Union, "DataModelFieldBase": DataModelFieldBase, "DataType": DataType}
     DataType.model_rebuild(_types_namespace=_rebuild_namespace)
     BaseClassDataType.model_rebuild(_types_namespace=_rebuild_namespace)
-    DataModelFieldBase.model_rebuild(_types_namespace={"DataModel": DataModel})
->>>>>>> ac70785f
+    DataModelFieldBase.model_rebuild(_types_namespace={"DataModel": DataModel})