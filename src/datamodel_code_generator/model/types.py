--- conflicted
+++ resolved
@@ -6,7 +6,6 @@
 from __future__ import annotations
 
 from typing import TYPE_CHECKING, Any, ClassVar
-from warnings import warn
 
 from datamodel_code_generator import DateClassType, DatetimeClassType, PythonVersion, PythonVersionMin
 from datamodel_code_generator.imports import (
@@ -156,17 +155,8 @@
         """Get data type for schema type."""
         if types in self.type_map:
             return self.type_map[types]
-<<<<<<< HEAD
-        warn(
-            f"Type mapping for {types.name!r} not found - using 'str'. "
-            f"Use --type-mappings to specify a custom mapping.",
-            stacklevel=2,
-        )
-        return self.data_type(type="str")
-=======
         msg = (
             f"Type mapping for {types.name!r} not implemented. "
             f"Please report this at https://github.com/koxudaxi/datamodel-code-generator/issues"
         )
-        raise NotImplementedError(msg)
->>>>>>> 5848f2be
+        raise NotImplementedError(msg)