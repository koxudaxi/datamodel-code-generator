import shutil
from pathlib import Path
from tempfile import TemporaryDirectory
from unittest.mock import call

import pytest
from _pytest.capture import CaptureFixture
from _pytest.tmpdir import TempdirFactory
from freezegun import freeze_time

from datamodel_code_generator import chdir
from datamodel_code_generator.__main__ import Exit, main

DATA_PATH: Path = Path(__file__).parent / 'data'
OPEN_API_DATA_PATH: Path = DATA_PATH / 'openapi'
JSON_SCHEMA_DATA_PATH: Path = DATA_PATH / 'jsonschema'
JSON_DATA_PATH: Path = DATA_PATH / 'json'
YAML_DATA_PATH: Path = DATA_PATH / 'yaml'
EXPECTED_MAIN_PATH = DATA_PATH / 'expected' / 'main'

TIMESTAMP = '1985-10-26T01:21:00-07:00'


@freeze_time('2019-07-26')
def test_main():
    with TemporaryDirectory() as output_dir:
        output_file: Path = Path(output_dir) / 'output.py'
        return_code: Exit = main(
            [
                '--input',
                str(OPEN_API_DATA_PATH / 'api.yaml'),
                '--output',
                str(output_file),
            ]
        )
        assert return_code == Exit.OK
        assert (
            output_file.read_text()
            == (EXPECTED_MAIN_PATH / 'main' / 'output.py').read_text()
        )

    with pytest.raises(SystemExit):
        main()


@freeze_time('2019-07-26')
def test_main_base_class():
    with TemporaryDirectory() as output_dir:
        output_file: Path = Path(output_dir) / 'output.py'
        shutil.copy(DATA_PATH / 'pyproject.toml', Path(output_dir) / 'pyproject.toml')
        return_code: Exit = main(
            [
                '--input',
                str(OPEN_API_DATA_PATH / 'api.yaml'),
                '--output',
                str(output_file),
                '--base-class',
                'custom_module.Base',
            ]
        )
        assert return_code == Exit.OK
        assert (
            output_file.read_text()
            == (EXPECTED_MAIN_PATH / 'main_base_class' / 'output.py').read_text()
        )

    with pytest.raises(SystemExit):
        main()


@freeze_time('2019-07-26')
def test_target_python_version():
    with TemporaryDirectory() as output_dir:
        output_file: Path = Path(output_dir) / 'output.py'
        return_code: Exit = main(
            [
                '--input',
                str(OPEN_API_DATA_PATH / 'api.yaml'),
                '--output',
                str(output_file),
                '--target-python-version',
                '3.6',
            ]
        )
        assert return_code == Exit.OK
        assert (
            output_file.read_text()
            == (EXPECTED_MAIN_PATH / 'target_python_version' / 'output.py').read_text()
        )

    with pytest.raises(SystemExit):
        main()


@freeze_time('2019-07-26')
def test_main_autodetect():
    with TemporaryDirectory() as output_dir:
        output_file: Path = Path(output_dir) / 'output.py'
        return_code: Exit = main(
            [
                '--input',
                str(JSON_SCHEMA_DATA_PATH / 'person.json'),
                '--output',
                str(output_file),
                '--input-file-type',
                'auto',
            ]
        )
        assert return_code == Exit.OK
        assert (
            output_file.read_text()
            == (EXPECTED_MAIN_PATH / 'main_autodetect' / 'output.py').read_text()
        )

    with pytest.raises(SystemExit):
        main()


@freeze_time('2019-07-26')
def test_main_autodetect_failed():
    with TemporaryDirectory() as input_dir, TemporaryDirectory() as output_dir:
        input_file: Path = Path(input_dir) / 'input.yaml'
        output_file: Path = Path(output_dir) / 'output.py'

        input_file.write_text(':')

        return_code: Exit = main(
            [
                '--input',
                str(input_file),
                '--output',
                str(output_file),
                '--input-file-type',
                'auto',
            ]
        )
        assert return_code == Exit.ERROR

    with pytest.raises(SystemExit):
        main()


@freeze_time('2019-07-26')
def test_main_jsonschema():
    with TemporaryDirectory() as output_dir:
        output_file: Path = Path(output_dir) / 'output.py'
        return_code: Exit = main(
            [
                '--input',
                str(JSON_SCHEMA_DATA_PATH / 'person.json'),
                '--output',
                str(output_file),
                '--input-file-type',
                'jsonschema',
            ]
        )
        assert return_code == Exit.OK
        assert (
            output_file.read_text()
            == (EXPECTED_MAIN_PATH / 'main_jsonschema' / 'output.py').read_text()
        )
    with pytest.raises(SystemExit):
        main()


@freeze_time('2019-07-26')
def test_main_jsonschema_nested_deep():
    with TemporaryDirectory() as output_dir:
        output_init_file: Path = Path(output_dir) / '__init__.py'
        output_nested_file: Path = Path(output_dir) / 'nested/deep.py'
        output_empty_parent_nested_file: Path = Path(
            output_dir
        ) / 'empty_parent/nested/deep.py'

        return_code: Exit = main(
            [
                '--input',
                str(JSON_SCHEMA_DATA_PATH / 'nested_person.json'),
                '--output',
                str(output_dir),
                '--input-file-type',
                'jsonschema',
            ]
        )
        assert return_code == Exit.OK
        assert (
            output_init_file.read_text()
            == (
                EXPECTED_MAIN_PATH / 'main_jsonschema_nested_deep' / '__init__.py'
            ).read_text()
        )

        assert (
            output_nested_file.read_text()
            == (
                EXPECTED_MAIN_PATH
                / 'main_jsonschema_nested_deep'
                / 'nested'
                / 'deep.py'
            ).read_text()
        )
        assert (
            output_empty_parent_nested_file.read_text()
            == (
                EXPECTED_MAIN_PATH
                / 'main_jsonschema_nested_deep'
                / 'empty_parent'
                / 'nested'
                / 'deep.py'
            ).read_text()
        )
    with pytest.raises(SystemExit):
        main()


@freeze_time('2019-07-26')
def test_main_jsonschema_external_files():
    with TemporaryDirectory() as output_dir:
        output_file: Path = Path(output_dir) / 'output.py'
        return_code: Exit = main(
            [
                '--input',
                str(JSON_SCHEMA_DATA_PATH / 'external_parent_root.json'),
                '--output',
                str(output_file),
                '--input-file-type',
                'jsonschema',
            ]
        )
        assert return_code == Exit.OK
        assert (
            output_file.read_text()
            == (
                EXPECTED_MAIN_PATH / 'main_jsonschema_external_files' / 'output.py'
            ).read_text()
        )
    with pytest.raises(SystemExit):
        main()


@freeze_time('2019-07-26')
def test_main_jsonschema_multiple_files():
    with TemporaryDirectory() as output_dir:
        output_path: Path = Path(output_dir)
        return_code: Exit = main(
            [
                '--input',
                str(JSON_SCHEMA_DATA_PATH / 'multiple_files'),
                '--output',
                str(output_path),
                '--input-file-type',
                'jsonschema',
            ]
        )
        assert return_code == Exit.OK
        main_modular_dir = EXPECTED_MAIN_PATH / 'multiple_files'
        for path in main_modular_dir.rglob('*.py'):
            result = output_path.joinpath(
                path.relative_to(main_modular_dir)
            ).read_text()
            assert result == path.read_text()

    with pytest.raises(SystemExit):
        main()


@freeze_time('2019-07-26')
def test_main_json():
    with TemporaryDirectory() as output_dir:
        output_file: Path = Path(output_dir) / 'output.py'
        return_code: Exit = main(
            [
                '--input',
                str(JSON_DATA_PATH / 'pet.json'),
                '--output',
                str(output_file),
                '--input-file-type',
                'json',
            ]
        )
        assert return_code == Exit.OK
        assert (
            output_file.read_text()
            == (EXPECTED_MAIN_PATH / 'main_json' / 'output.py').read_text()
        )
    with pytest.raises(SystemExit):
        main()


@freeze_time('2019-07-26')
def test_space_and_special_characters_json():
    with TemporaryDirectory() as output_dir:
        output_file: Path = Path(output_dir) / 'output.py'
        return_code: Exit = main(
            [
                '--input',
                str(JSON_DATA_PATH / 'space_and_special_characters.json'),
                '--output',
                str(output_file),
                '--input-file-type',
                'json',
            ]
        )
        assert return_code == Exit.OK
        assert (
            output_file.read_text()
            == (
                EXPECTED_MAIN_PATH / 'space_and_special_characters' / 'output.py'
            ).read_text()
        )
    with pytest.raises(SystemExit):
        main()


@freeze_time('2019-07-26')
def test_main_json_failed():
    with TemporaryDirectory() as output_dir:
        output_file: Path = Path(output_dir) / 'output.py'
        return_code: Exit = main(
            [
                '--input',
                str(JSON_DATA_PATH / 'broken.json'),
                '--output',
                str(output_file),
                '--input-file-type',
                'json',
            ]
        )
        assert return_code == Exit.ERROR
    with pytest.raises(SystemExit):
        main()


@freeze_time('2019-07-26')
def test_main_null_and_array():
    with TemporaryDirectory() as output_dir:
        output_file: Path = Path(output_dir) / 'output.py'
        return_code: Exit = main(
            [
                '--input',
                str(JSON_SCHEMA_DATA_PATH / 'null_and_array.json'),
                '--output',
                str(output_file),
                '--input-file-type',
                'jsonschema',
            ]
        )
        assert return_code == Exit.OK
        assert (
            output_file.read_text()
            == (EXPECTED_MAIN_PATH / 'main_null_and_array' / 'output.py').read_text()
        )
    with pytest.raises(SystemExit):
        main()


@freeze_time('2019-07-26')
def test_main_yaml():
    with TemporaryDirectory() as output_dir:
        output_file: Path = Path(output_dir) / 'output.py'
        return_code: Exit = main(
            [
                '--input',
                str(YAML_DATA_PATH / 'pet.yaml'),
                '--output',
                str(output_file),
                '--input-file-type',
                'yaml',
            ]
        )
        assert return_code == Exit.OK
        assert (
            output_file.read_text()
            == (EXPECTED_MAIN_PATH / 'main_yaml' / 'output.py').read_text()
        )
    with pytest.raises(SystemExit):
        main()


def test_main_modular(tmpdir_factory: TempdirFactory) -> None:
    """Test main function on modular file."""

    output_directory = Path(tmpdir_factory.mktemp('output'))

    input_filename = OPEN_API_DATA_PATH / 'modular.yaml'
    output_path = output_directory / 'model'

    with freeze_time(TIMESTAMP):
        main(['--input', str(input_filename), '--output', str(output_path)])
    main_modular_dir = EXPECTED_MAIN_PATH / 'main_modular'
    for path in main_modular_dir.rglob('*.py'):
        result = output_path.joinpath(path.relative_to(main_modular_dir)).read_text()
        assert result == path.read_text()


def test_main_modular_no_file() -> None:
    """Test main function on modular file with no output name."""

    input_filename = OPEN_API_DATA_PATH / 'modular.yaml'

    assert main(['--input', str(input_filename)]) == Exit.ERROR


def test_main_modular_filename(tmpdir_factory: TempdirFactory) -> None:
    """Test main function on modular file with filename."""

    output_directory = Path(tmpdir_factory.mktemp('output'))

    input_filename = OPEN_API_DATA_PATH / 'modular.yaml'
    output_filename = output_directory / 'model.py'

    assert (
        main(['--input', str(input_filename), '--output', str(output_filename)])
        == Exit.ERROR
    )


def test_main_no_file(capsys: CaptureFixture) -> None:
    """Test main function on non-modular file with no output name."""

    input_filename = OPEN_API_DATA_PATH / 'api.yaml'

    with freeze_time(TIMESTAMP):
        main(['--input', str(input_filename)])

    captured = capsys.readouterr()
    assert (
        captured.out == (EXPECTED_MAIN_PATH / 'main_no_file' / 'output.py').read_text()
    )
    assert not captured.err


def test_main_custom_template_dir(capsys: CaptureFixture) -> None:
    """Test main function with custom template directory."""

    input_filename = OPEN_API_DATA_PATH / 'api.yaml'
    custom_template_dir = DATA_PATH / 'templates'
    extra_template_data = OPEN_API_DATA_PATH / 'extra_data.json'

    with freeze_time(TIMESTAMP):
        main(
            [
                '--input',
                str(input_filename),
                '--custom-template-dir',
                str(custom_template_dir),
                '--extra-template-data',
                str(extra_template_data),
            ]
        )

    captured = capsys.readouterr()
    assert (
        captured.out
        == (EXPECTED_MAIN_PATH / 'main_custom_template_dir' / 'output.py').read_text()
    )
    assert not captured.err


@freeze_time('2019-07-26')
def test_pyproject():
    with TemporaryDirectory() as output_dir:
        output_dir = Path(output_dir)
        with chdir(output_dir):
            output_file: Path = output_dir / 'output.py'
            pyproject_toml_path = Path(DATA_PATH) / "project" / "pyproject.toml"
            pyproject_toml = (
                pyproject_toml_path.read_text()
                .replace('INPUT_PATH', str(OPEN_API_DATA_PATH / 'api.yaml'))
                .replace('OUTPUT_PATH', str(output_file))
                .replace('ALIASES_PATH', str(OPEN_API_DATA_PATH / 'empty_aliases.json'))
                .replace(
                    'EXTRA_TEMPLATE_DATA_PATH',
                    str(OPEN_API_DATA_PATH / 'empty_data.json'),
                )
                .replace('CUSTOM_TEMPLATE_DIR_PATH', str(output_dir))
            )
            (output_dir / 'pyproject.toml').write_text(pyproject_toml)

            return_code: Exit = main([])
            assert return_code == Exit.OK
            assert (
                output_file.read_text()
                == (EXPECTED_MAIN_PATH / 'pyproject' / 'output.py').read_text()
            )
    with pytest.raises(SystemExit):
        main()


@freeze_time('2019-07-26')
def test_pyproject_not_found():
    with TemporaryDirectory() as output_dir:
        output_dir = Path(output_dir)
        with chdir(output_dir):
            output_file: Path = output_dir / 'output.py'
            return_code: Exit = main(
                [
                    '--input',
                    str(OPEN_API_DATA_PATH / 'api.yaml'),
                    '--output',
                    str(output_file),
                ]
            )
            assert return_code == Exit.OK
            assert (
                output_file.read_text()
                == (
                    EXPECTED_MAIN_PATH / 'pyproject_not_found' / 'output.py'
                ).read_text()
            )


@freeze_time('2019-07-26')
def test_stdin(monkeypatch):
    with TemporaryDirectory() as output_dir:
        output_dir = Path(output_dir)
        output_file: Path = output_dir / 'output.py'
        monkeypatch.setattr('sys.stdin', (OPEN_API_DATA_PATH / 'api.yaml').open())
        return_code: Exit = main(
            ['--output', str(output_file),]
        )
        assert return_code == Exit.OK
        assert (
            output_file.read_text()
            == (EXPECTED_MAIN_PATH / 'stdin' / 'output.py').read_text()
        )


@freeze_time('2019-07-26')
def test_validation():
    with TemporaryDirectory() as output_dir:
        output_file: Path = Path(output_dir) / 'output.py'
        return_code: Exit = main(
            [
                '--input',
                str(OPEN_API_DATA_PATH / 'api.yaml'),
                '--output',
                str(output_file),
                '--validation',
            ]
        )
        assert return_code == Exit.OK
        assert (
            output_file.read_text()
            == (EXPECTED_MAIN_PATH / 'validation' / 'output.py').read_text()
        )

    with pytest.raises(SystemExit):
        main()


@freeze_time('2019-07-26')
def test_validation_failed():
    with TemporaryDirectory() as output_dir:
        output_file: Path = Path(output_dir) / 'output.py'
        assert (
            main(
                [
                    '--input',
                    str(OPEN_API_DATA_PATH / 'invalid.yaml'),
                    '--output',
                    str(output_file),
                    '--input-file-type',
                    'openapi',
                    '--validation',
                ]
            )
            == Exit.ERROR
        )


@freeze_time('2019-07-26')
def test_main_with_field_constraints():
    with TemporaryDirectory() as output_dir:
        output_file: Path = Path(output_dir) / 'output.py'
        return_code: Exit = main(
            [
                '--input',
                str(OPEN_API_DATA_PATH / 'api_constrained.yaml'),
                '--output',
                str(output_file),
                '--field-constraints',
            ]
        )
        assert return_code == Exit.OK
        assert (
            output_file.read_text()
            == (
                EXPECTED_MAIN_PATH / 'main_with_field_constraints' / 'output.py'
            ).read_text()
        )

    with pytest.raises(SystemExit):
        main()


@freeze_time('2019-07-26')
def test_main_without_field_constraints():
    with TemporaryDirectory() as output_dir:
        output_file: Path = Path(output_dir) / 'output.py'
        return_code: Exit = main(
            [
                '--input',
                str(OPEN_API_DATA_PATH / 'api_constrained.yaml'),
                '--output',
                str(output_file),
            ]
        )
        assert return_code == Exit.OK
        assert (
            output_file.read_text()
            == (
                EXPECTED_MAIN_PATH / 'main_without_field_constraints' / 'output.py'
            ).read_text()
        )

    with pytest.raises(SystemExit):
        main()


@freeze_time('2019-07-26')
def test_main_with_aliases():
    with TemporaryDirectory() as output_dir:
        output_file: Path = Path(output_dir) / 'output.py'
        return_code: Exit = main(
            [
                '--input',
                str(OPEN_API_DATA_PATH / 'api.yaml'),
                '--aliases',
                str(OPEN_API_DATA_PATH / 'aliases.json'),
                '--output',
                str(output_file),
            ]
        )
        assert return_code == Exit.OK
        assert (
            output_file.read_text()
            == (EXPECTED_MAIN_PATH / 'main_with_aliases' / 'output.py').read_text()
        )

    with pytest.raises(SystemExit):
        main()


def test_main_with_bad_aliases():
    with TemporaryDirectory() as output_dir:
        output_file: Path = Path(output_dir) / 'output.py'
        return_code: Exit = main(
            [
                '--input',
                str(OPEN_API_DATA_PATH / 'api.yaml'),
                '--aliases',
                str(OPEN_API_DATA_PATH / 'not.json'),
                '--output',
                str(output_file),
            ]
        )
        assert return_code == Exit.ERROR

    with pytest.raises(SystemExit):
        main()


def test_main_with_more_bad_aliases():
    with TemporaryDirectory() as output_dir:
        output_file: Path = Path(output_dir) / 'output.py'
        return_code: Exit = main(
            [
                '--input',
                str(OPEN_API_DATA_PATH / 'api.yaml'),
                '--aliases',
                str(OPEN_API_DATA_PATH / 'list.json'),
                '--output',
                str(output_file),
            ]
        )
        assert return_code == Exit.ERROR

    with pytest.raises(SystemExit):
        main()


def test_main_with_bad_extra_data():
    with TemporaryDirectory() as output_dir:
        output_file: Path = Path(output_dir) / 'output.py'
        return_code: Exit = main(
            [
                '--input',
                str(OPEN_API_DATA_PATH / 'api.yaml'),
                '--extra-template-data',
                str(OPEN_API_DATA_PATH / 'not.json'),
                '--output',
                str(output_file),
            ]
        )
        assert return_code == Exit.ERROR

    with pytest.raises(SystemExit):
        main()


@freeze_time('2019-07-26')
def test_main_with_snake_case_field():
    with TemporaryDirectory() as output_dir:
        output_file: Path = Path(output_dir) / 'output.py'
        return_code: Exit = main(
            [
                '--input',
                str(OPEN_API_DATA_PATH / 'api.yaml'),
                '--output',
                str(output_file),
                '--snake-case-field',
            ]
        )
        assert return_code == Exit.OK
        assert (
            output_file.read_text()
            == (
                EXPECTED_MAIN_PATH / 'main_with_snake_case_field' / 'output.py'
            ).read_text()
        )

    with pytest.raises(SystemExit):
        main()


@freeze_time('2019-07-26')
def test_main_with_strip_default_none():
    with TemporaryDirectory() as output_dir:
        output_file: Path = Path(output_dir) / 'output.py'
        return_code: Exit = main(
            [
                '--input',
                str(OPEN_API_DATA_PATH / 'api.yaml'),
                '--output',
                str(output_file),
                '--strip-default-none',
            ]
        )
        assert return_code == Exit.OK
        assert (
            output_file.read_text()
            == (
                EXPECTED_MAIN_PATH / 'main_with_strip_default_none' / 'output.py'
            ).read_text()
        )

    with pytest.raises(SystemExit):
        main()


def test_disable_timestamp():
    with TemporaryDirectory() as output_dir:
        output_file: Path = Path(output_dir) / 'output.py'
        return_code: Exit = main(
            [
                '--input',
                str(OPEN_API_DATA_PATH / 'api.yaml'),
                '--output',
                str(output_file),
                '--disable-timestamp',
            ]
        )
        assert return_code == Exit.OK
        assert (
            output_file.read_text()
            == (EXPECTED_MAIN_PATH / 'disable_timestamp' / 'output.py').read_text()
        )

    with pytest.raises(SystemExit):
        main()


@freeze_time('2019-07-26')
def test_allow_population_by_field_name():
    with TemporaryDirectory() as output_dir:
        output_file: Path = Path(output_dir) / 'output.py'
        return_code: Exit = main(
            [
                '--input',
                str(OPEN_API_DATA_PATH / 'api.yaml'),
                '--output',
                str(output_file),
                '--allow-population-by-field-name',
            ]
        )
        assert return_code == Exit.OK
        assert (
            output_file.read_text()
            == (
                EXPECTED_MAIN_PATH / 'allow_population_by_field_name' / 'output.py'
            ).read_text()
        )

    with pytest.raises(SystemExit):
        main()


@freeze_time('2019-07-26')
def test_use_default():
    with TemporaryDirectory() as output_dir:
        output_file: Path = Path(output_dir) / 'output.py'
        return_code: Exit = main(
            [
                '--input',
                str(OPEN_API_DATA_PATH / 'api.yaml'),
                '--output',
                str(output_file),
                '--use-default',
            ]
        )
        assert return_code == Exit.OK
        assert (
            output_file.read_text()
            == (EXPECTED_MAIN_PATH / 'use_default' / 'output.py').read_text()
        )

    with pytest.raises(SystemExit):
        main()


@freeze_time('2019-07-26')
def test_force_optional():
    with TemporaryDirectory() as output_dir:
        output_file: Path = Path(output_dir) / 'output.py'
        return_code: Exit = main(
            [
                '--input',
                str(OPEN_API_DATA_PATH / 'api.yaml'),
                '--output',
                str(output_file),
                '--force-optional',
            ]
        )
        assert return_code == Exit.OK
        assert (
            output_file.read_text()
            == (EXPECTED_MAIN_PATH / 'force_optional' / 'output.py').read_text()
        )

    with pytest.raises(SystemExit):
        main()


@freeze_time('2019-07-26')
def test_main_with_exclusive():
    with TemporaryDirectory() as output_dir:
        output_file: Path = Path(output_dir) / 'output.py'
        return_code: Exit = main(
            [
                '--input',
                str(OPEN_API_DATA_PATH / 'exclusive.yaml'),
                '--output',
                str(output_file),
            ]
        )
        assert return_code == Exit.OK
        assert (
            output_file.read_text()
            == (EXPECTED_MAIN_PATH / 'main_with_exclusive' / 'output.py').read_text()
        )

    with pytest.raises(SystemExit):
        main()


@freeze_time('2019-07-26')
def test_main_subclass_enum():
    with TemporaryDirectory() as output_dir:
        output_file: Path = Path(output_dir) / 'output.py'
        return_code: Exit = main(
            [
                '--input',
                str(OPEN_API_DATA_PATH / 'subclass_enum.json'),
                '--output',
                str(output_file),
            ]
        )
        assert return_code == Exit.OK
        assert (
            output_file.read_text()
            == (EXPECTED_MAIN_PATH / 'main_subclass_enum' / 'output.py').read_text()
        )

    with pytest.raises(SystemExit):
        main()


@freeze_time('2019-07-26')
def test_main_invalid_model_name_failed(capsys):
    with TemporaryDirectory() as output_dir:
        output_file: Path = Path(output_dir) / 'output.py'
        return_code: Exit = main(
            [
                '--input',
                str(JSON_SCHEMA_DATA_PATH / 'invalid_model_name.json'),
                '--output',
                str(output_file),
                '--input-file-type',
                'jsonschema',
            ]
        )
        captured = capsys.readouterr()
        assert return_code == Exit.ERROR
        assert (
            captured.err
            == 'title=\'1 xyz\' is invalid class name. You have to set --class-name option\n'
        )


@freeze_time('2019-07-26')
def test_main_invalid_model_name():
    with TemporaryDirectory() as output_dir:
        output_file: Path = Path(output_dir) / 'output.py'
        return_code: Exit = main(
            [
                '--input',
                str(JSON_SCHEMA_DATA_PATH / 'invalid_model_name.json'),
                '--output',
                str(output_file),
                '--input-file-type',
                'jsonschema',
                '--class-name',
                'ValidModelName',
            ]
        )
        assert return_code == Exit.OK
        assert (
            output_file.read_text()
            == (
                EXPECTED_MAIN_PATH / 'main_invalid_model_name' / 'output.py'
            ).read_text()
        )
    with pytest.raises(SystemExit):
        main()


@freeze_time('2019-07-26')
def test_main_root_id_jsonschema(mocker):
    root_id_response = mocker.Mock()
    root_id_response.text = 'dummy'
    person_response = mocker.Mock()
    person_response.text = (JSON_SCHEMA_DATA_PATH / 'person.json').read_text()
    httpx_get_mock = mocker.patch(
        'httpx.get', side_effect=[root_id_response, person_response]
    )
    with TemporaryDirectory() as output_dir:
        output_file: Path = Path(output_dir) / 'output.py'
        return_code: Exit = main(
            [
                '--input',
                str(JSON_SCHEMA_DATA_PATH / 'root_id.json'),
                '--output',
                str(output_file),
                '--input-file-type',
                'jsonschema',
            ]
        )
        assert return_code == Exit.OK
        assert (
            output_file.read_text()
            == (EXPECTED_MAIN_PATH / 'main_root_id' / 'output.py').read_text()
        )
        httpx_get_mock.assert_has_calls(
            [
                call('https://example.com/root_id.json'),
                call('https://example.com/person.json'),
            ]
        )
    with pytest.raises(SystemExit):
        main()


@freeze_time('2019-07-26')
def test_main_root_id_jsonschema_root_id_failed(mocker):
    httpx_get_mock = mocker.patch('httpx.get', side_effect=[Exception])
    with TemporaryDirectory() as output_dir:
        output_file: Path = Path(output_dir) / 'output.py'
        return_code: Exit = main(
            [
                '--input',
                str(JSON_SCHEMA_DATA_PATH / 'root_id.json'),
                '--output',
                str(output_file),
                '--input-file-type',
                'jsonschema',
            ]
        )
        assert return_code == Exit.OK
        assert (
            output_file.read_text()
            == (EXPECTED_MAIN_PATH / 'main_root_id' / 'output.py').read_text()
        )
        httpx_get_mock.assert_has_calls(
            [call('https://example.com/root_id.json'),]
        )
    with pytest.raises(SystemExit):
        main()


@freeze_time('2019-07-26')
def test_main_jsonschema_id():
    with TemporaryDirectory() as output_dir:
        output_file: Path = Path(output_dir) / 'output.py'
        return_code: Exit = main(
            [
                '--input',
                str(JSON_SCHEMA_DATA_PATH / 'id.json'),
                '--output',
                str(output_file),
                '--input-file-type',
                'jsonschema',
            ]
        )
        assert return_code == Exit.OK
        assert (
            output_file.read_text()
            == (EXPECTED_MAIN_PATH / 'main_jsonschema_id' / 'output.py').read_text()
        )
    with pytest.raises(SystemExit):
        main()


@freeze_time('2019-07-26')
def test_main_jsonschema_id_as_stdin(monkeypatch):
    with TemporaryDirectory() as output_dir:
        output_file: Path = Path(output_dir) / 'output.py'
        monkeypatch.setattr('sys.stdin', (JSON_SCHEMA_DATA_PATH / 'id.json').open())
        return_code: Exit = main(
            ['--output', str(output_file), '--input-file-type', 'jsonschema',]
        )
        assert return_code == Exit.OK
        assert (
            output_file.read_text()
            == (
                EXPECTED_MAIN_PATH / 'main_jsonschema_id_stdin' / 'output.py'
            ).read_text()
        )
    with pytest.raises(SystemExit):
        main()


<<<<<<< HEAD
def test_main_jsonschema_ids(tmpdir_factory: TempdirFactory) -> None:
    output_directory = Path(tmpdir_factory.mktemp('output'))

    input_filename = JSON_SCHEMA_DATA_PATH / 'ids' / 'Organization.schema.json'
=======
def test_main_use_standard_collections(tmpdir_factory: TempdirFactory) -> None:
    output_directory = Path(tmpdir_factory.mktemp('output'))

    input_filename = OPEN_API_DATA_PATH / 'modular.yaml'
>>>>>>> 4e4848fb
    output_path = output_directory / 'model'

    with freeze_time(TIMESTAMP):
        main(
            [
                '--input',
                str(input_filename),
                '--output',
                str(output_path),
<<<<<<< HEAD
                '--input-file-type',
                'jsonschema',
            ]
        )
    main_jsonschema_ids_dir = EXPECTED_MAIN_PATH / 'main_jsonschema_ids'
    for path in main_jsonschema_ids_dir.rglob('*.py'):
        result = output_path.joinpath(
            path.relative_to(main_jsonschema_ids_dir)
        ).read_text()
        assert result == path.read_text()
=======
                '--use-standard-collections',
            ]
        )
    main_use_standard_collections_dir = (
        EXPECTED_MAIN_PATH / 'main_use_standard_collections'
    )
    for path in main_use_standard_collections_dir.rglob('*.py'):
        result = output_path.joinpath(
            path.relative_to(main_use_standard_collections_dir)
        ).read_text()
        assert result == path.read_text()


@freeze_time('2019-07-26')
def test_main_external_definitions():
    with TemporaryDirectory() as output_dir:
        output_file: Path = Path(output_dir) / 'output.py'
        return_code: Exit = main(
            [
                '--input',
                str(JSON_SCHEMA_DATA_PATH / 'external_definitions_root.json'),
                '--output',
                str(output_file),
                '--input-file-type',
                'jsonschema',
            ]
        )
        assert return_code == Exit.OK
        assert (
            output_file.read_text()
            == (
                EXPECTED_MAIN_PATH / 'main_external_definitions' / 'output.py'
            ).read_text()
        )
    with pytest.raises(SystemExit):
        main()
>>>>>>> 4e4848fb
<|MERGE_RESOLUTION|>--- conflicted
+++ resolved
@@ -1040,17 +1040,10 @@
         main()
 
 
-<<<<<<< HEAD
 def test_main_jsonschema_ids(tmpdir_factory: TempdirFactory) -> None:
     output_directory = Path(tmpdir_factory.mktemp('output'))
 
     input_filename = JSON_SCHEMA_DATA_PATH / 'ids' / 'Organization.schema.json'
-=======
-def test_main_use_standard_collections(tmpdir_factory: TempdirFactory) -> None:
-    output_directory = Path(tmpdir_factory.mktemp('output'))
-
-    input_filename = OPEN_API_DATA_PATH / 'modular.yaml'
->>>>>>> 4e4848fb
     output_path = output_directory / 'model'
 
     with freeze_time(TIMESTAMP):
@@ -1060,7 +1053,6 @@
                 str(input_filename),
                 '--output',
                 str(output_path),
-<<<<<<< HEAD
                 '--input-file-type',
                 'jsonschema',
             ]
@@ -1071,7 +1063,21 @@
             path.relative_to(main_jsonschema_ids_dir)
         ).read_text()
         assert result == path.read_text()
-=======
+
+
+def test_main_use_standard_collections(tmpdir_factory: TempdirFactory) -> None:
+    output_directory = Path(tmpdir_factory.mktemp('output'))
+
+    input_filename = OPEN_API_DATA_PATH / 'modular.yaml'
+    output_path = output_directory / 'model'
+
+    with freeze_time(TIMESTAMP):
+        main(
+            [
+                '--input',
+                str(input_filename),
+                '--output',
+                str(output_path),
                 '--use-standard-collections',
             ]
         )
@@ -1107,5 +1113,4 @@
             ).read_text()
         )
     with pytest.raises(SystemExit):
-        main()
->>>>>>> 4e4848fb
+        main()