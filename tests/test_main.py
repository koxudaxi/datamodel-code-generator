import platform
import shutil
from argparse import Namespace
from pathlib import Path
from tempfile import TemporaryDirectory
from unittest.mock import call

import black
import isort
import pydantic
import pytest
from freezegun import freeze_time
from packaging import version

from datamodel_code_generator import (
    DataModelType,
    InputFileType,
    chdir,
    generate,
    inferred_message,
    snooper_to_methods,
)
from datamodel_code_generator.__main__ import Exit, main

try:
    from pytest import TempdirFactory
except ImportError:
    from _pytest.tmpdir import TempdirFactory

CaptureFixture = pytest.CaptureFixture
FixtureRequest = pytest.FixtureRequest
MonkeyPatch = pytest.MonkeyPatch

DATA_PATH: Path = Path(__file__).parent / 'data'
OPEN_API_DATA_PATH: Path = DATA_PATH / 'openapi'
JSON_SCHEMA_DATA_PATH: Path = DATA_PATH / 'jsonschema'
JSON_DATA_PATH: Path = DATA_PATH / 'json'
YAML_DATA_PATH: Path = DATA_PATH / 'yaml'
PYTHON_DATA_PATH: Path = DATA_PATH / 'python'
CSV_DATA_PATH: Path = DATA_PATH / 'csv'
GRAPHQL_DATA_PATH: Path = DATA_PATH / 'graphql'
EXPECTED_MAIN_PATH = DATA_PATH / 'expected' / 'main'

TIMESTAMP = '1985-10-26T01:21:00-07:00'


@pytest.fixture(autouse=True)
def reset_namespace(monkeypatch: MonkeyPatch):
    namespace_ = Namespace(no_color=False)
    monkeypatch.setattr('datamodel_code_generator.__main__.namespace', namespace_)
    monkeypatch.setattr('datamodel_code_generator.arguments.namespace', namespace_)


def test_debug(mocker) -> None:
    with pytest.raises(expected_exception=SystemExit):
        main(['--debug', '--help'])

    mocker.patch('datamodel_code_generator.pysnooper', None)
    with pytest.raises(expected_exception=SystemExit):
        main(['--debug', '--help'])


@freeze_time('2019-07-26')
def test_snooper_to_methods_without_pysnooper(mocker) -> None:
    mocker.patch('datamodel_code_generator.pysnooper', None)
    mock = mocker.Mock()
    assert snooper_to_methods()(mock) == mock


@freeze_time('2019-07-26')
def test_main_inheritance_forward_ref():
    with TemporaryDirectory() as output_dir:
        output_file: Path = Path(output_dir) / 'output.py'
        shutil.copy(DATA_PATH / 'pyproject.toml', Path(output_dir) / 'pyproject.toml')
        return_code: Exit = main(
            [
                '--input',
                str(JSON_SCHEMA_DATA_PATH / 'inheritance_forward_ref.json'),
                '--output',
                str(output_file),
            ]
        )
        assert return_code == Exit.OK
        assert (
            output_file.read_text()
            == (
                EXPECTED_MAIN_PATH / 'main_inheritance_forward_ref' / 'output.py'
            ).read_text()
        )


@freeze_time('2019-07-26')
def test_main_inheritance_forward_ref_keep_model_order():
    with TemporaryDirectory() as output_dir:
        output_file: Path = Path(output_dir) / 'output.py'
        shutil.copy(DATA_PATH / 'pyproject.toml', Path(output_dir) / 'pyproject.toml')
        return_code: Exit = main(
            [
                '--input',
                str(JSON_SCHEMA_DATA_PATH / 'inheritance_forward_ref.json'),
                '--output',
                str(output_file),
                '--keep-model-order',
            ]
        )
        assert return_code == Exit.OK
        assert (
            output_file.read_text()
            == (
                EXPECTED_MAIN_PATH
                / 'main_inheritance_forward_ref_keep_model_order'
                / 'output.py'
            ).read_text()
        )


@freeze_time('2019-07-26')
def test_main():
    with TemporaryDirectory() as output_dir:
        output_file: Path = Path(output_dir) / 'output.py'
        return_code: Exit = main(
            [
                '--input',
                str(OPEN_API_DATA_PATH / 'api.yaml'),
                '--output',
                str(output_file),
            ]
        )
        assert return_code == Exit.OK
        assert (
            output_file.read_text()
            == (EXPECTED_MAIN_PATH / 'main' / 'output.py').read_text()
        )


@pytest.mark.skip(reason='pytest-xdist does not support the test')
@freeze_time('2019-07-26')
def test_main_without_arguments():
    with pytest.raises(SystemExit):
        main()


@freeze_time('2019-07-26')
def test_main_pydantic_basemodel():
    with TemporaryDirectory() as output_dir:
        output_file: Path = Path(output_dir) / 'output.py'
        return_code: Exit = main(
            [
                '--input',
                str(OPEN_API_DATA_PATH / 'api.yaml'),
                '--output',
                str(output_file),
                '--output-model-type',
                'pydantic.BaseModel',
            ]
        )
        assert return_code == Exit.OK
        assert (
            output_file.read_text()
            == (EXPECTED_MAIN_PATH / 'main' / 'output.py').read_text()
        )


@freeze_time('2019-07-26')
def test_main_base_class():
    with TemporaryDirectory() as output_dir:
        output_file: Path = Path(output_dir) / 'output.py'
        shutil.copy(DATA_PATH / 'pyproject.toml', Path(output_dir) / 'pyproject.toml')
        return_code: Exit = main(
            [
                '--input',
                str(OPEN_API_DATA_PATH / 'api.yaml'),
                '--output',
                str(output_file),
                '--base-class',
                'custom_module.Base',
            ]
        )
        assert return_code == Exit.OK
        assert (
            output_file.read_text()
            == (EXPECTED_MAIN_PATH / 'main_base_class' / 'output.py').read_text()
        )


@freeze_time('2019-07-26')
def test_target_python_version():
    with TemporaryDirectory() as output_dir:
        output_file: Path = Path(output_dir) / 'output.py'
        return_code: Exit = main(
            [
                '--input',
                str(OPEN_API_DATA_PATH / 'api.yaml'),
                '--output',
                str(output_file),
                '--target-python-version',
                '3.6',
            ]
        )
        assert return_code == Exit.OK
        assert (
            output_file.read_text()
            == (EXPECTED_MAIN_PATH / 'target_python_version' / 'output.py').read_text()
        )


@freeze_time('2019-07-26')
def test_main_autodetect():
    with TemporaryDirectory() as output_dir:
        output_file: Path = Path(output_dir) / 'output.py'
        return_code: Exit = main(
            [
                '--input',
                str(JSON_SCHEMA_DATA_PATH / 'person.json'),
                '--output',
                str(output_file),
                '--input-file-type',
                'auto',
            ]
        )
        assert return_code == Exit.OK
        assert (
            output_file.read_text()
            == (EXPECTED_MAIN_PATH / 'main_autodetect' / 'output.py').read_text()
        )


@freeze_time('2019-07-26')
def test_main_autodetect_failed():
    with TemporaryDirectory() as input_dir, TemporaryDirectory() as output_dir:
        input_file: Path = Path(input_dir) / 'input.yaml'
        output_file: Path = Path(output_dir) / 'output.py'

        input_file.write_text(':')

        return_code: Exit = main(
            [
                '--input',
                str(input_file),
                '--output',
                str(output_file),
                '--input-file-type',
                'auto',
            ]
        )
        assert return_code == Exit.ERROR


@freeze_time('2019-07-26')
def test_main_jsonschema():
    with TemporaryDirectory() as output_dir:
        output_file: Path = Path(output_dir) / 'output.py'
        return_code: Exit = main(
            [
                '--input',
                str(JSON_SCHEMA_DATA_PATH / 'person.json'),
                '--output',
                str(output_file),
                '--input-file-type',
                'jsonschema',
            ]
        )
        assert return_code == Exit.OK
        assert (
            output_file.read_text()
            == (EXPECTED_MAIN_PATH / 'main_jsonschema' / 'output.py').read_text()
        )


@freeze_time('2019-07-26')
def test_main_jsonschema_nested_deep():
    with TemporaryDirectory() as output_dir:
        output_init_file: Path = Path(output_dir) / '__init__.py'
        output_nested_file: Path = Path(output_dir) / 'nested/deep.py'
        output_empty_parent_nested_file: Path = (
            Path(output_dir) / 'empty_parent/nested/deep.py'
        )

        return_code: Exit = main(
            [
                '--input',
                str(JSON_SCHEMA_DATA_PATH / 'nested_person.json'),
                '--output',
                str(output_dir),
                '--input-file-type',
                'jsonschema',
            ]
        )
        assert return_code == Exit.OK
        assert (
            output_init_file.read_text()
            == (
                EXPECTED_MAIN_PATH / 'main_jsonschema_nested_deep' / '__init__.py'
            ).read_text()
        )

        assert (
            output_nested_file.read_text()
            == (
                EXPECTED_MAIN_PATH
                / 'main_jsonschema_nested_deep'
                / 'nested'
                / 'deep.py'
            ).read_text()
        )
        assert (
            output_empty_parent_nested_file.read_text()
            == (
                EXPECTED_MAIN_PATH
                / 'main_jsonschema_nested_deep'
                / 'empty_parent'
                / 'nested'
                / 'deep.py'
            ).read_text()
        )


@freeze_time('2019-07-26')
def test_main_jsonschema_nested_skip():
    with TemporaryDirectory() as output_dir:
        output_path: Path = Path(output_dir)
        return_code: Exit = main(
            [
                '--input',
                str(JSON_SCHEMA_DATA_PATH / 'nested_skip.json'),
                '--output',
                str(output_path),
                '--input-file-type',
                'jsonschema',
            ]
        )
        assert return_code == Exit.OK
        nested_skip_dir = EXPECTED_MAIN_PATH / 'main_jsonschema_nested_skip'
        for path in nested_skip_dir.rglob('*.py'):
            result = output_path.joinpath(path.relative_to(nested_skip_dir)).read_text()
            assert result == path.read_text()


@freeze_time('2019-07-26')
def test_main_jsonschema_external_files():
    with TemporaryDirectory() as output_dir:
        output_file: Path = Path(output_dir) / 'output.py'
        return_code: Exit = main(
            [
                '--input',
                str(JSON_SCHEMA_DATA_PATH / 'external_parent_root.json'),
                '--output',
                str(output_file),
                '--input-file-type',
                'jsonschema',
            ]
        )
        assert return_code == Exit.OK
        assert (
            output_file.read_text()
            == (
                EXPECTED_MAIN_PATH / 'main_jsonschema_external_files' / 'output.py'
            ).read_text()
        )


@freeze_time('2019-07-26')
def test_main_jsonschema_multiple_files():
    with TemporaryDirectory() as output_dir:
        output_path: Path = Path(output_dir)
        return_code: Exit = main(
            [
                '--input',
                str(JSON_SCHEMA_DATA_PATH / 'multiple_files'),
                '--output',
                str(output_path),
                '--input-file-type',
                'jsonschema',
            ]
        )
        assert return_code == Exit.OK
        main_modular_dir = EXPECTED_MAIN_PATH / 'multiple_files'
        for path in main_modular_dir.rglob('*.py'):
            result = output_path.joinpath(
                path.relative_to(main_modular_dir)
            ).read_text()
            assert result == path.read_text()


@freeze_time('2019-07-26')
def test_main_json():
    with TemporaryDirectory() as output_dir:
        output_file: Path = Path(output_dir) / 'output.py'
        return_code: Exit = main(
            [
                '--input',
                str(JSON_DATA_PATH / 'pet.json'),
                '--output',
                str(output_file),
                '--input-file-type',
                'json',
            ]
        )
        assert return_code == Exit.OK
        assert (
            output_file.read_text()
            == (EXPECTED_MAIN_PATH / 'main_json' / 'output.py').read_text()
        )


@freeze_time('2019-07-26')
def test_space_and_special_characters_json():
    with TemporaryDirectory() as output_dir:
        output_file: Path = Path(output_dir) / 'output.py'
        return_code: Exit = main(
            [
                '--input',
                str(JSON_DATA_PATH / 'space_and_special_characters.json'),
                '--output',
                str(output_file),
                '--input-file-type',
                'json',
            ]
        )
        assert return_code == Exit.OK
        assert (
            output_file.read_text()
            == (
                EXPECTED_MAIN_PATH / 'space_and_special_characters' / 'output.py'
            ).read_text()
        )


@freeze_time('2019-07-26')
def test_main_json_failed():
    with TemporaryDirectory() as output_dir:
        output_file: Path = Path(output_dir) / 'output.py'
        return_code: Exit = main(
            [
                '--input',
                str(JSON_DATA_PATH / 'broken.json'),
                '--output',
                str(output_file),
                '--input-file-type',
                'json',
            ]
        )
        assert return_code == Exit.ERROR


@freeze_time('2019-07-26')
def test_main_json_array_include_null():
    with TemporaryDirectory() as output_dir:
        output_file: Path = Path(output_dir) / 'output.py'
        return_code: Exit = main(
            [
                '--input',
                str(JSON_DATA_PATH / 'array_include_null.json'),
                '--output',
                str(output_file),
                '--input-file-type',
                'json',
            ]
        )
        assert return_code == Exit.OK
        assert (
            output_file.read_text()
            == (
                EXPECTED_MAIN_PATH / 'main_json_array_include_null' / 'output.py'
            ).read_text()
        )


@pytest.mark.parametrize(
    'output_model,expected_output',
    [
        (
            'pydantic.BaseModel',
            'main_null_and_array',
        ),
        (
            'pydantic_v2.BaseModel',
            'main_null_and_array_v2',
        ),
    ],
)
@freeze_time('2019-07-26')
def test_main_null_and_array(output_model, expected_output):
    with TemporaryDirectory() as output_dir:
        output_file: Path = Path(output_dir) / 'output.py'
        return_code: Exit = main(
            [
                '--input',
                str(JSON_SCHEMA_DATA_PATH / 'null_and_array.json'),
                '--output',
                str(output_file),
                '--input-file-type',
                'jsonschema',
                '--output-model',
                output_model,
            ]
        )
        assert return_code == Exit.OK
        assert (
            output_file.read_text()
            == (EXPECTED_MAIN_PATH / expected_output / 'output.py').read_text()
        )


@freeze_time('2019-07-26')
def test_main_yaml():
    with TemporaryDirectory() as output_dir:
        output_file: Path = Path(output_dir) / 'output.py'
        return_code: Exit = main(
            [
                '--input',
                str(YAML_DATA_PATH / 'pet.yaml'),
                '--output',
                str(output_file),
                '--input-file-type',
                'yaml',
            ]
        )
        assert return_code == Exit.OK
        assert (
            output_file.read_text()
            == (EXPECTED_MAIN_PATH / 'main_yaml' / 'output.py').read_text()
        )


def test_main_modular(tmpdir_factory: TempdirFactory) -> None:
    """Test main function on modular file."""

    output_directory = Path(tmpdir_factory.mktemp('output'))

    input_filename = OPEN_API_DATA_PATH / 'modular.yaml'
    output_path = output_directory / 'model'

    with freeze_time(TIMESTAMP):
        main(['--input', str(input_filename), '--output', str(output_path)])
    main_modular_dir = EXPECTED_MAIN_PATH / 'main_modular'
    for path in main_modular_dir.rglob('*.py'):
        result = output_path.joinpath(path.relative_to(main_modular_dir)).read_text()
        assert result == path.read_text()


def test_main_modular_reuse_model(tmpdir_factory: TempdirFactory) -> None:
    """Test main function on modular file."""

    output_directory = Path(tmpdir_factory.mktemp('output'))

    input_filename = OPEN_API_DATA_PATH / 'modular.yaml'
    output_path = output_directory / 'model'

    with freeze_time(TIMESTAMP):
        main(
            [
                '--input',
                str(input_filename),
                '--output',
                str(output_path),
                '--reuse-model',
            ]
        )
    main_modular_dir = EXPECTED_MAIN_PATH / 'main_modular_reuse_model'
    for path in main_modular_dir.rglob('*.py'):
        result = output_path.joinpath(path.relative_to(main_modular_dir)).read_text()
        assert result == path.read_text()


def test_main_modular_no_file() -> None:
    """Test main function on modular file with no output name."""

    input_filename = OPEN_API_DATA_PATH / 'modular.yaml'

    assert main(['--input', str(input_filename)]) == Exit.ERROR


def test_main_modular_filename(tmpdir_factory: TempdirFactory) -> None:
    """Test main function on modular file with filename."""

    output_directory = Path(tmpdir_factory.mktemp('output'))

    input_filename = OPEN_API_DATA_PATH / 'modular.yaml'
    output_filename = output_directory / 'model.py'

    assert (
        main(['--input', str(input_filename), '--output', str(output_filename)])
        == Exit.ERROR
    )


def test_main_no_file(capsys: CaptureFixture) -> None:
    """Test main function on non-modular file with no output name."""

    input_filename = OPEN_API_DATA_PATH / 'api.yaml'

    with freeze_time(TIMESTAMP):
        main(['--input', str(input_filename)])

    captured = capsys.readouterr()
    assert (
        captured.out == (EXPECTED_MAIN_PATH / 'main_no_file' / 'output.py').read_text()
    )
    assert captured.err == inferred_message.format('openapi') + '\n'


@pytest.mark.parametrize(
    'output_model,expected_output',
    [
        (
            'pydantic.BaseModel',
            'main_extra_template_data_config',
        ),
        (
            'pydantic_v2.BaseModel',
            'main_extra_template_data_config_pydantic_v2',
        ),
    ],
)
def test_main_extra_template_data_config(
    capsys: CaptureFixture, output_model, expected_output
) -> None:
    """Test main function with custom config data in extra template."""

    input_filename = OPEN_API_DATA_PATH / 'api.yaml'
    extra_template_data = OPEN_API_DATA_PATH / 'extra_data.json'

    with freeze_time(TIMESTAMP):
        main(
            [
                '--input',
                str(input_filename),
                '--extra-template-data',
                str(extra_template_data),
                '--output-model',
                output_model,
            ]
        )

    captured = capsys.readouterr()
    assert (
        captured.out == (EXPECTED_MAIN_PATH / expected_output / 'output.py').read_text()
    )
    assert captured.err == inferred_message.format('openapi') + '\n'


def test_main_custom_template_dir_old_style(capsys: CaptureFixture) -> None:
    """Test main function with custom template directory."""

    input_filename = OPEN_API_DATA_PATH / 'api.yaml'
    custom_template_dir = DATA_PATH / 'templates_old_style'
    extra_template_data = OPEN_API_DATA_PATH / 'extra_data.json'

    with freeze_time(TIMESTAMP):
        main(
            [
                '--input',
                str(input_filename),
                '--custom-template-dir',
                str(custom_template_dir),
                '--extra-template-data',
                str(extra_template_data),
            ]
        )

    captured = capsys.readouterr()
    assert (
        captured.out
        == (EXPECTED_MAIN_PATH / 'main_custom_template_dir' / 'output.py').read_text()
    )
    assert captured.err == inferred_message.format('openapi') + '\n'


def test_main_custom_template_dir(capsys: CaptureFixture) -> None:
    """Test main function with custom template directory."""

    input_filename = OPEN_API_DATA_PATH / 'api.yaml'
    custom_template_dir = DATA_PATH / 'templates'
    extra_template_data = OPEN_API_DATA_PATH / 'extra_data.json'

    with freeze_time(TIMESTAMP):
        main(
            [
                '--input',
                str(input_filename),
                '--custom-template-dir',
                str(custom_template_dir),
                '--extra-template-data',
                str(extra_template_data),
            ]
        )

    captured = capsys.readouterr()
    assert (
        captured.out
        == (EXPECTED_MAIN_PATH / 'main_custom_template_dir' / 'output.py').read_text()
    )
    assert captured.err == inferred_message.format('openapi') + '\n'


@freeze_time('2019-07-26')
def test_pyproject():
    if platform.system() == 'Windows':

        def get_path(path):
            return str(path).replace('\\', '\\\\')

    else:

        def get_path(path):
            return str(path)

    with TemporaryDirectory() as output_dir:
        output_dir = Path(output_dir)

        with chdir(output_dir):
            output_file: Path = output_dir / 'output.py'
            pyproject_toml_path = Path(DATA_PATH) / 'project' / 'pyproject.toml'
            pyproject_toml = (
                pyproject_toml_path.read_text()
                .replace('INPUT_PATH', get_path(OPEN_API_DATA_PATH / 'api.yaml'))
                .replace('OUTPUT_PATH', get_path(output_file))
                .replace(
                    'ALIASES_PATH', get_path(OPEN_API_DATA_PATH / 'empty_aliases.json')
                )
                .replace(
                    'EXTRA_TEMPLATE_DATA_PATH',
                    get_path(OPEN_API_DATA_PATH / 'empty_data.json'),
                )
                .replace('CUSTOM_TEMPLATE_DIR_PATH', get_path(output_dir))
            )
            (output_dir / 'pyproject.toml').write_text(pyproject_toml)

            return_code: Exit = main([])
            assert return_code == Exit.OK
            assert (
                output_file.read_text()
                == (EXPECTED_MAIN_PATH / 'pyproject' / 'output.py').read_text()
            )


@freeze_time('2019-07-26')
def test_pyproject_not_found():
    with TemporaryDirectory() as output_dir:
        output_dir = Path(output_dir)
        with chdir(output_dir):
            output_file: Path = output_dir / 'output.py'
            return_code: Exit = main(
                [
                    '--input',
                    str(OPEN_API_DATA_PATH / 'api.yaml'),
                    '--output',
                    str(output_file),
                ]
            )
            assert return_code == Exit.OK
            assert (
                output_file.read_text()
                == (
                    EXPECTED_MAIN_PATH / 'pyproject_not_found' / 'output.py'
                ).read_text()
            )


@freeze_time('2019-07-26')
def test_stdin(monkeypatch):
    with TemporaryDirectory() as output_dir:
        output_dir = Path(output_dir)
        output_file: Path = output_dir / 'output.py'
        monkeypatch.setattr('sys.stdin', (OPEN_API_DATA_PATH / 'api.yaml').open())
        return_code: Exit = main(
            [
                '--output',
                str(output_file),
            ]
        )
        assert return_code == Exit.OK
        assert (
            output_file.read_text()
            == (EXPECTED_MAIN_PATH / 'stdin' / 'output.py').read_text()
        )


@pytest.mark.parametrize(argnames='no_color', argvalues=[False, True])
def test_show_help(no_color: bool, capsys: CaptureFixture[str]):
    args = ['--no-color'] if no_color else []
    args += ['--help']

    with pytest.raises(expected_exception=SystemExit):
        return_code: Exit = main(args)
        assert return_code == Exit.OK

    output = capsys.readouterr().out
    assert ('\x1b' not in output) == no_color


def test_show_help_when_no_input(mocker):
    print_help_mock = mocker.patch(
        'datamodel_code_generator.__main__.arg_parser.print_help'
    )
    isatty_mock = mocker.patch('sys.stdin.isatty', return_value=True)
    return_code: Exit = main([])
    assert return_code == Exit.ERROR
    assert isatty_mock.called
    assert print_help_mock.called


@freeze_time('2019-07-26')
def test_validation(mocker):
    mock_prance = mocker.patch('prance.BaseParser')

    with TemporaryDirectory() as output_dir:
        output_file: Path = Path(output_dir) / 'output.py'
        return_code: Exit = main(
            [
                '--input',
                str(OPEN_API_DATA_PATH / 'api.yaml'),
                '--output',
                str(output_file),
                '--validation',
            ]
        )
        assert return_code == Exit.OK
        assert (
            output_file.read_text()
            == (EXPECTED_MAIN_PATH / 'validation' / 'output.py').read_text()
        )
        mock_prance.assert_called_once()


@freeze_time('2019-07-26')
def test_validation_failed(mocker):
    mock_prance = mocker.patch('prance.BaseParser', side_effect=Exception('error'))
    with TemporaryDirectory() as output_dir:
        output_file: Path = Path(output_dir) / 'output.py'
        assert (
            main(
                [
                    '--input',
                    str(OPEN_API_DATA_PATH / 'invalid.yaml'),
                    '--output',
                    str(output_file),
                    '--input-file-type',
                    'openapi',
                    '--validation',
                ]
            )
            == Exit.ERROR
        )
        mock_prance.assert_called_once()


@pytest.mark.parametrize(
    'output_model,expected_output, args',
    [
        ('pydantic.BaseModel', 'main_with_field_constraints', []),
        (
            'pydantic.BaseModel',
            'main_with_field_constraints_use_unique_items_as_set',
            ['--use-unique-items-as-set'],
        ),
        ('pydantic_v2.BaseModel', 'main_with_field_constraints_pydantic_v2', []),
        (
            'pydantic_v2.BaseModel',
            'main_with_field_constraints_pydantic_v2_use_generic_container_types',
            ['--use-generic-container-types'],
        ),
        (
            'pydantic_v2.BaseModel',
            'main_with_field_constraints_pydantic_v2_use_generic_container_types_set',
            ['--use-generic-container-types', '--use-unique-items-as-set'],
        ),
        (
            'pydantic_v2.BaseModel',
            'main_with_field_constraints_pydantic_v2_use_standard_collections',
            [
                '--use-standard-collections',
            ],
        ),
        (
            'pydantic_v2.BaseModel',
            'main_with_field_constraints_pydantic_v2_use_standard_collections_set',
            ['--use-standard-collections', '--use-unique-items-as-set'],
        ),
    ],
)
@freeze_time('2019-07-26')
def test_main_with_field_constraints(output_model, expected_output, args):
    with TemporaryDirectory() as output_dir:
        output_file: Path = Path(output_dir) / 'output.py'
        return_code: Exit = main(
            [
                '--input',
                str(OPEN_API_DATA_PATH / 'api_constrained.yaml'),
                '--output',
                str(output_file),
                '--field-constraints',
                '--output-model-type',
                output_model,
                *args,
            ]
        )
        assert return_code == Exit.OK
        assert (
            output_file.read_text()
            == (EXPECTED_MAIN_PATH / expected_output / 'output.py').read_text()
        )


@pytest.mark.parametrize(
    'output_model,expected_output',
    [
        (
            'pydantic.BaseModel',
            'main_without_field_constraints',
        ),
        (
            'pydantic_v2.BaseModel',
            'main_without_field_constraints_pydantic_v2',
        ),
    ],
)
@freeze_time('2019-07-26')
def test_main_without_field_constraints(output_model, expected_output):
    with TemporaryDirectory() as output_dir:
        output_file: Path = Path(output_dir) / 'output.py'
        return_code: Exit = main(
            [
                '--input',
                str(OPEN_API_DATA_PATH / 'api_constrained.yaml'),
                '--output',
                str(output_file),
                '--output-model-type',
                output_model,
            ]
        )
        assert return_code == Exit.OK
        assert (
            output_file.read_text()
            == (EXPECTED_MAIN_PATH / expected_output / 'output.py').read_text()
        )


@pytest.mark.parametrize(
    'output_model,expected_output',
    [
        (
            'pydantic.BaseModel',
            'main_with_aliases',
        ),
        (
            'msgspec.Struct',
            'main_with_aliases_msgspec',
        ),
    ],
)
@freeze_time('2019-07-26')
def test_main_with_aliases(output_model, expected_output):
    with TemporaryDirectory() as output_dir:
        output_file: Path = Path(output_dir) / 'output.py'
        return_code: Exit = main(
            [
                '--input',
                str(OPEN_API_DATA_PATH / 'api.yaml'),
                '--aliases',
                str(OPEN_API_DATA_PATH / 'aliases.json'),
                '--target-python',
                '3.9',
                '--output-model',
                output_model,
                '--output',
                str(output_file),
            ]
        )
        assert return_code == Exit.OK
        assert (
            output_file.read_text()
            == (EXPECTED_MAIN_PATH / expected_output / 'output.py').read_text()
        )


def test_main_with_bad_aliases():
    with TemporaryDirectory() as output_dir:
        output_file: Path = Path(output_dir) / 'output.py'
        return_code: Exit = main(
            [
                '--input',
                str(OPEN_API_DATA_PATH / 'api.yaml'),
                '--aliases',
                str(OPEN_API_DATA_PATH / 'not.json'),
                '--output',
                str(output_file),
            ]
        )
        assert return_code == Exit.ERROR


def test_main_with_more_bad_aliases():
    with TemporaryDirectory() as output_dir:
        output_file: Path = Path(output_dir) / 'output.py'
        return_code: Exit = main(
            [
                '--input',
                str(OPEN_API_DATA_PATH / 'api.yaml'),
                '--aliases',
                str(OPEN_API_DATA_PATH / 'list.json'),
                '--output',
                str(output_file),
            ]
        )
        assert return_code == Exit.ERROR


def test_main_with_bad_extra_data():
    with TemporaryDirectory() as output_dir:
        output_file: Path = Path(output_dir) / 'output.py'
        return_code: Exit = main(
            [
                '--input',
                str(OPEN_API_DATA_PATH / 'api.yaml'),
                '--extra-template-data',
                str(OPEN_API_DATA_PATH / 'not.json'),
                '--output',
                str(output_file),
            ]
        )
        assert return_code == Exit.ERROR


@freeze_time('2019-07-26')
def test_main_with_snake_case_field():
    with TemporaryDirectory() as output_dir:
        output_file: Path = Path(output_dir) / 'output.py'
        return_code: Exit = main(
            [
                '--input',
                str(OPEN_API_DATA_PATH / 'api.yaml'),
                '--output',
                str(output_file),
                '--snake-case-field',
            ]
        )
        assert return_code == Exit.OK
        assert (
            output_file.read_text()
            == (
                EXPECTED_MAIN_PATH / 'main_with_snake_case_field' / 'output.py'
            ).read_text()
        )


@freeze_time('2019-07-26')
def test_main_with_strip_default_none():
    with TemporaryDirectory() as output_dir:
        output_file: Path = Path(output_dir) / 'output.py'
        return_code: Exit = main(
            [
                '--input',
                str(OPEN_API_DATA_PATH / 'api.yaml'),
                '--output',
                str(output_file),
                '--strip-default-none',
            ]
        )
        assert return_code == Exit.OK
        assert (
            output_file.read_text()
            == (
                EXPECTED_MAIN_PATH / 'main_with_strip_default_none' / 'output.py'
            ).read_text()
        )


def test_disable_timestamp():
    with TemporaryDirectory() as output_dir:
        output_file: Path = Path(output_dir) / 'output.py'
        return_code: Exit = main(
            [
                '--input',
                str(OPEN_API_DATA_PATH / 'api.yaml'),
                '--output',
                str(output_file),
                '--disable-timestamp',
            ]
        )
        assert return_code == Exit.OK
        assert (
            output_file.read_text()
            == (EXPECTED_MAIN_PATH / 'disable_timestamp' / 'output.py').read_text()
        )


@freeze_time('2019-07-26')
def test_enable_version_header():
    with TemporaryDirectory() as output_dir:
        output_file: Path = Path(output_dir) / 'output.py'
        return_code: Exit = main(
            [
                '--input',
                str(OPEN_API_DATA_PATH / 'api.yaml'),
                '--output',
                str(output_file),
                '--enable-version-header',
            ]
        )
        assert return_code == Exit.OK
        assert (
            output_file.read_text()
            == (EXPECTED_MAIN_PATH / 'enable_version_header' / 'output.py').read_text()
        )


@pytest.mark.parametrize(
    'output_model,expected_output',
    [
        (
            'pydantic.BaseModel',
            'allow_population_by_field_name',
        ),
        (
            'pydantic_v2.BaseModel',
            'allow_population_by_field_name_pydantic_v2',
        ),
    ],
)
@freeze_time('2019-07-26')
def test_allow_population_by_field_name(output_model, expected_output):
    with TemporaryDirectory() as output_dir:
        output_file: Path = Path(output_dir) / 'output.py'
        return_code: Exit = main(
            [
                '--input',
                str(OPEN_API_DATA_PATH / 'api.yaml'),
                '--output',
                str(output_file),
                '--allow-population-by-field-name',
                '--output-model-type',
                output_model,
            ]
        )
        assert return_code == Exit.OK
        assert (
            output_file.read_text()
            == (EXPECTED_MAIN_PATH / expected_output / 'output.py').read_text()
        )


@pytest.mark.parametrize(
    'output_model,expected_output',
    [
        (
            'pydantic.BaseModel',
            'allow_extra_fields',
        ),
        (
            'pydantic_v2.BaseModel',
            'allow_extra_fields_pydantic_v2',
        ),
    ],
)
@freeze_time('2019-07-26')
def test_allow_extra_fields(output_model, expected_output):
    with TemporaryDirectory() as output_dir:
        output_file: Path = Path(output_dir) / 'output.py'
        return_code: Exit = main(
            [
                '--input',
                str(OPEN_API_DATA_PATH / 'api.yaml'),
                '--output',
                str(output_file),
                '--allow-extra-fields',
                '--output-model-type',
                output_model,
            ]
        )
        assert return_code == Exit.OK
        assert (
            output_file.read_text()
            == (EXPECTED_MAIN_PATH / expected_output / 'output.py').read_text()
        )


@pytest.mark.parametrize(
    'output_model,expected_output',
    [
        (
            'pydantic.BaseModel',
            'enable_faux_immutability',
        ),
        (
            'pydantic_v2.BaseModel',
            'enable_faux_immutability_pydantic_v2',
        ),
    ],
)
@freeze_time('2019-07-26')
def test_enable_faux_immutability(output_model, expected_output):
    with TemporaryDirectory() as output_dir:
        output_file: Path = Path(output_dir) / 'output.py'
        return_code: Exit = main(
            [
                '--input',
                str(OPEN_API_DATA_PATH / 'api.yaml'),
                '--output',
                str(output_file),
                '--enable-faux-immutability',
                '--output-model-type',
                output_model,
            ]
        )
        assert return_code == Exit.OK
        assert (
            output_file.read_text()
            == (EXPECTED_MAIN_PATH / expected_output / 'output.py').read_text()
        )


@freeze_time('2019-07-26')
def test_use_default():
    with TemporaryDirectory() as output_dir:
        output_file: Path = Path(output_dir) / 'output.py'
        return_code: Exit = main(
            [
                '--input',
                str(OPEN_API_DATA_PATH / 'api.yaml'),
                '--output',
                str(output_file),
                '--use-default',
            ]
        )
        assert return_code == Exit.OK
        assert (
            output_file.read_text()
            == (EXPECTED_MAIN_PATH / 'use_default' / 'output.py').read_text()
        )


@freeze_time('2019-07-26')
def test_force_optional():
    with TemporaryDirectory() as output_dir:
        output_file: Path = Path(output_dir) / 'output.py'
        return_code: Exit = main(
            [
                '--input',
                str(OPEN_API_DATA_PATH / 'api.yaml'),
                '--output',
                str(output_file),
                '--force-optional',
            ]
        )
        assert return_code == Exit.OK
        assert (
            output_file.read_text()
            == (EXPECTED_MAIN_PATH / 'force_optional' / 'output.py').read_text()
        )


@freeze_time('2019-07-26')
def test_main_with_exclusive():
    with TemporaryDirectory() as output_dir:
        output_file: Path = Path(output_dir) / 'output.py'
        return_code: Exit = main(
            [
                '--input',
                str(OPEN_API_DATA_PATH / 'exclusive.yaml'),
                '--output',
                str(output_file),
            ]
        )
        assert return_code == Exit.OK
        assert (
            output_file.read_text()
            == (EXPECTED_MAIN_PATH / 'main_with_exclusive' / 'output.py').read_text()
        )


@freeze_time('2019-07-26')
def test_main_subclass_enum():
    with TemporaryDirectory() as output_dir:
        output_file: Path = Path(output_dir) / 'output.py'
        return_code: Exit = main(
            [
                '--input',
                str(OPEN_API_DATA_PATH / 'subclass_enum.json'),
                '--output',
                str(output_file),
            ]
        )
        assert return_code == Exit.OK
        assert (
            output_file.read_text()
            == (EXPECTED_MAIN_PATH / 'main_subclass_enum' / 'output.py').read_text()
        )


@freeze_time('2019-07-26')
@pytest.mark.parametrize(
    'output_model,expected_output,option',
    [
        (
            'pydantic.BaseModel',
            'main_complicated_enum_default_member',
            '--set-default-enum-member',
        ),
        (
            'dataclasses.dataclass',
            'main_complicated_enum_default_member_dataclass',
            '--set-default-enum-member',
        ),
        (
            'dataclasses.dataclass',
            'main_complicated_enum_default_member_dataclass',
            None,
        ),
    ],
)
def test_main_complicated_enum_default_member(output_model, expected_output, option):
    with TemporaryDirectory() as output_dir:
        output_file: Path = Path(output_dir) / 'output.py'
        return_code: Exit = main(
            [
                a
                for a in [
                    '--input',
                    str(JSON_SCHEMA_DATA_PATH / 'complicated_enum.json'),
                    '--output',
                    str(output_file),
                    option,
                    '--output-model',
                    output_model,
                ]
                if a
            ]
        )
        assert return_code == Exit.OK
        assert (
            output_file.read_text()
            == (EXPECTED_MAIN_PATH / expected_output / 'output.py').read_text()
        )


@freeze_time('2019-07-26')
def test_main_json_reuse_enum_default_member():
    with TemporaryDirectory() as output_dir:
        output_file: Path = Path(output_dir) / 'output.py'
        return_code: Exit = main(
            [
                '--input',
                str(JSON_SCHEMA_DATA_PATH / 'duplicate_enum.json'),
                '--output',
                str(output_file),
                '--input-file-type',
                'jsonschema',
                '--reuse-model',
                '--set-default-enum-member',
            ]
        )
        assert return_code == Exit.OK
        assert (
            output_file.read_text()
            == (
                EXPECTED_MAIN_PATH / 'main_json_reuse_enum_default_member' / 'output.py'
            ).read_text()
        )


@freeze_time('2019-07-26')
def test_main_invalid_model_name_failed(capsys):
    with TemporaryDirectory() as output_dir:
        output_file: Path = Path(output_dir) / 'output.py'
        return_code: Exit = main(
            [
                '--input',
                str(JSON_SCHEMA_DATA_PATH / 'invalid_model_name.json'),
                '--output',
                str(output_file),
                '--input-file-type',
                'jsonschema',
                '--class-name',
                'with',
            ]
        )
        captured = capsys.readouterr()
        assert return_code == Exit.ERROR
        assert (
            captured.err
            == "title='with' is invalid class name. You have to set `--class-name` option\n"
        )


@freeze_time('2019-07-26')
def test_main_invalid_model_name_converted(capsys):
    with TemporaryDirectory() as output_dir:
        output_file: Path = Path(output_dir) / 'output.py'
        return_code: Exit = main(
            [
                '--input',
                str(JSON_SCHEMA_DATA_PATH / 'invalid_model_name.json'),
                '--output',
                str(output_file),
                '--input-file-type',
                'jsonschema',
            ]
        )
        captured = capsys.readouterr()
        assert return_code == Exit.ERROR
        assert (
            captured.err
            == "title='1Xyz' is invalid class name. You have to set `--class-name` option\n"
        )


@freeze_time('2019-07-26')
def test_main_invalid_model_name():
    with TemporaryDirectory() as output_dir:
        output_file: Path = Path(output_dir) / 'output.py'
        return_code: Exit = main(
            [
                '--input',
                str(JSON_SCHEMA_DATA_PATH / 'invalid_model_name.json'),
                '--output',
                str(output_file),
                '--input-file-type',
                'jsonschema',
                '--class-name',
                'ValidModelName',
            ]
        )
        assert return_code == Exit.OK
        assert (
            output_file.read_text()
            == (
                EXPECTED_MAIN_PATH / 'main_invalid_model_name' / 'output.py'
            ).read_text()
        )


@freeze_time('2019-07-26')
def test_main_root_id_jsonschema_with_local_file(mocker):
    root_id_response = mocker.Mock()
    root_id_response.text = 'dummy'
    person_response = mocker.Mock()
    person_response.text = (JSON_SCHEMA_DATA_PATH / 'person.json').read_text()
    httpx_get_mock = mocker.patch('httpx.get', side_effect=[person_response])
    with TemporaryDirectory() as output_dir:
        output_file: Path = Path(output_dir) / 'output.py'
        return_code: Exit = main(
            [
                '--input',
                str(JSON_SCHEMA_DATA_PATH / 'root_id.json'),
                '--output',
                str(output_file),
                '--input-file-type',
                'jsonschema',
            ]
        )
        assert return_code == Exit.OK
        assert (
            output_file.read_text()
            == (EXPECTED_MAIN_PATH / 'main_root_id' / 'output.py').read_text()
        )
        httpx_get_mock.assert_not_called()


@freeze_time('2019-07-26')
def test_main_root_id_jsonschema_with_remote_file(mocker):
    root_id_response = mocker.Mock()
    root_id_response.text = 'dummy'
    person_response = mocker.Mock()
    person_response.text = (JSON_SCHEMA_DATA_PATH / 'person.json').read_text()
    httpx_get_mock = mocker.patch('httpx.get', side_effect=[person_response])
    with TemporaryDirectory() as output_dir:
        input_file = Path(output_dir, 'root_id.json')
        shutil.copy(JSON_SCHEMA_DATA_PATH / 'root_id.json', input_file)
        output_file: Path = Path(output_dir) / 'output.py'
        return_code: Exit = main(
            [
                '--input',
                str(input_file),
                '--output',
                str(output_file),
                '--input-file-type',
                'jsonschema',
            ]
        )
        assert return_code == Exit.OK
        assert (
            output_file.read_text()
            == (EXPECTED_MAIN_PATH / 'main_root_id' / 'output.py').read_text()
        )
        httpx_get_mock.assert_has_calls(
            [
                call(
                    'https://example.com/person.json',
                    headers=None,
                    verify=True,
                    follow_redirects=True,
                ),
            ]
        )


@freeze_time('2019-07-26')
def test_main_root_id_jsonschema_self_refs_with_local_file(mocker):
    person_response = mocker.Mock()
    person_response.text = (JSON_SCHEMA_DATA_PATH / 'person.json').read_text()
    httpx_get_mock = mocker.patch('httpx.get', side_effect=[person_response])
    with TemporaryDirectory() as output_dir:
        output_file: Path = Path(output_dir) / 'output.py'
        return_code: Exit = main(
            [
                '--input',
                str(JSON_SCHEMA_DATA_PATH / 'root_id_self_ref.json'),
                '--output',
                str(output_file),
                '--input-file-type',
                'jsonschema',
            ]
        )
        assert return_code == Exit.OK
        assert output_file.read_text() == (
            EXPECTED_MAIN_PATH / 'main_root_id' / 'output.py'
        ).read_text().replace(
            'filename:  root_id.json', 'filename:  root_id_self_ref.json'
        )
        httpx_get_mock.assert_not_called()


@freeze_time('2019-07-26')
def test_main_root_id_jsonschema_self_refs_with_remote_file(mocker):
    person_response = mocker.Mock()
    person_response.text = (JSON_SCHEMA_DATA_PATH / 'person.json').read_text()
    httpx_get_mock = mocker.patch('httpx.get', side_effect=[person_response])
    with TemporaryDirectory() as output_dir:
        input_file = Path(output_dir, 'root_id_self_ref.json')
        shutil.copy(JSON_SCHEMA_DATA_PATH / 'root_id_self_ref.json', input_file)
        output_file: Path = Path(output_dir) / 'output.py'
        return_code: Exit = main(
            [
                '--input',
                str(input_file),
                '--output',
                str(output_file),
                '--input-file-type',
                'jsonschema',
            ]
        )
        assert return_code == Exit.OK
        assert output_file.read_text() == (
            EXPECTED_MAIN_PATH / 'main_root_id' / 'output.py'
        ).read_text().replace(
            'filename:  root_id.json', 'filename:  root_id_self_ref.json'
        )
        httpx_get_mock.assert_has_calls(
            [
                call(
                    'https://example.com/person.json',
                    headers=None,
                    verify=True,
                    follow_redirects=True,
                ),
            ]
        )


@freeze_time('2019-07-26')
def test_main_root_id_jsonschema_with_absolute_remote_file(mocker):
    root_id_response = mocker.Mock()
    root_id_response.text = 'dummy'
    person_response = mocker.Mock()
    person_response.text = (JSON_SCHEMA_DATA_PATH / 'person.json').read_text()
    httpx_get_mock = mocker.patch('httpx.get', side_effect=[person_response])
    with TemporaryDirectory() as output_dir:
        input_file = Path(output_dir, 'root_id_absolute_url.json')
        shutil.copy(JSON_SCHEMA_DATA_PATH / 'root_id_absolute_url.json', input_file)
        output_file: Path = Path(output_dir) / 'output.py'
        return_code: Exit = main(
            [
                '--input',
                str(input_file),
                '--output',
                str(output_file),
                '--input-file-type',
                'jsonschema',
            ]
        )
        assert return_code == Exit.OK
        assert (
            output_file.read_text()
            == (
                EXPECTED_MAIN_PATH / 'main_root_id_absolute_url' / 'output.py'
            ).read_text()
        )
        httpx_get_mock.assert_has_calls(
            [
                call(
                    'https://example.com/person.json',
                    headers=None,
                    verify=True,
                    follow_redirects=True,
                ),
            ]
        )


@freeze_time('2019-07-26')
def test_main_root_id_jsonschema_with_absolute_local_file(mocker):
    with TemporaryDirectory() as output_dir:
        output_file: Path = Path(output_dir) / 'output.py'
        return_code: Exit = main(
            [
                '--input',
                str(JSON_SCHEMA_DATA_PATH / 'root_id_absolute_url.json'),
                '--output',
                str(output_file),
                '--input-file-type',
                'jsonschema',
            ]
        )
        assert return_code == Exit.OK
        assert (
            output_file.read_text()
            == (
                EXPECTED_MAIN_PATH / 'main_root_id_absolute_url' / 'output.py'
            ).read_text()
        )


@freeze_time('2019-07-26')
def test_main_jsonschema_id():
    with TemporaryDirectory() as output_dir:
        output_file: Path = Path(output_dir) / 'output.py'
        return_code: Exit = main(
            [
                '--input',
                str(JSON_SCHEMA_DATA_PATH / 'id.json'),
                '--output',
                str(output_file),
                '--input-file-type',
                'jsonschema',
            ]
        )
        assert return_code == Exit.OK
        assert (
            output_file.read_text()
            == (EXPECTED_MAIN_PATH / 'main_jsonschema_id' / 'output.py').read_text()
        )


@freeze_time('2019-07-26')
def test_main_jsonschema_id_as_stdin(monkeypatch):
    with TemporaryDirectory() as output_dir:
        output_file: Path = Path(output_dir) / 'output.py'
        monkeypatch.setattr('sys.stdin', (JSON_SCHEMA_DATA_PATH / 'id.json').open())
        return_code: Exit = main(
            [
                '--output',
                str(output_file),
                '--input-file-type',
                'jsonschema',
            ]
        )
        assert return_code == Exit.OK
        assert (
            output_file.read_text()
            == (
                EXPECTED_MAIN_PATH / 'main_jsonschema_id_stdin' / 'output.py'
            ).read_text()
        )


def test_main_jsonschema_ids(tmpdir_factory: TempdirFactory) -> None:
    output_directory = Path(tmpdir_factory.mktemp('output'))

    input_filename = JSON_SCHEMA_DATA_PATH / 'ids' / 'Organization.schema.json'
    output_path = output_directory / 'model'

    with freeze_time(TIMESTAMP):
        main(
            [
                '--input',
                str(input_filename),
                '--output',
                str(output_path),
                '--input-file-type',
                'jsonschema',
            ]
        )
    main_jsonschema_ids_dir = EXPECTED_MAIN_PATH / 'main_jsonschema_ids'
    for path in main_jsonschema_ids_dir.rglob('*.py'):
        result = output_path.joinpath(
            path.relative_to(main_jsonschema_ids_dir)
        ).read_text()
        assert result == path.read_text()


def test_main_use_standard_collections(tmpdir_factory: TempdirFactory) -> None:
    output_directory = Path(tmpdir_factory.mktemp('output'))

    input_filename = OPEN_API_DATA_PATH / 'modular.yaml'
    output_path = output_directory / 'model'

    with freeze_time(TIMESTAMP):
        main(
            [
                '--input',
                str(input_filename),
                '--output',
                str(output_path),
                '--use-standard-collections',
            ]
        )
    main_use_standard_collections_dir = (
        EXPECTED_MAIN_PATH / 'main_use_standard_collections'
    )
    for path in main_use_standard_collections_dir.rglob('*.py'):
        result = output_path.joinpath(
            path.relative_to(main_use_standard_collections_dir)
        ).read_text()
        assert result == path.read_text()


def test_main_use_generic_container_types(tmpdir_factory: TempdirFactory) -> None:
    output_directory = Path(tmpdir_factory.mktemp('output'))

    input_filename = OPEN_API_DATA_PATH / 'modular.yaml'
    output_path = output_directory / 'model'

    with freeze_time(TIMESTAMP):
        main(
            [
                '--input',
                str(input_filename),
                '--output',
                str(output_path),
                '--use-generic-container-types',
            ]
        )
    main_use_generic_container_types_dir = (
        EXPECTED_MAIN_PATH / 'main_use_generic_container_types'
    )
    for path in main_use_generic_container_types_dir.rglob('*.py'):
        result = output_path.joinpath(
            path.relative_to(main_use_generic_container_types_dir)
        ).read_text()
        assert result == path.read_text()


def test_main_use_generic_container_types_standard_collections(
    tmpdir_factory: TempdirFactory,
) -> None:
    output_directory = Path(tmpdir_factory.mktemp('output'))

    input_filename = OPEN_API_DATA_PATH / 'modular.yaml'
    output_path = output_directory / 'model'

    with freeze_time(TIMESTAMP):
        main(
            [
                '--input',
                str(input_filename),
                '--output',
                str(output_path),
                '--use-generic-container-types',
                '--use-standard-collections',
            ]
        )
    main_use_generic_container_types_standard_collections_dir = (
        EXPECTED_MAIN_PATH / 'main_use_generic_container_types_standard_collections'
    )
    for path in main_use_generic_container_types_standard_collections_dir.rglob('*.py'):
        result = output_path.joinpath(
            path.relative_to(main_use_generic_container_types_standard_collections_dir)
        ).read_text()
        assert result == path.read_text()


def test_main_use_generic_container_types_py36(capsys) -> None:
    input_filename = OPEN_API_DATA_PATH / 'modular.yaml'

    return_code: Exit = main(
        [
            '--input',
            str(input_filename),
            '--use-generic-container-types',
            '--target-python-version',
            '3.6',
        ]
    )
    captured = capsys.readouterr()
    assert return_code == Exit.ERROR
    assert (
        captured.err == '`--use-generic-container-types` can not be used with '
        '`--target-python_version` 3.6.\n '
        'The version will be not supported in a future version\n'
    )


def test_main_original_field_name_delimiter_without_snake_case_field(capsys) -> None:
    input_filename = OPEN_API_DATA_PATH / 'modular.yaml'

    return_code: Exit = main(
        [
            '--input',
            str(input_filename),
            '--original-field-name-delimiter',
            '-',
        ]
    )
    captured = capsys.readouterr()
    assert return_code == Exit.ERROR
    assert (
        captured.err
        == '`--original-field-name-delimiter` can not be used without `--snake-case-field`.\n'
    )


@freeze_time('2019-07-26')
def test_main_external_definitions():
    with TemporaryDirectory() as output_dir:
        output_file: Path = Path(output_dir) / 'output.py'
        return_code: Exit = main(
            [
                '--input',
                str(JSON_SCHEMA_DATA_PATH / 'external_definitions_root.json'),
                '--output',
                str(output_file),
                '--input-file-type',
                'jsonschema',
            ]
        )
        assert return_code == Exit.OK
        assert (
            output_file.read_text()
            == (
                EXPECTED_MAIN_PATH / 'main_external_definitions' / 'output.py'
            ).read_text()
        )


@freeze_time('2019-07-26')
def test_main_external_files_in_directory(tmpdir_factory: TempdirFactory) -> None:
    with TemporaryDirectory() as output_dir:
        output_file: Path = Path(output_dir) / 'output.py'
        return_code: Exit = main(
            [
                '--input',
                str(
                    JSON_SCHEMA_DATA_PATH
                    / 'external_files_in_directory'
                    / 'person.json'
                ),
                '--output',
                str(output_file),
                '--input-file-type',
                'jsonschema',
            ]
        )
        assert return_code == Exit.OK
        assert (
            output_file.read_text()
            == (
                EXPECTED_MAIN_PATH / 'main_external_files_in_directory' / 'output.py'
            ).read_text()
        )


@freeze_time('2019-07-26')
def test_main_nested_directory(tmpdir_factory: TempdirFactory) -> None:
    output_directory = Path(tmpdir_factory.mktemp('output'))

    output_path = output_directory / 'model'
    return_code: Exit = main(
        [
            '--input',
            str(JSON_SCHEMA_DATA_PATH / 'external_files_in_directory'),
            '--output',
            str(output_path),
            '--input-file-type',
            'jsonschema',
        ]
    )
    assert return_code == Exit.OK
    main_nested_directory = EXPECTED_MAIN_PATH / 'main_nested_directory'

    for path in main_nested_directory.rglob('*.py'):
        result = output_path.joinpath(
            path.relative_to(main_nested_directory)
        ).read_text()
        assert result == path.read_text()


@freeze_time('2019-07-26')
def test_main_circular_reference():
    with TemporaryDirectory() as output_dir:
        output_file: Path = Path(output_dir) / 'output.py'
        return_code: Exit = main(
            [
                '--input',
                str(JSON_SCHEMA_DATA_PATH / 'circular_reference.json'),
                '--output',
                str(output_file),
                '--input-file-type',
                'jsonschema',
            ]
        )
        assert return_code == Exit.OK
        assert (
            output_file.read_text()
            == (
                EXPECTED_MAIN_PATH / 'main_circular_reference' / 'output.py'
            ).read_text()
        )


@freeze_time('2019-07-26')
def test_main_invalid_enum_name():
    with TemporaryDirectory() as output_dir:
        output_file: Path = Path(output_dir) / 'output.py'
        return_code: Exit = main(
            [
                '--input',
                str(JSON_SCHEMA_DATA_PATH / 'invalid_enum_name.json'),
                '--output',
                str(output_file),
                '--input-file-type',
                'jsonschema',
            ]
        )
        assert return_code == Exit.OK
        assert (
            output_file.read_text()
            == (EXPECTED_MAIN_PATH / 'main_invalid_enum_name' / 'output.py').read_text()
        )


@freeze_time('2019-07-26')
def test_main_invalid_enum_name_snake_case_field():
    with TemporaryDirectory() as output_dir:
        output_file: Path = Path(output_dir) / 'output.py'
        return_code: Exit = main(
            [
                '--input',
                str(JSON_SCHEMA_DATA_PATH / 'invalid_enum_name.json'),
                '--output',
                str(output_file),
                '--input-file-type',
                'jsonschema',
                '--snake-case-field',
            ]
        )
        assert return_code == Exit.OK
        assert (
            output_file.read_text()
            == (
                EXPECTED_MAIN_PATH
                / 'main_invalid_enum_name_snake_case_field'
                / 'output.py'
            ).read_text()
        )


@freeze_time('2019-07-26')
def test_main_json_reuse_model():
    with TemporaryDirectory() as output_dir:
        output_file: Path = Path(output_dir) / 'output.py'
        return_code: Exit = main(
            [
                '--input',
                str(JSON_DATA_PATH / 'duplicate_models.json'),
                '--output',
                str(output_file),
                '--input-file-type',
                'json',
                '--reuse-model',
            ]
        )
        assert return_code == Exit.OK
        assert (
            output_file.read_text()
            == (EXPECTED_MAIN_PATH / 'main_json_reuse_model' / 'output.py').read_text()
        )


@freeze_time('2019-07-26')
def test_main_json_reuse_enum():
    with TemporaryDirectory() as output_dir:
        output_file: Path = Path(output_dir) / 'output.py'
        return_code: Exit = main(
            [
                '--input',
                str(JSON_SCHEMA_DATA_PATH / 'duplicate_enum.json'),
                '--output',
                str(output_file),
                '--input-file-type',
                'jsonschema',
                '--reuse-model',
            ]
        )
        assert return_code == Exit.OK
        assert (
            output_file.read_text()
            == (EXPECTED_MAIN_PATH / 'main_json_reuse_enum' / 'output.py').read_text()
        )


@freeze_time('2019-07-26')
def test_main_json_capitalise_enum_members():
    with TemporaryDirectory() as output_dir:
        output_file: Path = Path(output_dir) / 'output.py'
        return_code: Exit = main(
            [
                '--input',
                str(JSON_SCHEMA_DATA_PATH / 'many_case_enum.json'),
                '--output',
                str(output_file),
                '--input-file-type',
                'jsonschema',
                '--capitalise-enum-members',
            ]
        )
        assert return_code == Exit.OK
        assert (
            output_file.read_text()
            == (
                EXPECTED_MAIN_PATH / 'main_json_capitalise_enum_members' / 'output.py'
            ).read_text()
        )


@freeze_time('2019-07-26')
def test_main_json_capitalise_enum_members_without_enum():
    with TemporaryDirectory() as output_dir:
        output_file: Path = Path(output_dir) / 'output.py'
        return_code: Exit = main(
            [
                '--input',
                str(JSON_SCHEMA_DATA_PATH / 'person.json'),
                '--output',
                str(output_file),
                '--input-file-type',
                'jsonschema',
                '--capitalise-enum-members',
            ]
        )
        assert return_code == Exit.OK
        assert (
            output_file.read_text()
            == (EXPECTED_MAIN_PATH / 'main_autodetect' / 'output.py').read_text()
        )


@freeze_time('2019-07-26')
def test_main_openapi_datetime():
    with TemporaryDirectory() as output_dir:
        output_file: Path = Path(output_dir) / 'output.py'
        return_code: Exit = main(
            [
                '--input',
                str(OPEN_API_DATA_PATH / 'datetime.yaml'),
                '--output',
                str(output_file),
                '--input-file-type',
                'openapi',
            ]
        )
        assert return_code == Exit.OK
        assert (
            output_file.read_text()
            == (EXPECTED_MAIN_PATH / 'main_openapi_datetime' / 'output.py').read_text()
        )


@freeze_time('2019-07-26')
def test_main_similar_nested_array():
    with TemporaryDirectory() as output_dir:
        output_file: Path = Path(output_dir) / 'output.py'
        return_code: Exit = main(
            [
                '--input',
                str(JSON_SCHEMA_DATA_PATH / 'similar_nested_array.json'),
                '--output',
                str(output_file),
                '--input-file-type',
                'jsonschema',
            ]
        )
        assert return_code == Exit.OK
        assert (
            output_file.read_text()
            == (
                EXPECTED_MAIN_PATH / 'main_similar_nested_array' / 'output.py'
            ).read_text()
        )


@freeze_time('2019-07-26')
def test_space_and_special_characters_dict():
    with TemporaryDirectory() as output_dir:
        output_file: Path = Path(output_dir) / 'output.py'
        return_code: Exit = main(
            [
                '--input',
                str(PYTHON_DATA_PATH / 'space_and_special_characters_dict.py'),
                '--output',
                str(output_file),
                '--input-file-type',
                'dict',
            ]
        )
        assert return_code == Exit.OK
        assert (
            output_file.read_text()
            == (
                EXPECTED_MAIN_PATH / 'space_and_special_characters_dict' / 'output.py'
            ).read_text()
        )


@freeze_time('2019-07-26')
def test_csv_file():
    with TemporaryDirectory() as output_dir:
        output_file: Path = Path(output_dir) / 'output.py'
        return_code: Exit = main(
            [
                '--input',
                str(CSV_DATA_PATH / 'simple.csv'),
                '--output',
                str(output_file),
                '--input-file-type',
                'csv',
            ]
        )
        assert return_code == Exit.OK
        assert (
            output_file.read_text()
            == (EXPECTED_MAIN_PATH / 'csv_file_simple' / 'output.py').read_text()
        )


@freeze_time('2019-07-26')
def test_csv_stdin(monkeypatch):
    with TemporaryDirectory() as output_dir:
        output_file: Path = Path(output_dir) / 'output.py'
        monkeypatch.setattr('sys.stdin', (CSV_DATA_PATH / 'simple.csv').open())
        return_code: Exit = main(
            [
                '--output',
                str(output_file),
                '--input-file-type',
                'csv',
            ]
        )
        assert return_code == Exit.OK
        assert (
            output_file.read_text()
            == (EXPECTED_MAIN_PATH / 'csv_stdin_simple' / 'output.py').read_text()
        )


@freeze_time('2019-07-26')
def test_main_models_not_found(capsys):
    with TemporaryDirectory() as output_dir:
        output_file: Path = Path(output_dir) / 'output.py'
        return_code: Exit = main(
            [
                '--input',
                str(OPEN_API_DATA_PATH / 'no_components.yaml'),
                '--output',
                str(output_file),
                '--input-file-type',
                'openapi',
            ]
        )
        captured = capsys.readouterr()
        assert return_code == Exit.ERROR
        assert captured.err == 'Models not found in the input data\n'


@freeze_time('2019-07-26')
def test_main_json_pointer():
    with TemporaryDirectory() as output_dir:
        output_file: Path = Path(output_dir) / 'output.py'
        return_code: Exit = main(
            [
                '--input',
                str(JSON_SCHEMA_DATA_PATH / 'json_pointer.json'),
                '--output',
                str(output_file),
                '--input-file-type',
                'jsonschema',
            ]
        )
        assert return_code == Exit.OK
        assert (
            output_file.read_text()
            == (EXPECTED_MAIN_PATH / 'main_json_pointer' / 'output.py').read_text()
        )


@freeze_time('2019-07-26')
def test_main_nested_json_pointer():
    with TemporaryDirectory() as output_dir:
        output_file: Path = Path(output_dir) / 'output.py'
        return_code: Exit = main(
            [
                '--input',
                str(JSON_SCHEMA_DATA_PATH / 'nested_json_pointer.json'),
                '--output',
                str(output_file),
                '--input-file-type',
                'jsonschema',
            ]
        )
        assert return_code == Exit.OK
        assert (
            output_file.read_text()
            == (
                EXPECTED_MAIN_PATH / 'main_nested_json_pointer' / 'output.py'
            ).read_text()
        )


@freeze_time('2019-07-26')
def test_main_jsonschema_multiple_files_json_pointer():
    with TemporaryDirectory() as output_dir:
        output_path: Path = Path(output_dir)
        return_code: Exit = main(
            [
                '--input',
                str(JSON_SCHEMA_DATA_PATH / 'multiple_files_json_pointer'),
                '--output',
                str(output_path),
                '--input-file-type',
                'jsonschema',
            ]
        )
        assert return_code == Exit.OK
        main_modular_dir = EXPECTED_MAIN_PATH / 'multiple_files_json_pointer'
        for path in main_modular_dir.rglob('*.py'):
            result = output_path.joinpath(
                path.relative_to(main_modular_dir)
            ).read_text()
            assert result == path.read_text()


@pytest.mark.skipif(
    version.parse(pydantic.VERSION) < version.parse('1.9.0'),
    reason='Require Pydantic version 1.9.0 or later ',
)
@freeze_time('2019-07-26')
def test_main_openapi_enum_models_as_literal_one():
    with TemporaryDirectory() as output_dir:
        output_file: Path = Path(output_dir) / 'output.py'
        return_code: Exit = main(
            [
                '--input',
                str(OPEN_API_DATA_PATH / 'enum_models.yaml'),
                '--output',
                str(output_file),
                '--input-file-type',
                'openapi',
                '--enum-field-as-literal',
                'one',
                '--target-python-version',
                '3.8',
            ]
        )
        assert return_code == Exit.OK
        assert (
            output_file.read_text()
            == (
                EXPECTED_MAIN_PATH / 'main_openapi_enum_models_one' / 'output.py'
            ).read_text()
        )


@pytest.mark.skipif(
    version.parse(pydantic.VERSION) < version.parse('1.9.0'),
    reason='Require Pydantic version 1.9.0 or later ',
)
@freeze_time('2019-07-26')
def test_main_openapi_use_one_literal_as_default():
    with TemporaryDirectory() as output_dir:
        output_file: Path = Path(output_dir) / 'output.py'
        return_code: Exit = main(
            [
                '--input',
                str(OPEN_API_DATA_PATH / 'enum_models.yaml'),
                '--output',
                str(output_file),
                '--input-file-type',
                'openapi',
                '--enum-field-as-literal',
                'one',
                '--target-python-version',
                '3.8',
                '--use-one-literal-as-default',
            ]
        )
        assert return_code == Exit.OK
        assert (
            output_file.read_text()
            == (
                EXPECTED_MAIN_PATH
                / 'main_openapi_enum_models_one_literal_as_default'
                / 'output.py'
            ).read_text()
        )


@pytest.mark.skipif(
    version.parse(pydantic.VERSION) < version.parse('1.9.0'),
    reason='Require Pydantic version 1.9.0 or later ',
)
@freeze_time('2019-07-26')
def test_main_openapi_enum_models_as_literal_all():
    with TemporaryDirectory() as output_dir:
        output_file: Path = Path(output_dir) / 'output.py'
        return_code: Exit = main(
            [
                '--input',
                str(OPEN_API_DATA_PATH / 'enum_models.yaml'),
                '--output',
                str(output_file),
                '--input-file-type',
                'openapi',
                '--enum-field-as-literal',
                'all',
                '--target-python-version',
                '3.8',
            ]
        )
        assert return_code == Exit.OK
        assert (
            output_file.read_text()
            == (
                EXPECTED_MAIN_PATH / 'main_openapi_enum_models_all' / 'output.py'
            ).read_text()
        )


@pytest.mark.skipif(
    version.parse(pydantic.VERSION) < version.parse('1.9.0'),
    reason='Require Pydantic version 1.9.0 or later ',
)
@freeze_time('2019-07-26')
def test_main_openapi_enum_models_as_literal_py37(capsys):
    with TemporaryDirectory() as output_dir:
        output_file: Path = Path(output_dir) / 'output.py'
        return_code: Exit = main(
            [
                '--input',
                str(OPEN_API_DATA_PATH / 'enum_models.yaml'),
                '--output',
                str(output_file),
                '--input-file-type',
                'openapi',
                '--enum-field-as-literal',
                'all',
            ]
        )

        assert return_code == Exit.OK
        assert (
            output_file.read_text()
            == (
                EXPECTED_MAIN_PATH
                / 'main_openapi_enum_models_as_literal_py37'
                / 'output.py'
            ).read_text()
        )


@freeze_time('2019-07-26')
def test_main_root_model_with_additional_properties():
    with TemporaryDirectory() as output_dir:
        output_file: Path = Path(output_dir) / 'output.py'
        return_code: Exit = main(
            [
                '--input',
                str(
                    JSON_SCHEMA_DATA_PATH / 'root_model_with_additional_properties.json'
                ),
                '--output',
                str(output_file),
                '--input-file-type',
                'jsonschema',
            ]
        )
        assert return_code == Exit.OK
        assert (
            output_file.read_text()
            == (
                EXPECTED_MAIN_PATH
                / 'main_root_model_with_additional_properties'
                / 'output.py'
            ).read_text()
        )


@freeze_time('2019-07-26')
def test_main_root_model_with_additional_properties_use_generic_container_types():
    with TemporaryDirectory() as output_dir:
        output_file: Path = Path(output_dir) / 'output.py'
        return_code: Exit = main(
            [
                '--input',
                str(
                    JSON_SCHEMA_DATA_PATH / 'root_model_with_additional_properties.json'
                ),
                '--output',
                str(output_file),
                '--input-file-type',
                'jsonschema',
                '--use-generic-container-types',
            ]
        )
        assert return_code == Exit.OK
        assert (
            output_file.read_text()
            == (
                EXPECTED_MAIN_PATH
                / 'main_root_model_with_additional_properties_use_generic_container_types'
                / 'output.py'
            ).read_text()
        )


@freeze_time('2019-07-26')
def test_main_root_model_with_additional_properties_use_standard_collections():
    with TemporaryDirectory() as output_dir:
        output_file: Path = Path(output_dir) / 'output.py'
        return_code: Exit = main(
            [
                '--input',
                str(
                    JSON_SCHEMA_DATA_PATH / 'root_model_with_additional_properties.json'
                ),
                '--output',
                str(output_file),
                '--input-file-type',
                'jsonschema',
                '--use-standard-collections',
            ]
        )
        assert return_code == Exit.OK
        assert (
            output_file.read_text()
            == (
                EXPECTED_MAIN_PATH
                / 'main_root_model_with_additional_properties_use_standard_collections'
                / 'output.py'
            ).read_text()
        )


@freeze_time('2019-07-26')
def test_main_root_model_with_additional_properties_literal():
    with TemporaryDirectory() as output_dir:
        output_file: Path = Path(output_dir) / 'output.py'
        return_code: Exit = main(
            [
                '--input',
                str(
                    JSON_SCHEMA_DATA_PATH / 'root_model_with_additional_properties.json'
                ),
                '--output',
                str(output_file),
                '--input-file-type',
                'jsonschema',
                '--enum-field-as-literal',
                'all',
                '--target-python-version',
                '3.8',
            ]
        )
        assert return_code == Exit.OK
        assert (
            output_file.read_text()
            == (
                EXPECTED_MAIN_PATH
                / 'main_root_model_with_additional_properties_literal'
                / 'output.py'
            ).read_text()
        )


@freeze_time('2019-07-26')
def test_main_jsonschema_multiple_files_ref():
    with TemporaryDirectory() as output_dir:
        output_path: Path = Path(output_dir)
        return_code: Exit = main(
            [
                '--input',
                str(JSON_SCHEMA_DATA_PATH / 'multiple_files_self_ref'),
                '--output',
                str(output_path),
                '--input-file-type',
                'jsonschema',
            ]
        )
        assert return_code == Exit.OK
        main_modular_dir = EXPECTED_MAIN_PATH / 'multiple_files_self_ref'
        for path in main_modular_dir.rglob('*.py'):
            result = output_path.joinpath(
                path.relative_to(main_modular_dir)
            ).read_text()
            assert result == path.read_text()


@freeze_time('2019-07-26')
def test_main_jsonschema_multiple_files_ref_test_json():
    with TemporaryDirectory() as output_dir:
        output_file: Path = Path(output_dir) / 'output.py'
        with chdir(JSON_SCHEMA_DATA_PATH / 'multiple_files_self_ref'):
            return_code: Exit = main(
                [
                    '--input',
                    'test.json',
                    '--output',
                    str(output_file),
                    '--input-file-type',
                    'jsonschema',
                ]
            )
            assert return_code == Exit.OK
            assert (
                output_file.read_text()
                == (
                    EXPECTED_MAIN_PATH / 'multiple_files_self_ref_single' / 'output.py'
                ).read_text()
            )


@freeze_time('2019-07-26')
def test_simple_json_snake_case_field():
    with TemporaryDirectory() as output_dir:
        output_file: Path = Path(output_dir) / 'output.py'
        with chdir(JSON_DATA_PATH / 'simple.json'):
            return_code: Exit = main(
                [
                    '--input',
                    'simple.json',
                    '--output',
                    str(output_file),
                    '--input-file-type',
                    'json',
                    '--snake-case-field',
                ]
            )
            assert return_code == Exit.OK
            assert (
                output_file.read_text()
                == (
                    EXPECTED_MAIN_PATH / 'simple_json_snake_case_field' / 'output.py'
                ).read_text()
            )


@freeze_time('2019-07-26')
def test_main_space_field_enum_snake_case_field():
    with TemporaryDirectory() as output_dir:
        output_file: Path = Path(output_dir) / 'output.py'
        with chdir(JSON_SCHEMA_DATA_PATH / 'space_field_enum.json'):
            return_code: Exit = main(
                [
                    '--input',
                    'space_field_enum.json',
                    '--output',
                    str(output_file),
                    '--input-file-type',
                    'jsonschema',
                    '--snake-case-field',
                    '--original-field-name-delimiter',
                    ' ',
                ]
            )
            assert return_code == Exit.OK
            assert (
                output_file.read_text()
                == (
                    EXPECTED_MAIN_PATH
                    / 'main_space_field_enum_snake_case_field'
                    / 'output.py'
                ).read_text()
            )


@freeze_time('2019-07-26')
def test_main_all_of_ref():
    with TemporaryDirectory() as output_dir:
        output_file: Path = Path(output_dir) / 'output.py'
        with chdir(JSON_SCHEMA_DATA_PATH / 'all_of_ref'):
            return_code: Exit = main(
                [
                    '--input',
                    'test.json',
                    '--output',
                    str(output_file),
                    '--input-file-type',
                    'jsonschema',
                    '--class-name',
                    'Test',
                ]
            )
            assert return_code == Exit.OK
            assert (
                output_file.read_text()
                == (EXPECTED_MAIN_PATH / 'all_of_ref' / 'output.py').read_text()
            )


@freeze_time('2019-07-26')
def test_main_all_of_with_object():
    with TemporaryDirectory() as output_dir:
        output_file: Path = Path(output_dir) / 'output.py'
        with chdir(JSON_SCHEMA_DATA_PATH):
            return_code: Exit = main(
                [
                    '--input',
                    'all_of_with_object.json',
                    '--output',
                    str(output_file),
                    '--input-file-type',
                    'jsonschema',
                ]
            )
            assert return_code == Exit.OK
            assert (
                output_file.read_text()
                == (EXPECTED_MAIN_PATH / 'all_of_with_object' / 'output.py').read_text()
            )


@freeze_time('2019-07-26')
def test_main_combined_array():
    with TemporaryDirectory() as output_dir:
        output_file: Path = Path(output_dir) / 'output.py'
        with chdir(JSON_SCHEMA_DATA_PATH):
            return_code: Exit = main(
                [
                    '--input',
                    'combined_array.json',
                    '--output',
                    str(output_file),
                    '--input-file-type',
                    'jsonschema',
                ]
            )
            assert return_code == Exit.OK
            assert (
                output_file.read_text()
                == (EXPECTED_MAIN_PATH / 'combined_array' / 'output.py').read_text()
            )


@freeze_time('2019-07-26')
def test_main_openapi_all_of_required():
    with TemporaryDirectory() as output_dir:
        output_file: Path = Path(output_dir) / 'output.py'
        return_code: Exit = main(
            [
                '--input',
                str(OPEN_API_DATA_PATH / 'allof_required.yaml'),
                '--output',
                str(output_file),
                '--input-file-type',
                'openapi',
            ]
        )
        assert return_code == Exit.OK
        assert (
            output_file.read_text()
            == (
                EXPECTED_MAIN_PATH / 'main_openapi_allof_required' / 'output.py'
            ).read_text()
        )


@freeze_time('2019-07-26')
def test_main_openapi_nullable():
    with TemporaryDirectory() as output_dir:
        output_file: Path = Path(output_dir) / 'output.py'
        return_code: Exit = main(
            [
                '--input',
                str(OPEN_API_DATA_PATH / 'nullable.yaml'),
                '--output',
                str(output_file),
                '--input-file-type',
                'openapi',
            ]
        )
        assert return_code == Exit.OK
        assert (
            output_file.read_text()
            == (EXPECTED_MAIN_PATH / 'main_openapi_nullable' / 'output.py').read_text()
        )


@freeze_time('2019-07-26')
def test_main_openapi_nullable_strict_nullable():
    with TemporaryDirectory() as output_dir:
        output_file: Path = Path(output_dir) / 'output.py'
        return_code: Exit = main(
            [
                '--input',
                str(OPEN_API_DATA_PATH / 'nullable.yaml'),
                '--output',
                str(output_file),
                '--input-file-type',
                'openapi',
                '--strict-nullable',
            ]
        )
        assert return_code == Exit.OK
        assert (
            output_file.read_text()
            == (
                EXPECTED_MAIN_PATH
                / 'main_openapi_nullable_strict_nullable'
                / 'output.py'
            ).read_text()
        )


@pytest.mark.parametrize(
    'output_model,expected_output',
    [
        (
            'pydantic.BaseModel',
            'main_pattern',
        ),
        (
            'pydantic_v2.BaseModel',
            'main_pattern_pydantic_v2',
        ),
        (
            'msgspec.Struct',
            'main_pattern_msgspec',
        ),
    ],
)
@freeze_time('2019-07-26')
def test_main_openapi_pattern(output_model, expected_output):
    with TemporaryDirectory() as output_dir:
        output_file: Path = Path(output_dir) / 'output.py'
        return_code: Exit = main(
            [
                '--input',
                str(OPEN_API_DATA_PATH / 'pattern.yaml'),
                '--output',
                str(output_file),
                '--input-file-type',
                'openapi',
                '--target-python',
                '3.9',
                '--output-model-type',
                output_model,
            ]
        )
        assert return_code == Exit.OK
        assert output_file.read_text() == (
            EXPECTED_MAIN_PATH / expected_output / 'output.py'
        ).read_text().replace('pattern.json', 'pattern.yaml')


@freeze_time('2019-07-26')
def test_main_jsonschema_pattern():
    with TemporaryDirectory() as output_dir:
        output_file: Path = Path(output_dir) / 'output.py'
        return_code: Exit = main(
            [
                '--input',
                str(JSON_SCHEMA_DATA_PATH / 'pattern.json'),
                '--output',
                str(output_file),
                '--input-file-type',
                'jsonschema',
            ]
        )
        assert return_code == Exit.OK
        assert (
            output_file.read_text()
            == (EXPECTED_MAIN_PATH / 'main_pattern' / 'output.py').read_text()
        )


@freeze_time('2019-07-26')
def test_main_generate():
    with TemporaryDirectory() as output_dir:
        output_file: Path = Path(output_dir) / 'output.py'
        input_ = (JSON_SCHEMA_DATA_PATH / 'person.json').relative_to(Path.cwd())
        assert not input_.is_absolute()
        generate(
            input_=input_,
            input_file_type=InputFileType.JsonSchema,
            output=output_file,
        )

        assert (
            output_file.read_text()
            == (EXPECTED_MAIN_PATH / 'main_jsonschema' / 'output.py').read_text()
        )


@freeze_time('2019-07-26')
def test_main_generate_non_pydantic_output():
    """
    See https://github.com/koxudaxi/datamodel-code-generator/issues/1452.
    """
    with TemporaryDirectory() as output_dir:
        output_file: Path = Path(output_dir) / 'output.py'
        input_ = (JSON_SCHEMA_DATA_PATH / 'simple_string.json').relative_to(Path.cwd())
        assert not input_.is_absolute()
        generate(
            input_=input_,
            input_file_type=InputFileType.JsonSchema,
            output=output_file,
            output_model_type=DataModelType.DataclassesDataclass,
        )

        file = EXPECTED_MAIN_PATH / 'main_generate_non_pydantic_output' / 'output.py'
        assert output_file.read_text() == file.read_text()


@freeze_time('2019-07-26')
def test_main_generate_from_directory():
    with TemporaryDirectory() as output_dir:
        output_path: Path = Path(output_dir)
        input_ = (JSON_SCHEMA_DATA_PATH / 'external_files_in_directory').relative_to(
            Path.cwd()
        )
        assert not input_.is_absolute()
        assert input_.is_dir()
        generate(
            input_=input_,
            input_file_type=InputFileType.JsonSchema,
            output=output_path,
        )

        main_nested_directory = EXPECTED_MAIN_PATH / 'main_nested_directory'

        for path in main_nested_directory.rglob('*.py'):
            result = output_path.joinpath(
                path.relative_to(main_nested_directory)
            ).read_text()
            assert result == path.read_text()


@freeze_time('2019-07-26')
def test_main_generate_custom_class_name_generator():
    def custom_class_name_generator(title):
        return f'Custom{title}'

    with TemporaryDirectory() as output_dir:
        output_file: Path = Path(output_dir) / 'output.py'
        input_ = (JSON_SCHEMA_DATA_PATH / 'person.json').relative_to(Path.cwd())
        assert not input_.is_absolute()
        generate(
            input_=input_,
            input_file_type=InputFileType.JsonSchema,
            output=output_file,
            custom_class_name_generator=custom_class_name_generator,
        )

        assert output_file.read_text() == (
            EXPECTED_MAIN_PATH / 'main_jsonschema' / 'output.py'
        ).read_text().replace('Person', 'CustomPerson')


@freeze_time('2019-07-26')
def test_main_generate_custom_class_name_generator_modular(
    tmpdir_factory: TempdirFactory,
):
    output_directory = Path(tmpdir_factory.mktemp('output'))

    output_path = output_directory / 'model'
    main_modular_custom_class_name_dir = (
        EXPECTED_MAIN_PATH / 'main_modular_custom_class_name'
    )

    def custom_class_name_generator(name):
        return f'Custom{name[0].upper() + name[1:]}'

    with freeze_time(TIMESTAMP):
        input_ = (OPEN_API_DATA_PATH / 'modular.yaml').relative_to(Path.cwd())
        assert not input_.is_absolute()
        generate(
            input_=input_,
            input_file_type=InputFileType.OpenAPI,
            output=output_path,
            custom_class_name_generator=custom_class_name_generator,
        )

        for path in main_modular_custom_class_name_dir.rglob('*.py'):
            result = output_path.joinpath(
                path.relative_to(main_modular_custom_class_name_dir)
            ).read_text()
            assert result == path.read_text()


@freeze_time('2019-07-26')
def test_main_generate_custom_class_name_generator_additional_properties(
    tmpdir_factory: TempdirFactory,
):
    output_directory = Path(tmpdir_factory.mktemp('output'))

    output_file = output_directory / 'models.py'

    def custom_class_name_generator(name):
        return f'Custom{name[0].upper() + name[1:]}'

    input_ = (
        JSON_SCHEMA_DATA_PATH / 'root_model_with_additional_properties.json'
    ).relative_to(Path.cwd())
    assert not input_.is_absolute()
    generate(
        input_=input_,
        input_file_type=InputFileType.JsonSchema,
        output=output_file,
        custom_class_name_generator=custom_class_name_generator,
    )

    assert (
        output_file.read_text()
        == (
            EXPECTED_MAIN_PATH
            / 'main_root_model_with_additional_properties_custom_class_name'
            / 'output.py'
        ).read_text()
    )


@freeze_time('2019-07-26')
def test_main_http_jsonschema(mocker):
    external_directory = JSON_SCHEMA_DATA_PATH / 'external_files_in_directory'

    def get_mock_response(path: str) -> mocker.Mock:
        mock = mocker.Mock()
        mock.text = (external_directory / path).read_text()
        return mock

    httpx_get_mock = mocker.patch(
        'httpx.get',
        side_effect=[
            get_mock_response('person.json'),
            get_mock_response('definitions/pet.json'),
            get_mock_response('definitions/fur.json'),
            get_mock_response('definitions/friends.json'),
            get_mock_response('definitions/food.json'),
            get_mock_response('definitions/machine/robot.json'),
            get_mock_response('definitions/drink/coffee.json'),
            get_mock_response('definitions/drink/tea.json'),
        ],
    )
    with TemporaryDirectory() as output_dir:
        output_file: Path = Path(output_dir) / 'output.py'
        return_code: Exit = main(
            [
                '--url',
                'https://example.com/external_files_in_directory/person.json',
                '--output',
                str(output_file),
                '--input-file-type',
                'jsonschema',
            ]
        )
        assert return_code == Exit.OK
        assert output_file.read_text() == (
            EXPECTED_MAIN_PATH / 'main_external_files_in_directory' / 'output.py'
        ).read_text().replace(
            '#   filename:  person.json',
            '#   filename:  https://example.com/external_files_in_directory/person.json',
        )
        httpx_get_mock.assert_has_calls(
            [
                call(
                    'https://example.com/external_files_in_directory/person.json',
                    headers=None,
                    verify=True,
                    follow_redirects=True,
                ),
                call(
                    'https://example.com/external_files_in_directory/definitions/pet.json',
                    headers=None,
                    verify=True,
                    follow_redirects=True,
                ),
                call(
                    'https://example.com/external_files_in_directory/definitions/fur.json',
                    headers=None,
                    verify=True,
                    follow_redirects=True,
                ),
                call(
                    'https://example.com/external_files_in_directory/definitions/friends.json',
                    headers=None,
                    verify=True,
                    follow_redirects=True,
                ),
                call(
                    'https://example.com/external_files_in_directory/definitions/food.json',
                    headers=None,
                    verify=True,
                    follow_redirects=True,
                ),
                call(
                    'https://example.com/external_files_in_directory/definitions/machine/robot.json',
                    headers=None,
                    verify=True,
                    follow_redirects=True,
                ),
                call(
                    'https://example.com/external_files_in_directory/definitions/drink/coffee.json',
                    headers=None,
                    verify=True,
                    follow_redirects=True,
                ),
                call(
                    'https://example.com/external_files_in_directory/definitions/drink/tea.json',
                    headers=None,
                    verify=True,
                    follow_redirects=True,
                ),
            ]
        )


@freeze_time('2019-07-26')
@pytest.mark.parametrize(
    'headers_arguments,headers_requests,http_ignore_tls',
    [
        (
            ('Authorization: Basic dXNlcjpwYXNz',),
            [('Authorization', 'Basic dXNlcjpwYXNz')],
            False,
        ),
        (
            ('Authorization: Basic dXNlcjpwYXNz', 'X-API-key: abcefg'),
            [('Authorization', 'Basic dXNlcjpwYXNz'), ('X-API-key', 'abcefg')],
            True,
        ),
    ],
)
def test_main_http_jsonschema_with_http_headers_and_ignore_tls(
    mocker, headers_arguments, headers_requests, http_ignore_tls
):
    external_directory = JSON_SCHEMA_DATA_PATH / 'external_files_in_directory'

    def get_mock_response(path: str) -> mocker.Mock:
        mock = mocker.Mock()
        mock.text = (external_directory / path).read_text()
        return mock

    httpx_get_mock = mocker.patch(
        'httpx.get',
        side_effect=[
            get_mock_response('person.json'),
            get_mock_response('definitions/pet.json'),
            get_mock_response('definitions/fur.json'),
            get_mock_response('definitions/friends.json'),
            get_mock_response('definitions/food.json'),
            get_mock_response('definitions/machine/robot.json'),
            get_mock_response('definitions/drink/coffee.json'),
            get_mock_response('definitions/drink/tea.json'),
        ],
    )
    with TemporaryDirectory() as output_dir:
        output_file: Path = Path(output_dir) / 'output.py'
        args = [
            '--url',
            'https://example.com/external_files_in_directory/person.json',
            '--http-headers',
            *headers_arguments,
            '--output',
            str(output_file),
            '--input-file-type',
            'jsonschema',
        ]
        if http_ignore_tls:
            args.append('--http-ignore-tls')

        return_code: Exit = main(args)
        assert return_code == Exit.OK
        assert output_file.read_text() == (
            EXPECTED_MAIN_PATH / 'main_external_files_in_directory' / 'output.py'
        ).read_text().replace(
            '#   filename:  person.json',
            '#   filename:  https://example.com/external_files_in_directory/person.json',
        )
        httpx_get_mock.assert_has_calls(
            [
                call(
                    'https://example.com/external_files_in_directory/person.json',
                    headers=headers_requests,
                    verify=True if not http_ignore_tls else False,
                    follow_redirects=True,
                ),
                call(
                    'https://example.com/external_files_in_directory/definitions/pet.json',
                    headers=headers_requests,
                    verify=True if not http_ignore_tls else False,
                    follow_redirects=True,
                ),
                call(
                    'https://example.com/external_files_in_directory/definitions/fur.json',
                    headers=headers_requests,
                    verify=True if not http_ignore_tls else False,
                    follow_redirects=True,
                ),
                call(
                    'https://example.com/external_files_in_directory/definitions/friends.json',
                    headers=headers_requests,
                    verify=True if not http_ignore_tls else False,
                    follow_redirects=True,
                ),
                call(
                    'https://example.com/external_files_in_directory/definitions/food.json',
                    headers=headers_requests,
                    verify=True if not http_ignore_tls else False,
                    follow_redirects=True,
                ),
                call(
                    'https://example.com/external_files_in_directory/definitions/machine/robot.json',
                    headers=headers_requests,
                    verify=True if not http_ignore_tls else False,
                    follow_redirects=True,
                ),
                call(
                    'https://example.com/external_files_in_directory/definitions/drink/coffee.json',
                    headers=headers_requests,
                    verify=True if not http_ignore_tls else False,
                    follow_redirects=True,
                ),
                call(
                    'https://example.com/external_files_in_directory/definitions/drink/tea.json',
                    headers=headers_requests,
                    verify=True if not http_ignore_tls else False,
                    follow_redirects=True,
                ),
            ]
        )


@freeze_time('2019-07-26')
def test_main_http_openapi(mocker):
    def get_mock_response(path: str) -> mocker.Mock:
        mock = mocker.Mock()
        mock.text = (OPEN_API_DATA_PATH / path).read_text()
        return mock

    httpx_get_mock = mocker.patch(
        'httpx.get',
        side_effect=[
            get_mock_response('refs.yaml'),
            get_mock_response('definitions.yaml'),
        ],
    )
    with TemporaryDirectory() as output_dir:
        output_file: Path = Path(output_dir) / 'output.py'
        return_code: Exit = main(
            [
                '--url',
                'https://example.com/refs.yaml',
                '--output',
                str(output_file),
                '--input-file-type',
                'openapi',
            ]
        )
        assert return_code == Exit.OK
        assert (
            output_file.read_text()
            == (EXPECTED_MAIN_PATH / 'main_openapi_http_refs' / 'output.py').read_text()
        )
        httpx_get_mock.assert_has_calls(
            [
                call(
                    'https://example.com/refs.yaml',
                    headers=None,
                    verify=True,
                    follow_redirects=True,
                ),
                call(
                    'https://teamdigitale.github.io/openapi/0.0.6/definitions.yaml',
                    headers=None,
                    verify=True,
                    follow_redirects=True,
                ),
            ]
        )


@freeze_time('2019-07-26')
def test_main_http_json(mocker):
    def get_mock_response(path: str) -> mocker.Mock:
        mock = mocker.Mock()
        mock.text = (JSON_DATA_PATH / path).read_text()
        return mock

    httpx_get_mock = mocker.patch(
        'httpx.get',
        side_effect=[
            get_mock_response('pet.json'),
        ],
    )
    with TemporaryDirectory() as output_dir:
        output_file: Path = Path(output_dir) / 'output.py'
        return_code: Exit = main(
            [
                '--url',
                'https://example.com/pet.json',
                '--output',
                str(output_file),
                '--input-file-type',
                'json',
            ]
        )
        assert return_code == Exit.OK
        assert output_file.read_text() == (
            EXPECTED_MAIN_PATH / 'main_json' / 'output.py'
        ).read_text().replace(
            '#   filename:  pet.json',
            '#   filename:  https://example.com/pet.json',
        )
        httpx_get_mock.assert_has_calls(
            [
                call(
                    'https://example.com/pet.json',
                    headers=None,
                    verify=True,
                    follow_redirects=True,
                ),
            ]
        )


@freeze_time('2019-07-26')
def test_main_self_reference():
    with TemporaryDirectory() as output_dir:
        output_file: Path = Path(output_dir) / 'output.py'
        return_code: Exit = main(
            [
                '--input',
                str(JSON_SCHEMA_DATA_PATH / 'self_reference.json'),
                '--output',
                str(output_file),
                '--input-file-type',
                'jsonschema',
            ]
        )
        assert return_code == Exit.OK
        assert (
            output_file.read_text()
            == (EXPECTED_MAIN_PATH / 'main_self_reference' / 'output.py').read_text()
        )


@freeze_time('2019-07-26')
def test_main_disable_appending_item_suffix():
    with TemporaryDirectory() as output_dir:
        output_file: Path = Path(output_dir) / 'output.py'
        return_code: Exit = main(
            [
                '--input',
                str(OPEN_API_DATA_PATH / 'api_constrained.yaml'),
                '--output',
                str(output_file),
                '--field-constraints',
                '--disable-appending-item-suffix',
            ]
        )
        assert return_code == Exit.OK
        assert (
            output_file.read_text()
            == (
                EXPECTED_MAIN_PATH / 'main_disable_appending_item_suffix' / 'output.py'
            ).read_text()
        )


@freeze_time('2019-07-26')
def test_main_strict_types():
    with TemporaryDirectory() as output_dir:
        output_file: Path = Path(output_dir) / 'output.py'
        return_code: Exit = main(
            [
                '--input',
                str(JSON_SCHEMA_DATA_PATH / 'strict_types.json'),
                '--output',
                str(output_file),
                '--input-file-type',
                'jsonschema',
            ]
        )
        assert return_code == Exit.OK
        assert (
            output_file.read_text()
            == (EXPECTED_MAIN_PATH / 'main_strict_types' / 'output.py').read_text()
        )


@freeze_time('2019-07-26')
def test_main_strict_types_all():
    with TemporaryDirectory() as output_dir:
        output_file: Path = Path(output_dir) / 'output.py'
        return_code: Exit = main(
            [
                '--input',
                str(JSON_SCHEMA_DATA_PATH / 'strict_types.json'),
                '--output',
                str(output_file),
                '--input-file-type',
                'jsonschema',
                '--strict-types',
                'str',
                'bytes',
                'int',
                'float',
                'bool',
            ]
        )
        assert return_code == Exit.OK
        assert (
            output_file.read_text()
            == (EXPECTED_MAIN_PATH / 'main_strict_types_all' / 'output.py').read_text()
        )


@freeze_time('2019-07-26')
def test_main_strict_types_all_with_field_constraints():
    with TemporaryDirectory() as output_dir:
        output_file: Path = Path(output_dir) / 'output.py'
        return_code: Exit = main(
            [
                '--input',
                str(JSON_SCHEMA_DATA_PATH / 'strict_types.json'),
                '--output',
                str(output_file),
                '--input-file-type',
                'jsonschema',
                '--strict-types',
                'str',
                'bytes',
                'int',
                'float',
                'bool',
                '--field-constraints',
            ]
        )

        assert return_code == Exit.OK
        assert (
            output_file.read_text()
            == (
                EXPECTED_MAIN_PATH
                / 'main_strict_types_all_field_constraints'
                / 'output.py'
            ).read_text()
        )


@freeze_time('2019-07-26')
def test_main_jsonschema_special_enum():
    with TemporaryDirectory() as output_dir:
        output_file: Path = Path(output_dir) / 'output.py'
        return_code: Exit = main(
            [
                '--input',
                str(JSON_SCHEMA_DATA_PATH / 'special_enum.json'),
                '--output',
                str(output_file),
                '--input-file-type',
                'jsonschema',
            ]
        )
        assert return_code == Exit.OK
        assert (
            output_file.read_text()
            == (
                EXPECTED_MAIN_PATH / 'main_jsonschema_special_enum' / 'output.py'
            ).read_text()
        )


@freeze_time('2019-07-26')
def test_main_jsonschema_special_enum_special_field_name_prefix():
    with TemporaryDirectory() as output_dir:
        output_file: Path = Path(output_dir) / 'output.py'
        return_code: Exit = main(
            [
                '--input',
                str(JSON_SCHEMA_DATA_PATH / 'special_enum.json'),
                '--output',
                str(output_file),
                '--input-file-type',
                'jsonschema',
                '--special-field-name-prefix',
                'special',
            ]
        )
        assert return_code == Exit.OK
        assert (
            output_file.read_text()
            == (
                EXPECTED_MAIN_PATH
                / 'main_jsonschema_special_enum_special_field_name_prefix'
                / 'output.py'
            ).read_text()
        )


@freeze_time('2019-07-26')
def test_main_jsonschema_special_enum_special_field_name_prefix_keep_private():
    with TemporaryDirectory() as output_dir:
        output_file: Path = Path(output_dir) / 'output.py'
        return_code: Exit = main(
            [
                '--input',
                str(JSON_SCHEMA_DATA_PATH / 'special_enum.json'),
                '--output',
                str(output_file),
                '--input-file-type',
                'jsonschema',
                '--special-field-name-prefix',
                '',
            ]
        )
        assert return_code == Exit.OK
        assert (
            output_file.read_text()
            == (
                EXPECTED_MAIN_PATH
                / 'main_jsonschema_special_enum_special_field_name_prefix_keep_private'
                / 'output.py'
            ).read_text()
        )


@freeze_time('2019-07-26')
def test_main_jsonschema_special_model_remove_special_field_name_prefix():
    with TemporaryDirectory() as output_dir:
        output_file: Path = Path(output_dir) / 'output.py'
        return_code: Exit = main(
            [
                '--input',
                str(JSON_SCHEMA_DATA_PATH / 'special_prefix_model.json'),
                '--output',
                str(output_file),
                '--input-file-type',
                'jsonschema',
                '--remove-special-field-name-prefix',
            ]
        )
        assert return_code == Exit.OK
        assert (
            output_file.read_text()
            == (
                EXPECTED_MAIN_PATH
                / 'main_jsonschema_special_model_remove_special_field_name_prefix'
                / 'output.py'
            ).read_text()
        )


@freeze_time('2019-07-26')
def test_main_jsonschema_subclass_enum():
    with TemporaryDirectory() as output_dir:
        output_file: Path = Path(output_dir) / 'output.py'
        return_code: Exit = main(
            [
                '--input',
                str(JSON_SCHEMA_DATA_PATH / 'subclass_enum.json'),
                '--output',
                str(output_file),
                '--input-file-type',
                'jsonschema',
                '--use-subclass-enum',
            ]
        )
        assert return_code == Exit.OK
        assert (
            output_file.read_text()
            == (
                EXPECTED_MAIN_PATH / 'main_jsonschema_subclass_enum' / 'output.py'
            ).read_text()
        )


@freeze_time('2019-07-26')
def test_main_jsonschema_special_enum_empty_enum_field_name():
    with TemporaryDirectory() as output_dir:
        output_file: Path = Path(output_dir) / 'output.py'
        return_code: Exit = main(
            [
                '--input',
                str(JSON_SCHEMA_DATA_PATH / 'special_enum.json'),
                '--output',
                str(output_file),
                '--input-file-type',
                'jsonschema',
                '--empty-enum-field-name',
                'empty',
            ]
        )
        assert return_code == Exit.OK
        assert (
            output_file.read_text()
            == (
                EXPECTED_MAIN_PATH
                / 'main_jsonschema_special_enum_empty_enum_field_name'
                / 'output.py'
            ).read_text()
        )


@freeze_time('2019-07-26')
def test_main_jsonschema_special_field_name():
    with TemporaryDirectory() as output_dir:
        output_file: Path = Path(output_dir) / 'output.py'
        return_code: Exit = main(
            [
                '--input',
                str(JSON_SCHEMA_DATA_PATH / 'special_field_name.json'),
                '--output',
                str(output_file),
                '--input-file-type',
                'jsonschema',
            ]
        )
        assert return_code == Exit.OK
        assert (
            output_file.read_text()
            == (
                EXPECTED_MAIN_PATH / 'main_jsonschema_special_field_name' / 'output.py'
            ).read_text()
        )


@freeze_time('2019-07-26')
def test_main_jsonschema_complex_one_of():
    with TemporaryDirectory() as output_dir:
        output_file: Path = Path(output_dir) / 'output.py'
        return_code: Exit = main(
            [
                '--input',
                str(JSON_SCHEMA_DATA_PATH / 'complex_one_of.json'),
                '--output',
                str(output_file),
                '--input-file-type',
                'jsonschema',
            ]
        )
        assert return_code == Exit.OK
        assert (
            output_file.read_text()
            == (
                EXPECTED_MAIN_PATH / 'main_jsonschema_complex_one_of' / 'output.py'
            ).read_text()
        )


@freeze_time('2019-07-26')
def test_main_jsonschema_complex_any_of():
    with TemporaryDirectory() as output_dir:
        output_file: Path = Path(output_dir) / 'output.py'
        return_code: Exit = main(
            [
                '--input',
                str(JSON_SCHEMA_DATA_PATH / 'complex_any_of.json'),
                '--output',
                str(output_file),
                '--input-file-type',
                'jsonschema',
            ]
        )
        assert return_code == Exit.OK
        assert (
            output_file.read_text()
            == (
                EXPECTED_MAIN_PATH / 'main_jsonschema_complex_any_of' / 'output.py'
            ).read_text()
        )


@freeze_time('2019-07-26')
def test_main_jsonschema_combine_one_of_object():
    with TemporaryDirectory() as output_dir:
        output_file: Path = Path(output_dir) / 'output.py'
        return_code: Exit = main(
            [
                '--input',
                str(JSON_SCHEMA_DATA_PATH / 'combine_one_of_object.json'),
                '--output',
                str(output_file),
                '--input-file-type',
                'jsonschema',
            ]
        )
        assert return_code == Exit.OK
        assert (
            output_file.read_text()
            == (
                EXPECTED_MAIN_PATH
                / 'main_jsonschema_combine_one_of_object'
                / 'output.py'
            ).read_text()
        )


@freeze_time('2019-07-26')
def test_main_jsonschema_combine_any_of_object():
    with TemporaryDirectory() as output_dir:
        output_file: Path = Path(output_dir) / 'output.py'
        return_code: Exit = main(
            [
                '--input',
                str(JSON_SCHEMA_DATA_PATH / 'combine_any_of_object.json'),
                '--output',
                str(output_file),
                '--input-file-type',
                'jsonschema',
            ]
        )
        assert return_code == Exit.OK
        assert (
            output_file.read_text()
            == (
                EXPECTED_MAIN_PATH
                / 'main_jsonschema_combine_any_of_object'
                / 'output.py'
            ).read_text()
        )


@freeze_time('2019-07-26')
def test_main_jsonschema_field_include_all_keys():
    with TemporaryDirectory() as output_dir:
        output_file: Path = Path(output_dir) / 'output.py'
        return_code: Exit = main(
            [
                '--input',
                str(JSON_SCHEMA_DATA_PATH / 'person.json'),
                '--output',
                str(output_file),
                '--input-file-type',
                'jsonschema',
                '--field-include-all-keys',
            ]
        )
        assert return_code == Exit.OK
        assert (
            output_file.read_text()
            == (EXPECTED_MAIN_PATH / 'main_jsonschema' / 'output.py').read_text()
        )


@freeze_time('2019-07-26')
@pytest.mark.parametrize(
    'output_model,expected_output',
    [
        (
            'pydantic.BaseModel',
            'main_jsonschema_field_extras_field_include_all_keys',
        ),
        (
            'pydantic_v2.BaseModel',
            'main_jsonschema_field_extras_field_include_all_keys_v2',
        ),
    ],
)
def test_main_jsonschema_field_extras_field_include_all_keys(
    output_model, expected_output
):
    with TemporaryDirectory() as output_dir:
        output_file: Path = Path(output_dir) / 'output.py'
        return_code: Exit = main(
            [
                '--input',
                str(JSON_SCHEMA_DATA_PATH / 'extras.json'),
                '--output',
                str(output_file),
                '--output-model',
                output_model,
                '--input-file-type',
                'jsonschema',
                '--field-include-all-keys',
                '--field-extra-keys-without-x-prefix',
                'x-repr',
            ]
        )
        assert return_code == Exit.OK
        assert (
            output_file.read_text()
            == (EXPECTED_MAIN_PATH / expected_output / 'output.py').read_text()
        )


@freeze_time('2019-07-26')
@pytest.mark.parametrize(
    'output_model,expected_output',
    [
        (
            'pydantic.BaseModel',
            'main_jsonschema_field_extras_field_extra_keys',
        ),
        (
            'pydantic_v2.BaseModel',
            'main_jsonschema_field_extras_field_extra_keys_v2',
        ),
    ],
)
def test_main_jsonschema_field_extras_field_extra_keys(output_model, expected_output):
    with TemporaryDirectory() as output_dir:
        output_file: Path = Path(output_dir) / 'output.py'
        return_code: Exit = main(
            [
                '--input',
                str(JSON_SCHEMA_DATA_PATH / 'extras.json'),
                '--output',
                str(output_file),
                '--output-model',
                output_model,
                '--input-file-type',
                'jsonschema',
                '--field-extra-keys',
                'key2',
                'invalid-key-1',
                '--field-extra-keys-without-x-prefix',
                'x-repr',
            ]
        )
        assert return_code == Exit.OK
        assert (
            output_file.read_text()
            == (EXPECTED_MAIN_PATH / expected_output / 'output.py').read_text()
        )


@freeze_time('2019-07-26')
@pytest.mark.parametrize(
    'output_model,expected_output',
    [
        (
            'pydantic.BaseModel',
            'main_jsonschema_field_extras',
        ),
        (
            'pydantic_v2.BaseModel',
            'main_jsonschema_field_extras_v2',
        ),
    ],
)
def test_main_jsonschema_field_extras(output_model, expected_output):
    with TemporaryDirectory() as output_dir:
        output_file: Path = Path(output_dir) / 'output.py'
        return_code: Exit = main(
            [
                '--input',
                str(JSON_SCHEMA_DATA_PATH / 'extras.json'),
                '--output',
                str(output_file),
                '--output-model',
                output_model,
                '--input-file-type',
                'jsonschema',
            ]
        )
        assert return_code == Exit.OK
        assert (
            output_file.read_text()
            == (EXPECTED_MAIN_PATH / expected_output / 'output.py').read_text()
        )


@pytest.mark.skipif(
    not isort.__version__.startswith('4.'),
    reason="isort 5.x don't sort pydantic modules",
)
@pytest.mark.parametrize(
    'output_model,expected_output',
    [
        (
            'pydantic.BaseModel',
            'main_jsonschema_custom_type_path',
        ),
        (
            'pydantic_v2.BaseModel',
            'main_jsonschema_custom_type_path_pydantic_v2',
        ),
    ],
)
@freeze_time('2019-07-26')
def test_main_jsonschema_custom_type_path(output_model, expected_output):
    with TemporaryDirectory() as output_dir:
        output_file: Path = Path(output_dir) / 'output.py'
        return_code: Exit = main(
            [
                '--input',
                str(JSON_SCHEMA_DATA_PATH / 'custom_type_path.json'),
                '--output',
                str(output_file),
                '--input-file-type',
                'jsonschema',
                '--output-model',
                output_model,
            ]
        )
        assert return_code == Exit.OK
        assert (
            output_file.read_text()
            == (EXPECTED_MAIN_PATH / expected_output / 'output.py').read_text()
        )


@freeze_time('2019-07-26')
def test_main_jsonschema_custom_base_path():
    with TemporaryDirectory() as output_dir:
        output_file: Path = Path(output_dir) / 'output.py'
        return_code: Exit = main(
            [
                '--input',
                str(JSON_SCHEMA_DATA_PATH / 'custom_base_path.json'),
                '--output',
                str(output_file),
                '--input-file-type',
                'jsonschema',
            ]
        )
        assert return_code == Exit.OK
        assert (
            output_file.read_text()
            == (
                EXPECTED_MAIN_PATH / 'main_jsonschema_custom_base_path' / 'output.py'
            ).read_text()
        )


@freeze_time('2019-07-26')
def test_main_openapi_body_and_parameters():
    with TemporaryDirectory() as output_dir:
        output_file: Path = Path(output_dir) / 'output.py'
        return_code: Exit = main(
            [
                '--input',
                str(OPEN_API_DATA_PATH / 'body_and_parameters.yaml'),
                '--output',
                str(output_file),
                '--input-file-type',
                'openapi',
                '--openapi-scopes',
                'paths',
                'schemas',
            ]
        )
        assert return_code == Exit.OK
        assert (
            output_file.read_text()
            == (
                EXPECTED_MAIN_PATH / 'main_openapi_body_and_parameters' / 'output.py'
            ).read_text()
        )


@freeze_time('2019-07-26')
def test_main_openapi_body_and_parameters_remote_ref(mocker):
    input_path = OPEN_API_DATA_PATH / 'body_and_parameters_remote_ref.yaml'
    person_response = mocker.Mock()
    person_response.text = input_path.read_text()
    httpx_get_mock = mocker.patch('httpx.get', side_effect=[person_response])

    with TemporaryDirectory() as output_dir:
        output_file: Path = Path(output_dir) / 'output.py'
        return_code: Exit = main(
            [
                '--input',
                str(input_path),
                '--output',
                str(output_file),
                '--input-file-type',
                'openapi',
                '--openapi-scopes',
                'paths',
                'schemas',
            ]
        )
        assert return_code == Exit.OK
        assert (
            output_file.read_text()
            == (
                EXPECTED_MAIN_PATH
                / 'main_openapi_body_and_parameters_remote_ref'
                / 'output.py'
            ).read_text()
        )
        httpx_get_mock.assert_has_calls(
            [
                call(
                    'https://schema.example',
                    headers=None,
                    verify=True,
                    follow_redirects=True,
                ),
            ]
        )


@freeze_time('2019-07-26')
def test_main_openapi_body_and_parameters_only_paths():
    with TemporaryDirectory() as output_dir:
        output_file: Path = Path(output_dir) / 'output.py'
        return_code: Exit = main(
            [
                '--input',
                str(OPEN_API_DATA_PATH / 'body_and_parameters.yaml'),
                '--output',
                str(output_file),
                '--input-file-type',
                'openapi',
                '--openapi-scopes',
                'paths',
            ]
        )
        assert return_code == Exit.OK
        assert (
            output_file.read_text()
            == (
                EXPECTED_MAIN_PATH
                / 'main_openapi_body_and_parameters_only_paths'
                / 'output.py'
            ).read_text()
        )


@freeze_time('2019-07-26')
def test_main_openapi_body_and_parameters_only_schemas():
    with TemporaryDirectory() as output_dir:
        output_file: Path = Path(output_dir) / 'output.py'
        return_code: Exit = main(
            [
                '--input',
                str(OPEN_API_DATA_PATH / 'body_and_parameters.yaml'),
                '--output',
                str(output_file),
                '--input-file-type',
                'openapi',
                '--openapi-scopes',
                'schemas',
            ]
        )
        assert return_code == Exit.OK
        assert (
            output_file.read_text()
            == (
                EXPECTED_MAIN_PATH
                / 'main_openapi_body_and_parameters_only_schemas'
                / 'output.py'
            ).read_text()
        )


@freeze_time('2019-07-26')
def test_main_openapi_content_in_parameters():
    with TemporaryDirectory() as output_dir:
        output_file: Path = Path(output_dir) / 'output.py'
        return_code: Exit = main(
            [
                '--input',
                str(OPEN_API_DATA_PATH / 'content_in_parameters.yaml'),
                '--output',
                str(output_file),
                '--input-file-type',
                'openapi',
            ]
        )
        assert return_code == Exit.OK
        assert (
            output_file.read_text()
            == (
                EXPECTED_MAIN_PATH / 'main_openapi_content_in_parameters' / 'output.py'
            ).read_text()
        )


@freeze_time('2019-07-26')
def test_main_openapi_oas_response_reference():
    with TemporaryDirectory() as output_dir:
        output_file: Path = Path(output_dir) / 'output.py'
        return_code: Exit = main(
            [
                '--input',
                str(OPEN_API_DATA_PATH / 'oas_response_reference.yaml'),
                '--output',
                str(output_file),
                '--input-file-type',
                'openapi',
                '--openapi-scopes',
                'paths',
                'schemas',
            ]
        )
        assert return_code == Exit.OK
        assert (
            output_file.read_text()
            == (
                EXPECTED_MAIN_PATH / 'main_openapi_oas_response_reference' / 'output.py'
            ).read_text()
        )


@freeze_time('2019-07-26')
def test_long_description():
    with TemporaryDirectory() as output_dir:
        output_file: Path = Path(output_dir) / 'output.py'
        return_code: Exit = main(
            [
                '--input',
                str(JSON_SCHEMA_DATA_PATH / 'long_description.json'),
                '--output',
                str(output_file),
                '--input-file-type',
                'jsonschema',
            ]
        )
        assert return_code == Exit.OK
        assert (
            output_file.read_text()
            == (EXPECTED_MAIN_PATH / 'main_long_description' / 'output.py').read_text()
        )


@freeze_time('2019-07-26')
def test_long_description_wrap_string_literal():
    with TemporaryDirectory() as output_dir:
        output_file: Path = Path(output_dir) / 'output.py'
        return_code: Exit = main(
            [
                '--input',
                str(JSON_SCHEMA_DATA_PATH / 'long_description.json'),
                '--output',
                str(output_file),
                '--input-file-type',
                'jsonschema',
                '--wrap-string-literal',
            ]
        )
        assert return_code == Exit.OK
        assert (
            output_file.read_text()
            == (
                EXPECTED_MAIN_PATH
                / 'main_long_description_wrap_string_literal'
                / 'output.py'
            ).read_text()
        )


def test_version(capsys):
    with pytest.raises(SystemExit) as e:
        main(['--version'])
    assert e.value.code == Exit.OK
    captured = capsys.readouterr()
    assert captured.out == '0.0.0\n'
    assert captured.err == ''


@freeze_time('2019-07-26')
def test_main_openapi_json_pointer():
    with TemporaryDirectory() as output_dir:
        output_file: Path = Path(output_dir) / 'output.py'
        return_code: Exit = main(
            [
                '--input',
                str(OPEN_API_DATA_PATH / 'json_pointer.yaml'),
                '--output',
                str(output_file),
                '--input-file-type',
                'openapi',
            ]
        )
        assert return_code == Exit.OK
        assert (
            output_file.read_text()
            == (
                EXPECTED_MAIN_PATH / 'main_openapi_json_pointer' / 'output.py'
            ).read_text()
        )


@freeze_time('2019-07-26')
def test_jsonschema_pattern_properties():
    with TemporaryDirectory() as output_dir:
        output_file: Path = Path(output_dir) / 'output.py'
        return_code: Exit = main(
            [
                '--input',
                str(JSON_SCHEMA_DATA_PATH / 'pattern_properties.json'),
                '--output',
                str(output_file),
                '--input-file-type',
                'jsonschema',
            ]
        )
        assert return_code == Exit.OK
        assert (
            output_file.read_text()
            == (
                EXPECTED_MAIN_PATH / 'main_pattern_properties' / 'output.py'
            ).read_text()
        )


@freeze_time('2019-07-26')
def test_jsonschema_pattern_properties_field_constraints():
    with TemporaryDirectory() as output_dir:
        output_file: Path = Path(output_dir) / 'output.py'
        return_code: Exit = main(
            [
                '--input',
                str(JSON_SCHEMA_DATA_PATH / 'pattern_properties.json'),
                '--output',
                str(output_file),
                '--input-file-type',
                'jsonschema',
                '--field-constraints',
            ]
        )
        assert return_code == Exit.OK
        assert (
            output_file.read_text()
            == (
                EXPECTED_MAIN_PATH
                / 'main_pattern_properties_field_constraints'
                / 'output.py'
            ).read_text()
        )


@freeze_time('2019-07-26')
def test_jsonschema_titles():
    with TemporaryDirectory() as output_dir:
        output_file: Path = Path(output_dir) / 'output.py'
        return_code: Exit = main(
            [
                '--input',
                str(JSON_SCHEMA_DATA_PATH / 'titles.json'),
                '--output',
                str(output_file),
                '--input-file-type',
                'jsonschema',
            ]
        )
        assert return_code == Exit.OK
        assert (
            output_file.read_text()
            == (EXPECTED_MAIN_PATH / 'main_jsonschema_titles' / 'output.py').read_text()
        )


@freeze_time('2019-07-26')
def test_jsonschema_titles_use_title_as_name():
    with TemporaryDirectory() as output_dir:
        output_file: Path = Path(output_dir) / 'output.py'
        return_code: Exit = main(
            [
                '--input',
                str(JSON_SCHEMA_DATA_PATH / 'titles.json'),
                '--output',
                str(output_file),
                '--input-file-type',
                'jsonschema',
                '--use-title-as-name',
            ]
        )
        assert return_code == Exit.OK
        assert (
            output_file.read_text()
            == (
                EXPECTED_MAIN_PATH
                / 'main_jsonschema_titles_use_title_as_name'
                / 'output.py'
            ).read_text()
        )


@freeze_time('2019-07-26')
def test_jsonschema_without_titles_use_title_as_name():
    with TemporaryDirectory() as output_dir:
        output_file: Path = Path(output_dir) / 'output.py'
        return_code: Exit = main(
            [
                '--input',
                str(JSON_SCHEMA_DATA_PATH / 'without_titles.json'),
                '--output',
                str(output_file),
                '--input-file-type',
                'jsonschema',
                '--use-title-as-name',
            ]
        )
        assert return_code == Exit.OK
        assert (
            output_file.read_text()
            == (
                EXPECTED_MAIN_PATH
                / 'main_jsonschema_without_titles_use_title_as_name'
                / 'output.py'
            ).read_text()
        )


@freeze_time('2019-07-26')
def test_main_use_annotated_with_field_constraints():
    with TemporaryDirectory() as output_dir:
        output_file: Path = Path(output_dir) / 'output.py'
        return_code: Exit = main(
            [
                '--input',
                str(OPEN_API_DATA_PATH / 'api_constrained.yaml'),
                '--output',
                str(output_file),
                '--field-constraints',
                '--use-annotated',
                '--target-python-version',
                '3.9',
            ]
        )
        assert return_code == Exit.OK
        assert (
            output_file.read_text()
            == (
                EXPECTED_MAIN_PATH
                / 'main_use_annotated_with_field_constraints'
                / 'output.py'
            ).read_text()
        )


@freeze_time('2019-07-26')
def test_main_use_annotated_with_field_constraints_py38():
    with TemporaryDirectory() as output_dir:
        output_file: Path = Path(output_dir) / 'output.py'
        return_code: Exit = main(
            [
                '--input',
                str(OPEN_API_DATA_PATH / 'api_constrained.yaml'),
                '--output',
                str(output_file),
                '--use-annotated',
                '--target-python-version',
                '3.8',
            ]
        )
        assert return_code == Exit.OK
        assert (
            output_file.read_text()
            == (
                EXPECTED_MAIN_PATH
                / 'main_use_annotated_with_field_constraints_py38'
                / 'output.py'
            ).read_text()
        )


@freeze_time('2019-07-26')
def test_main_nested_enum():
    with TemporaryDirectory() as output_dir:
        output_file: Path = Path(output_dir) / 'output.py'
        return_code: Exit = main(
            [
                '--input',
                str(OPEN_API_DATA_PATH / 'nested_enum.json'),
                '--output',
                str(output_file),
                '--input-file-type',
                'openapi',
            ]
        )
        assert return_code == Exit.OK
        assert (
            output_file.read_text()
            == (EXPECTED_MAIN_PATH / 'main_nested_enum' / 'output.py').read_text()
        )


@freeze_time('2019-07-26')
def test_main_jsonschema_has_default_value():
    with TemporaryDirectory() as output_dir:
        output_file: Path = Path(output_dir) / 'output.py'
        return_code: Exit = main(
            [
                '--input',
                str(JSON_SCHEMA_DATA_PATH / 'has_default_value.json'),
                '--output',
                str(output_file),
                '--input-file-type',
                'jsonschema',
            ]
        )
        assert return_code == Exit.OK
        assert (
            output_file.read_text()
            == (EXPECTED_MAIN_PATH / 'has_default_value' / 'output.py').read_text()
        )


@freeze_time('2019-07-26')
def test_openapi_special_yaml_keywords(mocker):
    mock_prance = mocker.patch('prance.BaseParser')

    with TemporaryDirectory() as output_dir:
        output_file: Path = Path(output_dir) / 'output.py'
        return_code: Exit = main(
            [
                '--input',
                str(OPEN_API_DATA_PATH / 'special_yaml_keywords.yaml'),
                '--output',
                str(output_file),
                '--validation',
            ]
        )
        assert return_code == Exit.OK
        assert (
            output_file.read_text()
            == (
                EXPECTED_MAIN_PATH / 'main_special_yaml_keywords' / 'output.py'
            ).read_text()
        )
    mock_prance.assert_called_once()


@freeze_time('2019-07-26')
def test_main_jsonschema_boolean_property():
    with TemporaryDirectory() as output_dir:
        output_file: Path = Path(output_dir) / 'output.py'
        return_code: Exit = main(
            [
                '--input',
                str(JSON_SCHEMA_DATA_PATH / 'boolean_property.json'),
                '--output',
                str(output_file),
                '--input-file-type',
                'jsonschema',
            ]
        )
        assert return_code == Exit.OK
        assert (
            output_file.read_text()
            == (
                EXPECTED_MAIN_PATH / 'main_jsonschema_boolean_property' / 'output.py'
            ).read_text()
        )


@freeze_time('2019-07-26')
def test_main_jsonschema_modular_default_enum_member(
    tmpdir_factory: TempdirFactory,
) -> None:
    output_directory = Path(tmpdir_factory.mktemp('output'))

    input_filename = JSON_SCHEMA_DATA_PATH / 'modular_default_enum_member'
    output_path = output_directory / 'model'

    with freeze_time(TIMESTAMP):
        main(
            [
                '--input',
                str(input_filename),
                '--output',
                str(output_path),
                '--set-default-enum-member',
            ]
        )
    main_modular_dir = (
        EXPECTED_MAIN_PATH / 'main_jsonschema_modular_default_enum_member'
    )
    for path in main_modular_dir.rglob('*.py'):
        result = output_path.joinpath(path.relative_to(main_modular_dir)).read_text()
        assert result == path.read_text()


@pytest.mark.skipif(
    black.__version__.split('.')[0] < '22',
    reason="Installed black doesn't support Python version 3.10",
)
@freeze_time('2019-07-26')
def test_main_use_union_operator(tmpdir_factory: TempdirFactory) -> None:
    output_directory = Path(tmpdir_factory.mktemp('output'))

    output_path = output_directory / 'model'
    return_code: Exit = main(
        [
            '--input',
            str(JSON_SCHEMA_DATA_PATH / 'external_files_in_directory'),
            '--output',
            str(output_path),
            '--input-file-type',
            'jsonschema',
            '--use-union-operator',
        ]
    )
    assert return_code == Exit.OK
    main_nested_directory = EXPECTED_MAIN_PATH / 'main_use_union_operator'

    for path in main_nested_directory.rglob('*.py'):
        result = output_path.joinpath(
            path.relative_to(main_nested_directory)
        ).read_text()
        assert result == path.read_text()


@pytest.mark.skipif(
    black.__version__.split('.')[0] < '22',
    reason="Installed black doesn't support Python version 3.10",
)
@freeze_time('2019-07-26')
def test_main_openapi_nullable_use_union_operator():
    with TemporaryDirectory() as output_dir:
        output_file: Path = Path(output_dir) / 'output.py'
        return_code: Exit = main(
            [
                '--input',
                str(OPEN_API_DATA_PATH / 'nullable.yaml'),
                '--output',
                str(output_file),
                '--input-file-type',
                'openapi',
                '--use-union-operator',
                '--strict-nullable',
            ]
        )
        assert return_code == Exit.OK
        assert (
            output_file.read_text()
            == (
                EXPECTED_MAIN_PATH
                / 'main_openapi_nullable_strict_nullable_use_union_operator'
                / 'output.py'
            ).read_text()
        )


@freeze_time('2019-07-26')
def test_external_relative_ref():
    with TemporaryDirectory() as output_dir:
        output_path: Path = Path(output_dir)
        return_code: Exit = main(
            [
                '--input',
                str(OPEN_API_DATA_PATH / 'external_relative_ref' / 'model_b'),
                '--output',
                str(output_path),
            ]
        )
        assert return_code == Exit.OK
        main_modular_dir = EXPECTED_MAIN_PATH / 'external_relative_ref'
        for path in main_modular_dir.rglob('*.py'):
            result = output_path.joinpath(
                path.relative_to(main_modular_dir)
            ).read_text()
            assert result == path.read_text()


@freeze_time('2019-07-26')
def test_main_collapse_root_models():
    with TemporaryDirectory() as output_dir:
        output_file: Path = Path(output_dir) / 'output.py'
        return_code: Exit = main(
            [
                '--input',
                str(OPEN_API_DATA_PATH / 'not_real_string.json'),
                '--output',
                str(output_file),
                '--collapse-root-models',
            ]
        )
        assert return_code == Exit.OK
        assert (
            output_file.read_text()
            == (
                EXPECTED_MAIN_PATH / 'main_collapse_root_models' / 'output.py'
            ).read_text()
        )


@freeze_time('2019-07-26')
def test_main_collapse_root_models_field_constraints():
    with TemporaryDirectory() as output_dir:
        output_file: Path = Path(output_dir) / 'output.py'
        return_code: Exit = main(
            [
                '--input',
                str(OPEN_API_DATA_PATH / 'not_real_string.json'),
                '--output',
                str(output_file),
                '--collapse-root-models',
                '--field-constraints',
            ]
        )
        assert return_code == Exit.OK
        assert (
            output_file.read_text()
            == (
                EXPECTED_MAIN_PATH
                / 'main_collapse_root_models_field_constraints'
                / 'output.py'
            ).read_text()
        )


@freeze_time('2019-07-26')
def test_main_collapse_root_models_with_references_to_flat_types():
    with TemporaryDirectory() as output_dir:
        output_file: Path = Path(output_dir) / 'output.py'
        return_code: Exit = main(
            [
                '--input',
                str(OPEN_API_DATA_PATH / 'flat_type.jsonschema'),
                '--output',
                str(output_file),
                '--collapse-root-models',
            ]
        )

        assert return_code == Exit.OK
        assert (
            output_file.read_text()
            == (
                EXPECTED_MAIN_PATH
                / 'main_collapse_root_models_with_references_to_flat_types'
                / 'output.py'
            ).read_text()
        )


@freeze_time('2019-07-26')
def test_main_openapi_max_items_enum():
    with TemporaryDirectory() as output_dir:
        output_file: Path = Path(output_dir) / 'output.py'
        return_code: Exit = main(
            [
                '--input',
                str(OPEN_API_DATA_PATH / 'max_items_enum.yaml'),
                '--output',
                str(output_file),
                '--input-file-type',
                'openapi',
            ]
        )
        assert return_code == Exit.OK
        assert (
            output_file.read_text()
            == (
                EXPECTED_MAIN_PATH / 'main_openapi_max_items_enum' / 'output.py'
            ).read_text()
        )


@freeze_time('2019-07-26')
def test_main_jsonschema_duplicate_name():
    with TemporaryDirectory() as output_dir:
        output_path: Path = Path(output_dir)
        return_code: Exit = main(
            [
                '--input',
                str(JSON_SCHEMA_DATA_PATH / 'duplicate_name'),
                '--output',
                str(output_path),
                '--input-file-type',
                'jsonschema',
            ]
        )
        assert return_code == Exit.OK
        main_modular_dir = EXPECTED_MAIN_PATH / 'main_jsonschema_duplicate_name'
        for path in main_modular_dir.rglob('*.py'):
            result = output_path.joinpath(
                path.relative_to(main_modular_dir)
            ).read_text()
            assert result == path.read_text()


@freeze_time('2019-07-26')
def test_main_jsonschema_items_boolean():
    with TemporaryDirectory() as output_dir:
        output_file: Path = Path(output_dir) / 'output.py'
        return_code: Exit = main(
            [
                '--input',
                str(JSON_SCHEMA_DATA_PATH / 'items_boolean.json'),
                '--output',
                str(output_file),
                '--input-file-type',
                'jsonschema',
            ]
        )
        assert return_code == Exit.OK
        assert (
            output_file.read_text()
            == (
                EXPECTED_MAIN_PATH / 'main_jsonschema_items_boolean' / 'output.py'
            ).read_text()
        )


@freeze_time('2019-07-26')
def test_main_jsonschema_array_in_additional_properites():
    with TemporaryDirectory() as output_dir:
        output_file: Path = Path(output_dir) / 'output.py'
        return_code: Exit = main(
            [
                '--input',
                str(JSON_SCHEMA_DATA_PATH / 'array_in_additional_properties.json'),
                '--output',
                str(output_file),
                '--input-file-type',
                'jsonschema',
            ]
        )
        assert return_code == Exit.OK
        assert (
            output_file.read_text()
            == (
                EXPECTED_MAIN_PATH
                / 'main_jsonschema_array_in_additional_properties'
                / 'output.py'
            ).read_text()
        )


@freeze_time('2019-07-26')
def test_main_jsonschema_nullable_object():
    with TemporaryDirectory() as output_dir:
        output_file: Path = Path(output_dir) / 'output.py'
        return_code: Exit = main(
            [
                '--input',
                str(JSON_SCHEMA_DATA_PATH / 'nullable_object.json'),
                '--output',
                str(output_file),
                '--input-file-type',
                'jsonschema',
            ]
        )
        assert return_code == Exit.OK
        assert (
            output_file.read_text()
            == (
                EXPECTED_MAIN_PATH / 'main_jsonschema_nullable_object' / 'output.py'
            ).read_text()
        )


@pytest.mark.parametrize(
    'output_model,expected_output',
    [
        (
            'pydantic.BaseModel',
            'main_openapi_const',
        ),
        (
            'pydantic_v2.BaseModel',
            'main_openapi_const_pydantic_v2',
        ),
    ],
)
@freeze_time('2019-07-26')
def test_main_openapi_const(output_model, expected_output):
    with TemporaryDirectory() as output_dir:
        output_file: Path = Path(output_dir) / 'output.py'
        return_code: Exit = main(
            [
                '--input',
                str(OPEN_API_DATA_PATH / 'const.json'),
                '--output',
                str(output_file),
                '--input-file-type',
                'openapi',
                '--output-model',
                output_model,
            ]
        )
        assert return_code == Exit.OK
        assert (
            output_file.read_text()
            == (EXPECTED_MAIN_PATH / expected_output / 'output.py').read_text()
        )


@pytest.mark.parametrize(
    'output_model,expected_output',
    [
        (
            'pydantic.BaseModel',
            'main_openapi_const_field',
        ),
        (
            'pydantic_v2.BaseModel',
            'main_openapi_const_field_pydantic_v2',
        ),
        (
            'msgspec.Struct',
            'main_openapi_const_field_msgspec',
        ),
    ],
)
@freeze_time('2019-07-26')
def test_main_openapi_const_field(output_model, expected_output):
    with TemporaryDirectory() as output_dir:
        output_file: Path = Path(output_dir) / 'output.py'
        return_code: Exit = main(
            [
                '--input',
                str(OPEN_API_DATA_PATH / 'const.yaml'),
                '--output',
                str(output_file),
                '--input-file-type',
                'openapi',
                '--output-model',
                output_model,
                '--collapse-root-models',
            ]
        )
        assert return_code == Exit.OK
        assert (
            output_file.read_text()
            == (EXPECTED_MAIN_PATH / expected_output / 'output.py').read_text()
        )


@freeze_time('2019-07-26')
def test_main_openapi_complex_reference():
    with TemporaryDirectory() as output_dir:
        output_file: Path = Path(output_dir) / 'output.py'
        return_code: Exit = main(
            [
                '--input',
                str(OPEN_API_DATA_PATH / 'complex_reference.json'),
                '--output',
                str(output_file),
                '--input-file-type',
                'openapi',
            ]
        )
        assert return_code == Exit.OK
        assert (
            output_file.read_text()
            == (
                EXPECTED_MAIN_PATH / 'main_openapi_complex_reference' / 'output.py'
            ).read_text()
        )


@freeze_time('2019-07-26')
def test_main_openapi_reference_to_object_properties():
    with TemporaryDirectory() as output_dir:
        output_file: Path = Path(output_dir) / 'output.py'
        return_code: Exit = main(
            [
                '--input',
                str(OPEN_API_DATA_PATH / 'reference_to_object_properties.yaml'),
                '--output',
                str(output_file),
                '--input-file-type',
                'openapi',
            ]
        )
        assert return_code == Exit.OK
        assert (
            output_file.read_text()
            == (
                EXPECTED_MAIN_PATH
                / 'main_openapi_reference_to_object_properties'
                / 'output.py'
            ).read_text()
        )


@freeze_time('2019-07-26')
def test_main_openapi_reference_to_object_properties_collapse_root_models():
    with TemporaryDirectory() as output_dir:
        output_file: Path = Path(output_dir) / 'output.py'
        return_code: Exit = main(
            [
                '--input',
                str(OPEN_API_DATA_PATH / 'reference_to_object_properties.yaml'),
                '--output',
                str(output_file),
                '--input-file-type',
                'openapi',
                '--collapse-root-models',
            ]
        )
        assert return_code == Exit.OK
        assert (
            output_file.read_text()
            == (
                EXPECTED_MAIN_PATH
                / 'main_openapi_reference_to_object_properties_collapse_root_models'
                / 'output.py'
            ).read_text()
        )


@freeze_time('2019-07-26')
def test_main_openapi_override_required_all_of_field():
    with TemporaryDirectory() as output_dir:
        output_file: Path = Path(output_dir) / 'output.py'
        return_code: Exit = main(
            [
                '--input',
                str(OPEN_API_DATA_PATH / 'override_required_all_of.yaml'),
                '--output',
                str(output_file),
                '--input-file-type',
                'openapi',
                '--collapse-root-models',
            ]
        )
        assert return_code == Exit.OK
        assert (
            output_file.read_text()
            == (
                EXPECTED_MAIN_PATH
                / 'main_openapi_override_required_all_of'
                / 'output.py'
            ).read_text()
        )


@freeze_time('2019-07-26')
def test_main_jsonschema_object_has_one_of():
    with TemporaryDirectory() as output_dir:
        output_file: Path = Path(output_dir) / 'output.py'
        return_code: Exit = main(
            [
                '--input',
                str(JSON_SCHEMA_DATA_PATH / 'object_has_one_of.json'),
                '--output',
                str(output_file),
                '--input-file-type',
                'jsonschema',
            ]
        )
        assert return_code == Exit.OK
        assert (
            output_file.read_text()
            == (
                EXPECTED_MAIN_PATH / 'main_jsonschema_object_has_one_of' / 'output.py'
            ).read_text()
        )


@freeze_time('2019-07-26')
def test_main_jsonschema_json_pointer_array():
    with TemporaryDirectory() as output_dir:
        output_file: Path = Path(output_dir) / 'output.py'
        return_code: Exit = main(
            [
                '--input',
                str(JSON_SCHEMA_DATA_PATH / 'json_pointer_array.json'),
                '--output',
                str(output_file),
                '--input-file-type',
                'jsonschema',
            ]
        )
        assert return_code == Exit.OK
        assert (
            output_file.read_text()
            == (
                EXPECTED_MAIN_PATH / 'main_jsonschema_json_pointer_array' / 'output.py'
            ).read_text()
        )


@freeze_time('2019-07-26')
def test_main_use_default_kwarg():
    with TemporaryDirectory() as output_dir:
        output_file: Path = Path(output_dir) / 'output.py'
        return_code: Exit = main(
            [
                '--input',
                str(OPEN_API_DATA_PATH / 'nullable.yaml'),
                '--output',
                str(output_file),
                '--input-file-type',
                'openapi',
                '--use-default-kwarg',
            ]
        )
        assert return_code == Exit.OK
        assert (
            output_file.read_text()
            == (EXPECTED_MAIN_PATH / 'main_use_default_kwarg' / 'output.py').read_text()
        )


@freeze_time('2019-07-26')
def test_main_json_snake_case_field():
    with TemporaryDirectory() as output_dir:
        output_file: Path = Path(output_dir) / 'output.py'
        return_code: Exit = main(
            [
                '--input',
                str(JSON_DATA_PATH / 'snake_case.json'),
                '--output',
                str(output_file),
                '--input-file-type',
                'json',
                '--snake-case-field',
            ]
        )
        assert return_code == Exit.OK
        assert (
            output_file.read_text()
            == (
                EXPECTED_MAIN_PATH / 'main_json_snake_case_field' / 'output.py'
            ).read_text()
        )


@pytest.mark.filterwarnings('error')
def test_main_disable_warnings_config(capsys: CaptureFixture):
    with TemporaryDirectory() as output_dir:
        output_file: Path = Path(output_dir) / 'output.py'
        return_code: Exit = main(
            [
                '--input',
                str(JSON_SCHEMA_DATA_PATH / 'person.json'),
                '--output',
                str(output_file),
                '--input-file-type',
                'jsonschema',
                '--use-union-operator',
                '--target-python-version',
                '3.6',
                '--disable-warnings',
            ]
        )
        captured = capsys.readouterr()
        assert return_code == Exit.OK
        assert captured.err == ''


@pytest.mark.filterwarnings('error')
def test_main_disable_warnings(capsys: CaptureFixture):
    with TemporaryDirectory() as output_dir:
        output_file: Path = Path(output_dir) / 'output.py'
        return_code: Exit = main(
            [
                '--input',
                str(JSON_SCHEMA_DATA_PATH / 'all_of_with_object.json'),
                '--output',
                str(output_file),
                '--input-file-type',
                'jsonschema',
                '--disable-warnings',
            ]
        )
        captured = capsys.readouterr()
        assert return_code == Exit.OK
        assert captured.err == ''


@pytest.mark.parametrize(
    'input,output',
    [
        (
            'discriminator.yaml',
            'main_openapi_discriminator',
        ),
        (
            'discriminator_without_mapping.yaml',
            'main_openapi_discriminator_without_mapping',
        ),
    ],
)
@freeze_time('2019-07-26')
def test_main_openapi_discriminator(input, output):
    with TemporaryDirectory() as output_dir:
        output_file: Path = Path(output_dir) / 'output.py'
        return_code: Exit = main(
            [
                '--input',
                str(OPEN_API_DATA_PATH / input),
                '--output',
                str(output_file),
                '--input-file-type',
                'openapi',
            ]
        )
        assert return_code == Exit.OK
        assert (
            output_file.read_text()
            == (EXPECTED_MAIN_PATH / output / 'output.py').read_text()
        )


@freeze_time('2019-07-26')
def test_main_jsonschema_pattern_properties_by_reference():
    with TemporaryDirectory() as output_dir:
        output_file: Path = Path(output_dir) / 'output.py'
        return_code: Exit = main(
            [
                '--input',
                str(JSON_SCHEMA_DATA_PATH / 'pattern_properties_by_reference.json'),
                '--output',
                str(output_file),
                '--input-file-type',
                'jsonschema',
            ]
        )
        assert return_code == Exit.OK
        assert (
            output_file.read_text()
            == (
                EXPECTED_MAIN_PATH
                / 'main_jsonschema_pattern_properties_by_reference'
                / 'output.py'
            ).read_text()
        )


@pytest.mark.parametrize(
    'output_model,expected_output',
    [
        (
            'pydantic.BaseModel',
            'main_openapi_default_object',
        ),
        (
            'msgspec.Struct',
            'main_openapi_msgspec_default_object',
        ),
    ],
)
@freeze_time('2019-07-26')
def test_main_openapi_default_object(output_model, expected_output):
    with TemporaryDirectory() as output_dir:
        output_path: Path = Path(output_dir)
        return_code: Exit = main(
            [
                '--input',
                str(OPEN_API_DATA_PATH / 'default_object.yaml'),
                '--output',
                str(output_dir),
                '--output-model',
                output_model,
                '--input-file-type',
                'openapi',
                '--target-python-version',
                '3.9',
            ]
        )
        assert return_code == Exit.OK

        main_modular_dir = EXPECTED_MAIN_PATH / expected_output
        for path in main_modular_dir.rglob('*.py'):
            result = output_path.joinpath(
                path.relative_to(main_modular_dir)
            ).read_text()
            assert result == path.read_text(), path


@freeze_time('2019-07-26')
def test_main_dataclass():
    with TemporaryDirectory() as output_dir:
        output_file: Path = Path(output_dir) / 'output.py'
        return_code: Exit = main(
            [
                '--input',
                str(OPEN_API_DATA_PATH / 'api.yaml'),
                '--output',
                str(output_file),
                '--output-model-type',
                'dataclasses.dataclass',
            ]
        )
        assert return_code == Exit.OK
        assert (
            output_file.read_text()
            == (EXPECTED_MAIN_PATH / 'main_dataclass' / 'output.py').read_text()
        )


@freeze_time('2019-07-26')
def test_main_dataclass_base_class():
    with TemporaryDirectory() as output_dir:
        output_file: Path = Path(output_dir) / 'output.py'
        return_code: Exit = main(
            [
                '--input',
                str(OPEN_API_DATA_PATH / 'api.yaml'),
                '--output',
                str(output_file),
                '--output-model-type',
                'dataclasses.dataclass',
                '--base-class',
                'custom_base.Base',
            ]
        )
        assert return_code == Exit.OK
        assert (
            output_file.read_text()
            == (
                EXPECTED_MAIN_PATH / 'main_dataclass_base_class' / 'output.py'
            ).read_text()
        )


@freeze_time('2019-07-26')
def test_main_dataclass_field():
    with TemporaryDirectory() as output_dir:
        output_file: Path = Path(output_dir) / 'output.py'
        return_code: Exit = main(
            [
                '--input',
                str(JSON_SCHEMA_DATA_PATH / 'user.json'),
                '--output',
                str(output_file),
                '--output-model-type',
                'dataclasses.dataclass',
            ]
        )
        assert return_code == Exit.OK
        assert (
            output_file.read_text()
            == (EXPECTED_MAIN_PATH / 'main_dataclass_field' / 'output.py').read_text()
        )


@freeze_time('2019-07-26')
def test_main_jsonschema_enum_root_literal():
    with TemporaryDirectory() as output_dir:
        output_file: Path = Path(output_dir) / 'output.py'
        return_code: Exit = main(
            [
                '--input',
                str(JSON_SCHEMA_DATA_PATH / 'enum_in_root' / 'enum_in_root.json'),
                '--output',
                str(output_file),
                '--input-file-type',
                'jsonschema',
                '--use-schema-description',
                '--use-title-as-name',
                '--field-constraints',
                '--target-python-version',
                '3.9',
                '--allow-population-by-field-name',
                '--strip-default-none',
                '--use-default',
                '--enum-field-as-literal',
                'all',
                '--snake-case-field',
                '--collapse-root-models',
            ]
        )
        assert return_code == Exit.OK
        assert (
            output_file.read_text()
            == (
                EXPECTED_MAIN_PATH / 'main_jsonschema_root_in_enum' / 'output.py'
            ).read_text()
        )


@freeze_time('2019-07-26')
def test_main_jsonschema_reference_same_hierarchy_directory():
    with TemporaryDirectory() as output_dir:
        with chdir(JSON_SCHEMA_DATA_PATH / 'reference_same_hierarchy_directory'):
            output_file: Path = Path(output_dir) / 'output.py'
            return_code: Exit = main(
                [
                    '--input',
                    './public/entities.yaml',
                    '--output',
                    str(output_file),
                    '--input-file-type',
                    'openapi',
                ]
            )
            assert return_code == Exit.OK
            assert (
                output_file.read_text()
                == (
                    EXPECTED_MAIN_PATH
                    / 'main_jsonschema_reference_same_hierarchy_directory'
                    / 'output.py'
                ).read_text()
            )


@freeze_time('2019-07-26')
def test_main_multiple_required_any_of():
    with TemporaryDirectory() as output_dir:
        output_file: Path = Path(output_dir) / 'output.py'
        return_code: Exit = main(
            [
                '--input',
                str(OPEN_API_DATA_PATH / 'multiple_required_any_of.yaml'),
                '--output',
                str(output_file),
                '--collapse-root-models',
            ]
        )
        assert return_code == Exit.OK
        assert (
            output_file.read_text()
            == (
                EXPECTED_MAIN_PATH / 'main_multiple_required_any_of' / 'output.py'
            ).read_text()
        )


@freeze_time('2019-07-26')
def test_main_nullable_any_of():
    with TemporaryDirectory() as output_dir:
        output_file: Path = Path(output_dir) / 'output.py'
        return_code: Exit = main(
            [
                '--input',
                str(JSON_SCHEMA_DATA_PATH / 'nullable_any_of.json'),
                '--output',
                str(output_file),
                '--field-constraints',
            ]
        )
        assert return_code == Exit.OK
        assert (
            output_file.read_text()
            == (EXPECTED_MAIN_PATH / 'main_nullable_any_of' / 'output.py').read_text()
        )


@freeze_time('2019-07-26')
def test_main_nullable_any_of_use_union_operator():
    with TemporaryDirectory() as output_dir:
        output_file: Path = Path(output_dir) / 'output.py'
        return_code: Exit = main(
            [
                '--input',
                str(JSON_SCHEMA_DATA_PATH / 'nullable_any_of.json'),
                '--output',
                str(output_file),
                '--field-constraints',
                '--use-union-operator',
            ]
        )
        assert return_code == Exit.OK
        assert (
            output_file.read_text()
            == (
                EXPECTED_MAIN_PATH
                / 'main_nullable_any_of_use_union_operator'
                / 'output.py'
            ).read_text()
        )


@freeze_time('2019-07-26')
def test_main_nested_all_of():
    with TemporaryDirectory() as output_dir:
        output_file: Path = Path(output_dir) / 'output.py'
        return_code: Exit = main(
            [
                '--input',
                str(JSON_SCHEMA_DATA_PATH / 'nested_all_of.json'),
                '--output',
                str(output_file),
            ]
        )
        assert return_code == Exit.OK
        assert (
            output_file.read_text()
            == (EXPECTED_MAIN_PATH / 'main_nested_all_of' / 'output.py').read_text()
        )


@freeze_time('2019-07-26')
def test_main_max_min_openapi():
    with TemporaryDirectory() as output_dir:
        output_file: Path = Path(output_dir) / 'output.py'
        return_code: Exit = main(
            [
                '--input',
                str(OPEN_API_DATA_PATH / 'max_min_number.yaml'),
                '--output',
                str(output_file),
            ]
        )
        assert return_code == Exit.OK
        assert (
            output_file.read_text()
            == (EXPECTED_MAIN_PATH / 'max_min_number' / 'output.py').read_text()
        )


@freeze_time('2019-07-26')
def test_main_use_operation_id_as_name():
    with TemporaryDirectory() as output_dir:
        output_file: Path = Path(output_dir) / 'output.py'
        return_code: Exit = main(
            [
                '--input',
                str(OPEN_API_DATA_PATH / 'api.yaml'),
                '--output',
                str(output_file),
                '--use-operation-id-as-name',
                '--openapi-scopes',
                'paths',
                'schemas',
                'parameters',
            ]
        )
        assert return_code == Exit.OK
        assert (
            output_file.read_text()
            == (
                EXPECTED_MAIN_PATH / 'main_use_operation_id_as_name' / 'output.py'
            ).read_text()
        )


@freeze_time('2019-07-26')
def test_main_use_operation_id_as_name_not_found_operation_id(capsys):
    with TemporaryDirectory() as output_dir:
        output_file: Path = Path(output_dir) / 'output.py'
        return_code: Exit = main(
            [
                '--input',
                str(OPEN_API_DATA_PATH / 'body_and_parameters.yaml'),
                '--output',
                str(output_file),
                '--input-file-type',
                'openapi',
                '--use-operation-id-as-name',
                '--openapi-scopes',
                'paths',
                'schemas',
                'parameters',
            ]
        )
        captured = capsys.readouterr()
        assert return_code == Exit.ERROR
        assert (
            captured.err
            == 'All operations must have an operationId when --use_operation_id_as_name is set.'
            'The following path was missing an operationId: pets\n'
        )


@freeze_time('2019-07-26')
def test_main_unsorted_optional_fields():
    with TemporaryDirectory() as output_dir:
        output_file: Path = Path(output_dir) / 'output.py'
        return_code: Exit = main(
            [
                '--input',
                str(OPEN_API_DATA_PATH / 'unsorted_optional_fields.yaml'),
                '--output',
                str(output_file),
                '--output-model-type',
                'dataclasses.dataclass',
            ]
        )
        assert return_code == Exit.OK
        assert (
            output_file.read_text()
            == (
                EXPECTED_MAIN_PATH / 'unsorted_optional_fields' / 'output.py'
            ).read_text()
        )


@freeze_time('2019-07-26')
def test_main_all_of_any_of():
    with TemporaryDirectory() as output_dir:
        output_path: Path = Path(output_dir)
        return_code: Exit = main(
            [
                '--input',
                str(JSON_SCHEMA_DATA_PATH / 'all_of_any_of'),
                '--output',
                str(output_path),
                '--input-file-type',
                'jsonschema',
            ]
        )
        assert return_code == Exit.OK
        all_of_any_of_dir = EXPECTED_MAIN_PATH / 'main_all_of_any_of'
        for path in all_of_any_of_dir.rglob('*.py'):
            result = output_path.joinpath(
                path.relative_to(all_of_any_of_dir)
            ).read_text()
            assert result == path.read_text()


@freeze_time('2019-07-26')
def test_main_all_of_one_of():
    with TemporaryDirectory() as output_dir:
        output_path: Path = Path(output_dir)
        return_code: Exit = main(
            [
                '--input',
                str(JSON_SCHEMA_DATA_PATH / 'all_of_one_of'),
                '--output',
                str(output_path),
                '--input-file-type',
                'jsonschema',
            ]
        )
        assert return_code == Exit.OK
        all_of_any_of_dir = EXPECTED_MAIN_PATH / 'main_all_of_one_of'
        for path in all_of_any_of_dir.rglob('*.py'):
            result = output_path.joinpath(
                path.relative_to(all_of_any_of_dir)
            ).read_text()
            assert result == path.read_text()


@freeze_time('2019-07-26')
def test_main_null():
    with TemporaryDirectory() as output_dir:
        output_file: Path = Path(output_dir) / 'output.py'
        return_code: Exit = main(
            [
                '--input',
                str(JSON_SCHEMA_DATA_PATH / 'null.json'),
                '--output',
                str(output_file),
                '--input-file-type',
                'jsonschema',
            ]
        )
        assert return_code == Exit.OK
        assert (
            output_file.read_text()
            == (EXPECTED_MAIN_PATH / 'main_null' / 'output.py').read_text()
        )


@freeze_time('2019-07-26')
def test_main_typed_dict():
    with TemporaryDirectory() as output_dir:
        output_file: Path = Path(output_dir) / 'output.py'
        return_code: Exit = main(
            [
                '--input',
                str(OPEN_API_DATA_PATH / 'api.yaml'),
                '--output',
                str(output_file),
                '--output-model-type',
                'typing.TypedDict',
            ]
        )
        assert return_code == Exit.OK
        assert (
            output_file.read_text()
            == (EXPECTED_MAIN_PATH / 'main_typed_dict' / 'output.py').read_text()
        )


@freeze_time('2019-07-26')
def test_main_typed_dict_py_38():
    with TemporaryDirectory() as output_dir:
        output_file: Path = Path(output_dir) / 'output.py'
        return_code: Exit = main(
            [
                '--input',
                str(OPEN_API_DATA_PATH / 'api.yaml'),
                '--output',
                str(output_file),
                '--output-model-type',
                'typing.TypedDict',
                '--target-python-version',
                '3.8',
            ]
        )
        assert return_code == Exit.OK
        assert (
            output_file.read_text()
            == (EXPECTED_MAIN_PATH / 'main_typed_dict_py_38' / 'output.py').read_text()
        )


@pytest.mark.skipif(
    version.parse(black.__version__) < version.parse('23.3.0'),
    reason='Require Black version 23.3.0 or later ',
)
@freeze_time('2019-07-26')
def test_main_typed_dict_space_and_special_characters():
    with TemporaryDirectory() as output_dir:
        output_file: Path = Path(output_dir) / 'output.py'
        return_code: Exit = main(
            [
                '--input',
                str(JSON_DATA_PATH / 'space_and_special_characters.json'),
                '--output',
                str(output_file),
                '--output-model-type',
                'typing.TypedDict',
                '--target-python-version',
                '3.11',
            ]
        )
        assert return_code == Exit.OK
        assert (
            output_file.read_text()
            == (
                EXPECTED_MAIN_PATH
                / 'main_typed_dict_space_and_special_characters'
                / 'output.py'
            ).read_text()
        )


@pytest.mark.skipif(
    version.parse(black.__version__) < version.parse('23.3.0'),
    reason='Require Black version 23.3.0 or later ',
)
def test_main_modular_typed_dict(tmpdir_factory: TempdirFactory) -> None:
    """Test main function on modular file."""

    output_directory = Path(tmpdir_factory.mktemp('output'))

    input_filename = OPEN_API_DATA_PATH / 'modular.yaml'
    output_path = output_directory / 'model'

    with freeze_time(TIMESTAMP):
        main(
            [
                '--input',
                str(input_filename),
                '--output',
                str(output_path),
                '--output-model-type',
                'typing.TypedDict',
                '--target-python-version',
                '3.11',
            ]
        )
    main_modular_dir = EXPECTED_MAIN_PATH / 'main_modular_typed_dict'
    for path in main_modular_dir.rglob('*.py'):
        result = output_path.joinpath(path.relative_to(main_modular_dir)).read_text()
        assert result == path.read_text()


@pytest.mark.skipif(
    version.parse(black.__version__) < version.parse('23.3.0'),
    reason='Require Black version 23.3.0 or later ',
)
@freeze_time('2019-07-26')
def test_main_typed_dict_special_field_name_with_inheritance_model():
    with TemporaryDirectory() as output_dir:
        output_file: Path = Path(output_dir) / 'output.py'
        return_code: Exit = main(
            [
                '--input',
                str(
                    JSON_SCHEMA_DATA_PATH
                    / 'special_field_name_with_inheritance_model.json'
                ),
                '--output',
                str(output_file),
                '--output-model-type',
                'typing.TypedDict',
                '--target-python-version',
                '3.11',
            ]
        )
        assert return_code == Exit.OK
        assert (
            output_file.read_text()
            == (
                EXPECTED_MAIN_PATH
                / 'main_typed_dict_special_field_name_with_inheritance_model'
                / 'output.py'
            ).read_text()
        )


@pytest.mark.skipif(
    version.parse(black.__version__) < version.parse('23.3.0'),
    reason='Require Black version 23.3.0 or later ',
)
@freeze_time('2019-07-26')
def test_main_typed_dict_not_required_nullable():
    """Test main function writing to TypedDict, with combos of Optional/NotRequired."""
    with TemporaryDirectory() as output_dir:
        output_file: Path = Path(output_dir) / 'output.py'
        return_code: Exit = main(
            [
                '--input',
                str(JSON_SCHEMA_DATA_PATH / 'not_required_nullable.json'),
                '--output',
                str(output_file),
                '--output-model-type',
                'typing.TypedDict',
                '--target-python-version',
                '3.11',
            ]
        )
        assert return_code == Exit.OK
        assert (
            output_file.read_text()
            == (
                EXPECTED_MAIN_PATH
                / 'main_typed_dict_not_required_nullable'
                / 'output.py'
            ).read_text()
        )


@pytest.mark.skipif(
    version.parse(black.__version__) < version.parse('23.3.0'),
    reason='Require Black version 23.3.0 or later ',
)
@freeze_time('2019-07-26')
def test_main_typed_dict_nullable():
    with TemporaryDirectory() as output_dir:
        output_file: Path = Path(output_dir) / 'output.py'
        return_code: Exit = main(
            [
                '--input',
                str(OPEN_API_DATA_PATH / 'nullable.yaml'),
                '--output',
                str(output_file),
                '--output-model-type',
                'typing.TypedDict',
                '--target-python-version',
                '3.11',
            ]
        )
        assert return_code == Exit.OK
        assert (
            output_file.read_text()
            == (
                EXPECTED_MAIN_PATH / 'main_typed_dict_nullable' / 'output.py'
            ).read_text()
        )


@pytest.mark.skipif(
    version.parse(black.__version__) < version.parse('23.3.0'),
    reason='Require Black version 23.3.0 or later ',
)
@freeze_time('2019-07-26')
def test_main_typed_dict_nullable_strict_nullable():
    with TemporaryDirectory() as output_dir:
        output_file: Path = Path(output_dir) / 'output.py'
        return_code: Exit = main(
            [
                '--input',
                str(OPEN_API_DATA_PATH / 'nullable.yaml'),
                '--output',
                str(output_file),
                '--output-model-type',
                'typing.TypedDict',
                '--target-python-version',
                '3.11',
                '--strict-nullable',
            ]
        )
        assert return_code == Exit.OK
        assert (
            output_file.read_text()
            == (
                EXPECTED_MAIN_PATH
                / 'main_typed_dict_nullable_strict_nullable'
                / 'output.py'
            ).read_text()
        )


@freeze_time('2019-07-26')
def test_main_custom_file_header_path():
    with TemporaryDirectory() as output_dir:
        output_file: Path = Path(output_dir) / 'output.py'
        return_code: Exit = main(
            [
                '--input',
                str(OPEN_API_DATA_PATH / 'api.yaml'),
                '--output',
                str(output_file),
                '--custom-file-header-path',
                str(DATA_PATH / 'custom_file_header.txt'),
            ]
        )
        assert return_code == Exit.OK
        assert (
            output_file.read_text()
            == (
                EXPECTED_MAIN_PATH / 'main_custom_file_header' / 'output.py'
            ).read_text()
        )


@freeze_time('2019-07-26')
def test_main_custom_file_header_duplicate_options(capsys):
    with TemporaryDirectory() as output_dir:
        output_file: Path = Path(output_dir) / 'output.py'
        return_code: Exit = main(
            [
                '--input',
                str(OPEN_API_DATA_PATH / 'api.yaml'),
                '--output',
                str(output_file),
                '--custom-file-header-path',
                str(DATA_PATH / 'custom_file_header.txt'),
                '--custom-file-header',
                'abc',
            ]
        )

        captured = capsys.readouterr()
        assert return_code == Exit.ERROR
        assert (
            captured.err
            == '`--custom_file_header_path` can not be used with `--custom_file_header`.\n'
        )


@freeze_time('2019-07-26')
def test_main_pydantic_v2():
    with TemporaryDirectory() as output_dir:
        output_file: Path = Path(output_dir) / 'output.py'
        return_code: Exit = main(
            [
                '--input',
                str(OPEN_API_DATA_PATH / 'api.yaml'),
                '--output',
                str(output_file),
                '--output-model-type',
                'pydantic_v2.BaseModel',
            ]
        )
        assert return_code == Exit.OK
        assert (
            output_file.read_text()
            == (EXPECTED_MAIN_PATH / 'main_pydantic_v2' / 'output.py').read_text()
        )


@freeze_time('2019-07-26')
def test_main_openapi_custom_id_pydantic_v2():
    with TemporaryDirectory() as output_dir:
        output_file: Path = Path(output_dir) / 'output.py'
        return_code: Exit = main(
            [
                '--input',
                str(OPEN_API_DATA_PATH / 'custom_id.yaml'),
                '--output',
                str(output_file),
                '--output-model-type',
                'pydantic_v2.BaseModel',
            ]
        )
        assert return_code == Exit.OK
        assert (
            output_file.read_text()
            == (
                EXPECTED_MAIN_PATH / 'main_openapi_custom_id_pydantic_v2' / 'output.py'
            ).read_text()
        )


@pytest.mark.skipif(
    not isort.__version__.startswith('4.'),
    reason="isort 5.x don't sort pydantic modules",
)
@freeze_time('2019-07-26')
def test_main_openapi_custom_id_pydantic_v2_custom_base():
    with TemporaryDirectory() as output_dir:
        output_file: Path = Path(output_dir) / 'output.py'
        return_code: Exit = main(
            [
                '--input',
                str(OPEN_API_DATA_PATH / 'custom_id.yaml'),
                '--output',
                str(output_file),
                '--output-model-type',
                'pydantic_v2.BaseModel',
                '--base-class',
                'custom_base.Base',
            ]
        )
        assert return_code == Exit.OK
        assert (
            output_file.read_text()
            == (
                EXPECTED_MAIN_PATH
                / 'main_openapi_custom_id_pydantic_v2_custom_base'
                / 'output.py'
            ).read_text()
        )


@freeze_time('2019-07-26')
def test_main_jsonschema_discriminator_literals():
    with TemporaryDirectory() as output_dir:
        output_file: Path = Path(output_dir) / 'output.py'
        return_code: Exit = main(
            [
                '--input',
                str(JSON_SCHEMA_DATA_PATH / 'discriminator_literals.json'),
                '--output',
                str(output_file),
                '--output-model-type',
                'pydantic_v2.BaseModel',
            ]
        )
        assert return_code == Exit.OK
        assert (
            output_file.read_text()
            == (
                EXPECTED_MAIN_PATH
                / 'main_jsonschema_discriminator_literals'
                / 'output.py'
            ).read_text()
        )


@freeze_time('2019-07-26')
def test_main_openapi_all_of_with_relative_ref():
    with TemporaryDirectory() as output_dir:
        output_file: Path = Path(output_dir) / 'output.py'
        return_code: Exit = main(
            [
                '--input',
                str(OPEN_API_DATA_PATH / 'all_of_with_relative_ref' / 'openapi.yaml'),
                '--output',
                str(output_file),
                '--input-file-type',
                'openapi',
                '--output-model-type',
                'pydantic_v2.BaseModel',
                '--keep-model-order',
                '--collapse-root-models',
                '--field-constraints',
                '--use-title-as-name',
                '--field-include-all-keys',
                '--use-field-description',
            ]
        )
        assert return_code == Exit.OK
        assert (
            output_file.read_text()
            == (
                EXPECTED_MAIN_PATH / 'main_all_of_with_relative_ref' / 'output.py'
            ).read_text()
        )


@freeze_time('2019-07-26')
def test_main_msgspec_struct():
    with TemporaryDirectory() as output_dir:
        output_file: Path = Path(output_dir) / 'output.py'
        return_code: Exit = main(
            [
                '--input',
                str(OPEN_API_DATA_PATH / 'api.yaml'),
                '--output',
                str(output_file),
                # min msgspec python version is 3.8
                '--target-python-version',
                '3.8',
                '--output-model-type',
                'msgspec.Struct',
            ]
        )
        assert return_code == Exit.OK
        assert (
            output_file.read_text()
            == (EXPECTED_MAIN_PATH / 'main_msgspec_struct' / 'output.py').read_text()
        )


@freeze_time('2019-07-26')
def test_main_msgspec_use_annotated_with_field_constraints():
    with TemporaryDirectory() as output_dir:
        output_file: Path = Path(output_dir) / 'output.py'
        return_code: Exit = main(
            [
                '--input',
                str(OPEN_API_DATA_PATH / 'api_constrained.yaml'),
                '--output',
                str(output_file),
                '--field-constraints',
                '--target-python-version',
                '3.9',
                '--output-model-type',
                'msgspec.Struct',
            ]
        )
        assert return_code == Exit.OK
        assert (
            output_file.read_text()
            == (
                EXPECTED_MAIN_PATH
                / 'main_use_annotated_with_msgspec_meta_constraints'
                / 'output.py'
            ).read_text()
        )


@freeze_time('2019-07-26')
def test_main_duplicate_field_constraints():
    with TemporaryDirectory() as output_dir:
        output_path: Path = Path(output_dir)
        return_code: Exit = main(
            [
                '--input',
                str(JSON_SCHEMA_DATA_PATH / 'duplicate_field_constraints'),
                '--output',
                str(output_path),
                '--input-file-type',
                'jsonschema',
                '--collapse-root-models',
                '--output-model-type',
                'pydantic_v2.BaseModel',
            ]
        )
        assert return_code == Exit.OK
        main_modular_dir = EXPECTED_MAIN_PATH / 'duplicate_field_constraints'
        for path in main_modular_dir.rglob('*.py'):
            result = output_path.joinpath(
                path.relative_to(main_modular_dir)
            ).read_text()
            assert result == path.read_text()


@pytest.mark.parametrize(
    'collapse_root_models,python_version,expected_output',
    [
        (
            '--collapse-root-models',
            '3.8',
            'duplicate_field_constraints_msgspec_py38_collapse_root_models',
        ),
        (
            None,
            '3.9',
            'duplicate_field_constraints_msgspec',
        ),
    ],
)
@freeze_time('2019-07-26')
def test_main_duplicate_field_constraints_msgspec(
    collapse_root_models, python_version, expected_output
):
    with TemporaryDirectory() as output_dir:
        output_path: Path = Path(output_dir)
        return_code: Exit = main(
            [
                a
                for a in [
                    '--input',
                    str(JSON_SCHEMA_DATA_PATH / 'duplicate_field_constraints'),
                    '--output',
                    str(output_path),
                    '--input-file-type',
                    'jsonschema',
                    '--output-model-type',
                    'msgspec.Struct',
                    '--target-python-version',
                    python_version,
                    collapse_root_models,
                ]
                if a
            ]
        )
        assert return_code == Exit.OK
        main_modular_dir = EXPECTED_MAIN_PATH / expected_output
        for path in main_modular_dir.rglob('*.py'):
            result = output_path.joinpath(
                path.relative_to(main_modular_dir)
            ).read_text()
            assert result == path.read_text()


@freeze_time('2019-07-26')
def test_main_dataclass_field_defs():
    with TemporaryDirectory() as output_dir:
        output_file: Path = Path(output_dir) / 'output.py'
        return_code: Exit = main(
            [
                '--input',
                str(JSON_SCHEMA_DATA_PATH / 'user_defs.json'),
                '--output',
                str(output_file),
                '--output-model-type',
                'dataclasses.dataclass',
            ]
        )
        assert return_code == Exit.OK
        assert output_file.read_text() == (
            EXPECTED_MAIN_PATH / 'main_dataclass_field' / 'output.py'
        ).read_text().replace('filename:  user.json', 'filename:  user_defs.json')


@freeze_time('2019-07-26')
def test_main_dataclass_default():
    with TemporaryDirectory() as output_dir:
        output_file: Path = Path(output_dir) / 'output.py'
        return_code: Exit = main(
            [
                '--input',
                str(JSON_SCHEMA_DATA_PATH / 'user_default.json'),
                '--output',
                str(output_file),
                '--output-model-type',
                'dataclasses.dataclass',
            ]
        )
        assert return_code == Exit.OK
        assert (
            output_file.read_text()
            == (
                EXPECTED_MAIN_PATH / 'main_dataclass_field_default' / 'output.py'
            ).read_text()
        )


@freeze_time('2019-07-26')
def test_main_all_of_ref_self():
    with TemporaryDirectory() as output_dir:
        output_file: Path = Path(output_dir) / 'output.py'
        return_code: Exit = main(
            [
                '--input',
                str(JSON_SCHEMA_DATA_PATH / 'all_of_ref_self.json'),
                '--output',
                str(output_file),
                '--input-file-type',
                'jsonschema',
            ]
        )
        assert return_code == Exit.OK
        assert (
            output_file.read_text()
            == (EXPECTED_MAIN_PATH / 'main_all_of_ref_self' / 'output.py').read_text()
        )


@freeze_time('2019-07-26')
def test_main_array_field_constraints():
    with TemporaryDirectory() as output_dir:
        output_file: Path = Path(output_dir) / 'output.py'
        return_code: Exit = main(
            [
                '--input',
                str(JSON_SCHEMA_DATA_PATH / 'array_field_constraints.json'),
                '--output',
                str(output_file),
                '--input-file-type',
                'jsonschema',
                '--target-python-version',
                '3.9',
                '--field-constraints',
                '--collapse-root-models',
            ]
        )
        assert return_code == Exit.OK
        assert (
            output_file.read_text()
            == (
                EXPECTED_MAIN_PATH / 'main_array_field_constraints' / 'output.py'
            ).read_text()
        )


@freeze_time('2019-07-26')
<<<<<<< HEAD
def test_main_graphql_simple_star_wars():
=======
def test_all_of_use_default():
>>>>>>> 8b3064bc
    with TemporaryDirectory() as output_dir:
        output_file: Path = Path(output_dir) / 'output.py'
        return_code: Exit = main(
            [
                '--input',
<<<<<<< HEAD
                str(GRAPHQL_DATA_PATH / 'simple-star-wars.graphql'),
                '--output',
                str(output_file),
                '--input-file-type',
                'graphql',
=======
                str(JSON_SCHEMA_DATA_PATH / 'all_of_default.json'),
                '--output',
                str(output_file),
                '--use-default',
>>>>>>> 8b3064bc
            ]
        )
        assert return_code == Exit.OK
        assert (
            output_file.read_text()
            == (
<<<<<<< HEAD
                EXPECTED_MAIN_PATH / 'main_graphql_simple_star_wars' / 'output.py'
            ).read_text()
        )


@freeze_time('2019-07-26')
def test_main_graphql_different_types_of_fields():
    with TemporaryDirectory() as output_dir:
        output_file: Path = Path(output_dir) / 'output.py'
        return_code: Exit = main(
            [
                '--input',
                str(GRAPHQL_DATA_PATH / 'different-types-of-fields.graphql'),
                '--output',
                str(output_file),
                '--input-file-type',
                'graphql',
            ]
        )
        assert return_code == Exit.OK
        assert (
            output_file.read_text()
            == (
                EXPECTED_MAIN_PATH
                / 'main_graphql_different_types_of_fields'
                / 'output.py'
            ).read_text()
        )


@freeze_time('2019-07-26')
def test_main_graphql_custom_scalar_types():
    with TemporaryDirectory() as output_dir:
        output_file: Path = Path(output_dir) / 'output.py'
        return_code: Exit = main(
            [
                '--input',
                str(GRAPHQL_DATA_PATH / 'custom-scalar-types.graphql'),
                '--output',
                str(output_file),
                '--input-file-type',
                'graphql',
                '--extra-template-data',
                str(GRAPHQL_DATA_PATH / 'custom-scalar-types.json'),
            ]
        )
        assert return_code == Exit.OK
        assert (
            output_file.read_text()
            == (
                EXPECTED_MAIN_PATH / 'main_graphql_custom_scalar_types' / 'output.py'
            ).read_text()
        )


@freeze_time('2019-07-26')
def test_main_graphql_field_aliases():
    with TemporaryDirectory() as output_dir:
        output_file: Path = Path(output_dir) / 'output.py'
        return_code: Exit = main(
            [
                '--input',
                str(GRAPHQL_DATA_PATH / 'field-aliases.graphql'),
                '--output',
                str(output_file),
                '--input-file-type',
                'graphql',
                '--aliases',
                str(GRAPHQL_DATA_PATH / 'field-aliases.json'),
            ]
        )
        assert return_code == Exit.OK
        assert (
            output_file.read_text()
            == (
                EXPECTED_MAIN_PATH / 'main_graphql_field_aliases' / 'output.py'
=======
                EXPECTED_MAIN_PATH / 'main_all_of_use_default' / 'output.py'
>>>>>>> 8b3064bc
            ).read_text()
        )<|MERGE_RESOLUTION|>--- conflicted
+++ resolved
@@ -6065,38 +6065,48 @@
                 EXPECTED_MAIN_PATH / 'main_array_field_constraints' / 'output.py'
             ).read_text()
         )
-
-
-@freeze_time('2019-07-26')
-<<<<<<< HEAD
+        
+        
+@freeze_time('2019-07-26')
+def test_all_of_use_default():
+    with TemporaryDirectory() as output_dir:
+        output_file: Path = Path(output_dir) / 'output.py'
+        return_code: Exit = main(
+            [
+                '--input',
+                str(JSON_SCHEMA_DATA_PATH / 'all_of_default.json'),
+                '--output',
+                str(output_file),
+                '--use-default',
+            ]
+        )
+        assert return_code == Exit.OK
+        assert (
+            output_file.read_text()
+            == (
+                EXPECTED_MAIN_PATH / 'main_all_of_use_default' / 'output.py'
+            ).read_text()
+        )
+
+
+@freeze_time('2019-07-26')
 def test_main_graphql_simple_star_wars():
-=======
-def test_all_of_use_default():
->>>>>>> 8b3064bc
-    with TemporaryDirectory() as output_dir:
-        output_file: Path = Path(output_dir) / 'output.py'
-        return_code: Exit = main(
-            [
-                '--input',
-<<<<<<< HEAD
+    with TemporaryDirectory() as output_dir:
+        output_file: Path = Path(output_dir) / 'output.py'
+        return_code: Exit = main(
+            [
+                '--input',
                 str(GRAPHQL_DATA_PATH / 'simple-star-wars.graphql'),
                 '--output',
                 str(output_file),
                 '--input-file-type',
                 'graphql',
-=======
-                str(JSON_SCHEMA_DATA_PATH / 'all_of_default.json'),
-                '--output',
-                str(output_file),
-                '--use-default',
->>>>>>> 8b3064bc
-            ]
-        )
-        assert return_code == Exit.OK
-        assert (
-            output_file.read_text()
-            == (
-<<<<<<< HEAD
+            ]
+        )
+        assert return_code == Exit.OK
+        assert (
+            output_file.read_text()
+            == (
                 EXPECTED_MAIN_PATH / 'main_graphql_simple_star_wars' / 'output.py'
             ).read_text()
         )
@@ -6173,8 +6183,5 @@
             output_file.read_text()
             == (
                 EXPECTED_MAIN_PATH / 'main_graphql_field_aliases' / 'output.py'
-=======
-                EXPECTED_MAIN_PATH / 'main_all_of_use_default' / 'output.py'
->>>>>>> 8b3064bc
             ).read_text()
         )