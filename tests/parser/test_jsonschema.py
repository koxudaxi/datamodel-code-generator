"""Tests for JSON Schema parser."""

from __future__ import annotations

import json
from pathlib import Path
from typing import TYPE_CHECKING, Any, Optional, Union
from unittest.mock import call

import pydantic
import pytest
import yaml

from datamodel_code_generator.imports import Import
from datamodel_code_generator.model import DataModelFieldBase
<<<<<<< HEAD
from datamodel_code_generator.model.pydantic.dataclass import DataClass
from datamodel_code_generator.parser.base import dump_templates
=======
from datamodel_code_generator.parser.base import Parser, dump_templates
>>>>>>> ac70785f
from datamodel_code_generator.parser.jsonschema import (
    JsonSchemaObject,
    JsonSchemaParser,
    Types,
    get_model_by_path,
)
from datamodel_code_generator.types import DataType
from tests.conftest import assert_output

if TYPE_CHECKING:
    from pytest_mock import MockerFixture

DATA_PATH: Path = Path(__file__).parents[1] / "data" / "jsonschema"

EXPECTED_JSONSCHEMA_PATH = Path(__file__).parents[1] / "data" / "expected" / "parser" / "jsonschema"


@pytest.mark.parametrize(
    ("schema", "path", "model"),
    [
        ({"foo": "bar"}, None, {"foo": "bar"}),
        ({"a": {"foo": "bar"}}, "a", {"foo": "bar"}),
        ({"a": {"b": {"foo": "bar"}}}, "a/b", {"foo": "bar"}),
        ({"a": {"b": {"c": {"foo": "bar"}}}}, "a/b", {"c": {"foo": "bar"}}),
        ({"a": {"b": {"c": {"foo": "bar"}}}}, "a/b/c", {"foo": "bar"}),
    ],
)
def test_get_model_by_path(schema: dict, path: str, model: dict) -> None:
    """Test model retrieval by path."""
    assert get_model_by_path(schema, path.split("/") if path else []) == model


def test_json_schema_object_ref_url_json(mocker: MockerFixture) -> None:
    """Test JSON schema object reference with JSON URL."""
    parser = JsonSchemaParser("")
    obj = JsonSchemaObject.parse_obj({"$ref": "https://example.com/person.schema.json#/definitions/User"})
    mock_get = mocker.patch("httpx.get")
    mock_get.return_value.text = json.dumps(
        {
            "$id": "https://example.com/person.schema.json",
            "$schema": "http://json-schema.org/draft-07/schema#",
            "definitions": {
                "User": {
                    "type": "object",
                    "properties": {
                        "name": {
                            "type": "string",
                        }
                    },
                }
            },
        },
    )

    parser.parse_ref(obj, ["Model"])
    assert (
        dump_templates(list(parser.results))
        == """class User(BaseModel):
    name: Optional[str] = None"""
    )
    parser.parse_ref(obj, ["Model"])
    mock_get.assert_has_calls([
        call(
            "https://example.com/person.schema.json",
            headers=None,
            verify=True,
            follow_redirects=True,
            params=None,
        ),
    ])


def test_json_schema_object_ref_url_yaml(mocker: MockerFixture) -> None:
    """Test JSON schema object reference with YAML URL."""
    parser = JsonSchemaParser("")
    obj = JsonSchemaObject.parse_obj({"$ref": "https://example.org/schema.yaml#/definitions/User"})
    mock_get = mocker.patch("httpx.get")
    mock_get.return_value.text = yaml.safe_dump(json.load((DATA_PATH / "user.json").open()))

    parser.parse_ref(obj, ["User"])
    assert (
        dump_templates(list(parser.results))
        == """class User(BaseModel):
    name: Optional[str] = Field(None, example='ken')
    pets: List[User] = Field(default_factory=list)


class Pet(BaseModel):
    name: Optional[str] = Field(None, examples=['dog', 'cat'])"""
    )
    parser.parse_ref(obj, [])
    mock_get.assert_called_once_with(
        "https://example.org/schema.yaml",
        headers=None,
        verify=True,
        follow_redirects=True,
        params=None,
    )


def test_json_schema_object_cached_ref_url_yaml(mocker: MockerFixture) -> None:
    """Test JSON schema object cached reference with YAML URL."""
    parser = JsonSchemaParser("")

    obj = JsonSchemaObject.parse_obj({
        "type": "object",
        "properties": {
            "pet": {"$ref": "https://example.org/schema.yaml#/definitions/Pet"},
            "user": {"$ref": "https://example.org/schema.yaml#/definitions/User"},
        },
    })
    mock_get = mocker.patch("httpx.get")
    mock_get.return_value.text = yaml.safe_dump(json.load((DATA_PATH / "user.json").open()))

    parser.parse_ref(obj, [])
    assert (
        dump_templates(list(parser.results))
        == """class Pet(BaseModel):
    name: Optional[str] = Field(None, examples=['dog', 'cat'])


class User(BaseModel):
    name: Optional[str] = Field(None, example='ken')
    pets: List[User] = Field(default_factory=list)"""
    )
    mock_get.assert_called_once_with(
        "https://example.org/schema.yaml",
        headers=None,
        verify=True,
        follow_redirects=True,
        params=None,
    )


def test_json_schema_ref_url_json(mocker: MockerFixture) -> None:
    """Test JSON schema reference with JSON URL."""
    parser = JsonSchemaParser("")
    obj = {
        "type": "object",
        "properties": {"user": {"$ref": "https://example.org/schema.json#/definitions/User"}},
    }
    mock_get = mocker.patch("httpx.get")
    mock_get.return_value.text = json.dumps(json.load((DATA_PATH / "user.json").open()))

    parser.parse_raw_obj("Model", obj, ["Model"])
    assert (
        dump_templates(list(parser.results))
        == """class Model(BaseModel):
    user: Optional[User] = None


class User(BaseModel):
    name: Optional[str] = Field(None, example='ken')
    pets: List[User] = Field(default_factory=list)


class Pet(BaseModel):
    name: Optional[str] = Field(None, examples=['dog', 'cat'])"""
    )
    mock_get.assert_called_once_with(
        "https://example.org/schema.json",
        headers=None,
        verify=True,
        follow_redirects=True,
        params=None,
    )


@pytest.mark.parametrize(
    ("source_obj", "generated_classes"),
    [
        (
            {
                "$id": "https://example.com/person.schema.json",
                "$schema": "http://json-schema.org/draft-07/schema#",
                "title": "Person",
                "type": "object",
                "properties": {
                    "firstName": {
                        "type": "string",
                        "description": "The person's first name.",
                    },
                    "lastName": {
                        "type": "string",
                        "description": "The person's last name.",
                    },
                    "age": {
                        "description": "Age in years which must be equal to or greater than zero.",
                        "type": "integer",
                        "minimum": 0,
                    },
                },
            },
            """class Person(BaseModel):
    firstName: Optional[str] = None
    lastName: Optional[str] = None
    age: Optional[conint(ge=0)] = None""",
        ),
        (
            {
                "$id": "https://example.com/person.schema.json",
                "$schema": "http://json-schema.org/draft-07/schema#",
                "title": "person-object",
                "type": "object",
                "properties": {
                    "name": {
                        "type": "string",
                        "description": "The person's name.",
                    },
                    "home-address": {
                        "$ref": "#/definitions/home-address",
                        "description": "The person's home address.",
                    },
                },
                "definitions": {
                    "home-address": {
                        "type": "object",
                        "properties": {
                            "street-address": {"type": "string"},
                            "city": {"type": "string"},
                            "state": {"type": "string"},
                        },
                        "required": ["street_address", "city", "state"],
                    }
                },
            },
            """class Person(BaseModel):
    name: Optional[str] = None
    home_address: Optional[HomeAddress] = None""",
        ),
    ],
)
def test_parse_object(source_obj: dict[str, Any], generated_classes: str) -> None:
    """Test parsing JSON schema objects."""
    parser = JsonSchemaParser(
        data_model_field_type=DataModelFieldBase,
        source="",
    )
    parser.parse_object("Person", JsonSchemaObject.parse_obj(source_obj), [])
    assert dump_templates(list(parser.results)) == generated_classes


@pytest.mark.parametrize(
    ("source_obj", "generated_classes"),
    [
        (
            {
                "$id": "https://example.com/person.schema.json",
                "$schema": "http://json-schema.org/draft-07/schema#",
                "title": "AnyJson",
                "description": "This field accepts any object",
                "discriminator": "type",
            },
            """class AnyObject(BaseModel):
    __root__: Any = Field(..., description='This field accepts any object', discriminator='type', title='AnyJson')""",
        )
    ],
)
def test_parse_any_root_object(source_obj: dict[str, Any], generated_classes: str) -> None:
    """Test parsing any root object."""
    parser = JsonSchemaParser("")
    parser.parse_root_type("AnyObject", JsonSchemaObject.parse_obj(source_obj), [])
    assert dump_templates(list(parser.results)) == generated_classes


@pytest.mark.parametrize(
    ("source_obj", "generated_classes"),
    [
        (
            yaml.safe_load((DATA_PATH / "oneof.json").read_text()),
            (DATA_PATH / "oneof.json.snapshot").read_text(),
        )
    ],
)
def test_parse_one_of_object(source_obj: dict[str, Any], generated_classes: str) -> None:
    """Test parsing oneOf schema objects."""
    parser = JsonSchemaParser("")
    parser.parse_raw_obj("onOfObject", source_obj, [])
    assert dump_templates(list(parser.results)) == generated_classes


@pytest.mark.parametrize(
    ("source_obj", "generated_classes"),
    [
        (
            {
                "$id": "https://example.com/person.schema.json",
                "$schema": "http://json-schema.org/draft-07/schema#",
                "title": "defaults",
                "type": "object",
                "properties": {
                    "string": {
                        "type": "string",
                        "default": "default string",
                    },
                    "string_on_field": {
                        "type": "string",
                        "default": "default string",
                        "description": "description",
                    },
                    "number": {"type": "number", "default": 123},
                    "number_on_field": {
                        "type": "number",
                        "default": 123,
                        "description": "description",
                    },
                    "number_array": {"type": "array", "default": [1, 2, 3]},
                    "string_array": {"type": "array", "default": ["a", "b", "c"]},
                    "object": {"type": "object", "default": {"key": "value"}},
                },
            },
            """class Defaults(BaseModel):
    string: Optional[str] = 'default string'
    string_on_field: Optional[str] = Field('default string', description='description')
    number: Optional[float] = 123
    number_on_field: Optional[float] = Field(123, description='description')
    number_array: Optional[List] = [1, 2, 3]
    string_array: Optional[List] = ['a', 'b', 'c']
    object: Optional[Dict[str, Any]] = {'key': 'value'}""",
        )
    ],
)
def test_parse_default(source_obj: dict[str, Any], generated_classes: str) -> None:
    """Test parsing default values in schemas."""
    parser = JsonSchemaParser("")
    parser.parse_raw_obj("Defaults", source_obj, [])
    assert dump_templates(list(parser.results)) == generated_classes


def test_parse_array_schema() -> None:
    """Test parsing array schemas."""
    parser = JsonSchemaParser("")
    parser.parse_raw_obj("schema", {"type": "object", "properties": {"name": True}}, [])
    assert (
        dump_templates(list(parser.results))
        == """class Schema(BaseModel):
    name: Optional[Any] = None"""
    )


def test_parse_nested_array(tmp_path: Path, monkeypatch: pytest.MonkeyPatch) -> None:
    """Test parsing nested array schemas."""
    monkeypatch.chdir(tmp_path)
    parser = JsonSchemaParser(
        DATA_PATH / "nested_array.json",
        data_model_field_type=DataModelFieldBase,
    )
    parser.parse()
    assert_output(dump_templates(list(parser.results)), DATA_PATH / "nested_array.json.snapshot")


@pytest.mark.parametrize(
    ("schema_type", "schema_format", "result_type", "from_", "import_", "use_pendulum"),
    [
        ("integer", "int32", "int", None, None, False),
        ("integer", "int64", "int", None, None, False),
        ("integer", "date-time", "datetime", "datetime", "datetime", False),
        ("integer", "date-time", "DateTime", "pendulum", "DateTime", True),
        ("integer", "unix-time", "int", None, None, False),
        ("number", "float", "float", None, None, False),
        ("number", "double", "float", None, None, False),
        ("number", "time", "time", "datetime", "time", False),
        ("number", "time", "Time", "pendulum", "Time", True),
        ("number", "date-time", "datetime", "datetime", "datetime", False),
        ("number", "date-time", "DateTime", "pendulum", "DateTime", True),
        ("string", None, "str", None, None, False),
        ("string", "byte", "str", None, None, False),
        ("string", "binary", "bytes", None, None, False),
        ("boolean", None, "bool", None, None, False),
        ("string", "date", "date", "datetime", "date", False),
        ("string", "date", "Date", "pendulum", "Date", True),
        ("string", "date-time", "datetime", "datetime", "datetime", False),
        ("string", "date-time", "DateTime", "pendulum", "DateTime", True),
        ("string", "duration", "timedelta", "datetime", "timedelta", False),
        ("string", "duration", "Duration", "pendulum", "Duration", True),
        ("string", "path", "Path", "pathlib", "Path", False),
        ("string", "password", "SecretStr", "pydantic", "SecretStr", False),
        ("string", "email", "EmailStr", "pydantic", "EmailStr", False),
        ("string", "uri", "AnyUrl", "pydantic", "AnyUrl", False),
        ("string", "uri-reference", "str", None, None, False),
        ("string", "uuid", "UUID", "uuid", "UUID", False),
        ("string", "uuid1", "UUID1", "pydantic", "UUID1", False),
        ("string", "uuid2", "UUID2", "pydantic", "UUID2", False),
        ("string", "uuid3", "UUID3", "pydantic", "UUID3", False),
        ("string", "uuid4", "UUID4", "pydantic", "UUID4", False),
        ("string", "uuid5", "UUID5", "pydantic", "UUID5", False),
        ("string", "ipv4", "IPv4Address", "ipaddress", "IPv4Address", False),
        ("string", "ipv6", "IPv6Address", "ipaddress", "IPv6Address", False),
        ("string", "unknown-type", "str", None, None, False),
    ],
)
def test_get_data_type(
    schema_type: str,
    schema_format: str,
    result_type: str,
    from_: str | None,
    import_: str | None,
    use_pendulum: bool,
) -> None:
    """Test data type resolution from schema type and format."""
    if from_ and import_:
        import_: Import | None = Import(from_=from_, import_=import_)
    else:
        import_ = None

    parser = JsonSchemaParser("", use_pendulum=use_pendulum)
    assert (
        parser.get_data_type(JsonSchemaObject(type=schema_type, format=schema_format)).dict()
        == DataType(type=result_type, import_=import_).dict()
    )


@pytest.mark.parametrize(
    ("schema_types", "result_types"),
    [
        (["integer", "number"], ["int", "float"]),
        (["integer", "null"], ["int"]),
    ],
)
def test_get_data_type_array(schema_types: list[str], result_types: list[str]) -> None:
    """Test data type resolution for array of types."""
    parser = JsonSchemaParser("")
    assert parser.get_data_type(JsonSchemaObject(type=schema_types)) == parser.data_type(
        data_types=[
            parser.data_type(
                type=r,
            )
            for r in result_types
        ],
        is_optional="null" in schema_types,
    )


def test_additional_imports() -> None:
    """Test that additional imports are inside imports container."""
    new_parser = JsonSchemaParser(source="", additional_imports=["collections.deque"])
    assert len(new_parser.imports) == 1
    assert new_parser.imports["collections"] == {"deque"}


def test_no_additional_imports() -> None:
    """Test that not additional imports are not affecting imports container."""
    new_parser = JsonSchemaParser(
        source="",
    )
    assert len(new_parser.imports) == 0


@pytest.mark.parametrize(
    ("source_obj", "generated_classes"),
    [
        (
            {
                "$id": "https://example.com/person.schema.json",
                "$schema": "http://json-schema.org/draft-07/schema#",
                "title": "Person",
                "type": "object",
                "properties": {
                    "firstName": {
                        "type": "string",
                        "description": "The person's first name.",
                        "alt_type": "integer",
                    },
                    "lastName": {
                        "type": "string",
                        "description": "The person's last name.",
                        "alt_type": "integer",
                    },
                    "age": {
                        "description": "Age in years which must be equal to or greater than zero.",
                        "type": "integer",
                        "minimum": 0,
                        "alt_type": "number",
                    },
                    "real_age": {
                        "description": "Age in years which must be equal to or greater than zero.",
                        "type": "integer",
                        "minimum": 0,
                    },
                },
            },
            """class Person(BaseModel):
    firstName: Optional[int] = None
    lastName: Optional[int] = None
    age: Optional[confloat(ge=0.0)] = None
    real_age: Optional[conint(ge=0)] = None""",
        ),
    ],
)
@pytest.mark.skipif(pydantic.VERSION < "2.0.0", reason="Require Pydantic version 2.0.0 or later ")
def test_json_schema_parser_extension(source_obj: dict[str, Any], generated_classes: str) -> None:
    """Test JSON schema parser extension with alt_type support."""

    class AltJsonSchemaObject(JsonSchemaObject):
        properties: Optional[dict[str, Union[AltJsonSchemaObject, bool]]] = None  # noqa: UP007, UP045
        alt_type: Optional[str] = None  # noqa: UP045

        def model_post_init(self, context: Any) -> None:  # noqa: ARG002
            if self.alt_type:
                self.type = self.alt_type

    class AltJsonSchemaParser(JsonSchemaParser):
        SCHEMA_OBJECT_TYPE = AltJsonSchemaObject

    parser = AltJsonSchemaParser(
        data_model_field_type=DataModelFieldBase,
        source="",
    )
    parser.parse_object("Person", AltJsonSchemaObject.parse_obj(source_obj), [])
    assert dump_templates(list(parser.results)) == generated_classes


<<<<<<< HEAD
def test_create_data_model_with_frozen_dataclasses() -> None:
    """Test _create_data_model when frozen_dataclasses attribute exists."""
    parser = JsonSchemaParser(
        "",
        data_model_type=DataClass,
        data_model_root_type=DataClass,
    )
    parser.frozen_dataclasses = True

    field = DataModelFieldBase(name="test_field", data_type=DataType(type="str"), required=True)

    result = parser._create_data_model(
        reference=Reference(name="TestModel", path="test_model"),
        fields=[field],
    )

    assert isinstance(result, DataClass)
    assert result.name == "TestModel"


def test_create_data_model_with_keyword_only() -> None:
    """Test _create_data_model when keyword_only attribute exists."""
    parser = JsonSchemaParser(
        "",
        data_model_type=DataClass,
        data_model_root_type=DataClass,
    )
    parser.keyword_only = True

    field = DataModelFieldBase(name="test_field", data_type=DataType(type="str"), required=True)

    result = parser._create_data_model(
        reference=Reference(name="TestModel", path="test_model"),
        fields=[field],
    )

    assert isinstance(result, DataClass)
    assert result.name == "TestModel"


def test_create_data_model_with_both_frozen_and_keyword_only() -> None:
    """Test _create_data_model when both frozen_dataclasses and keyword_only exist."""
    parser = JsonSchemaParser(
        "",
        data_model_type=DataClass,
        data_model_root_type=DataClass,
    )
    parser.frozen_dataclasses = True
    parser.keyword_only = True

    field = DataModelFieldBase(name="test_field", data_type=DataType(type="str"), required=True)

    result = parser._create_data_model(
        reference=Reference(name="TestModel", path="test_model"),
        fields=[field],
    )

    assert isinstance(result, DataClass)
    assert result.name == "TestModel"


def test_create_data_model_with_existing_dataclass_arguments() -> None:
    """Test _create_data_model when existing dataclass_arguments are provided in kwargs."""
    parser = JsonSchemaParser(
        "",
        data_model_type=DataClass,
        data_model_root_type=DataClass,
    )
    parser.frozen_dataclasses = True
    parser.keyword_only = True

    field = DataModelFieldBase(name="test_field", data_type=DataType(type="str"), required=True)

    result = parser._create_data_model(
        reference=Reference(name="TestModel", path="test_model"),
        fields=[field],
        dataclass_arguments={"slots": True, "order": True},
    )

    assert isinstance(result, DataClass)
    assert result.name == "TestModel"


def test_create_data_model_without_existing_dataclass_arguments() -> None:
    """Test _create_data_model when no existing dataclass_arguments (else branch)."""
    parser = JsonSchemaParser(
        "",
        data_model_type=DataClass,
        data_model_root_type=DataClass,
    )
    parser.frozen_dataclasses = False
    parser.keyword_only = False

    field = DataModelFieldBase(name="test_field", data_type=DataType(type="str"), required=True)

    result = parser._create_data_model(
        reference=Reference(name="TestModel", path="test_model"),
        fields=[field],
    )

    assert isinstance(result, DataClass)
    assert result.name == "TestModel"


def test_create_data_model_frozen_and_keyword_only_cleanup() -> None:
    """Test that frozen and keyword_only are popped from kwargs when existing args present."""
    parser = JsonSchemaParser(
        "",
        data_model_type=DataClass,
        data_model_root_type=DataClass,
    )
    parser.frozen_dataclasses = True
    parser.keyword_only = True

    field = DataModelFieldBase(name="test_field", data_type=DataType(type="str"), required=True)

    result = parser._create_data_model(
        reference=Reference(name="TestModel", path="test_model"),
        fields=[field],
        dataclass_arguments={"slots": True},
        frozen=False,
        keyword_only=False,
    )

    assert isinstance(result, DataClass)
    assert result.name == "TestModel"


def test_create_data_model_without_frozen_dataclasses_attr() -> None:
    """Test _create_data_model when frozen_dataclasses attribute doesn't exist."""
    parser = JsonSchemaParser(
        "",
        data_model_type=DataClass,
        data_model_root_type=DataClass,
    )
    parser.keyword_only = True

    field = DataModelFieldBase(name="test_field", data_type=DataType(type="str"), required=True)

    result = parser._create_data_model(
        reference=Reference(name="TestModel", path="test_model"),
        fields=[field],
    )

    assert isinstance(result, DataClass)
    assert result.name == "TestModel"


def test_create_data_model_without_keyword_only_attr() -> None:
    """Test _create_data_model when keyword_only attribute doesn't exist."""
    parser = JsonSchemaParser(
        "",
        data_model_type=DataClass,
        data_model_root_type=DataClass,
    )
    parser.frozen_dataclasses = True

    field = DataModelFieldBase(name="test_field", data_type=DataType(type="str"), required=True)

    result = parser._create_data_model(
        reference=Reference(name="TestModel", path="test_model"),
        fields=[field],
    )

    assert isinstance(result, DataClass)
    assert result.name == "TestModel"


def test_create_data_model_with_complex_existing_arguments() -> None:
    """Test _create_data_model with complex existing dataclass_arguments that get merged."""
    parser = JsonSchemaParser(
        "",
        data_model_type=DataClass,
        data_model_root_type=DataClass,
    )
    parser.frozen_dataclasses = True
    parser.keyword_only = True

    field = DataModelFieldBase(name="test_field", data_type=DataType(type="str"), required=True)

    result = parser._create_data_model(
        reference=Reference(name="TestModel", path="test_model"),
        fields=[field],
        dataclass_arguments={
            "slots": True,
            "order": True,
            "unsafe_hash": False,
            "match_args": True,
        },
    )

    assert isinstance(result, DataClass)
    assert result.name == "TestModel"


def test_create_data_model_none_dataclass_arguments() -> None:
    """Test _create_data_model when dataclass_arguments is explicitly None."""
    parser = JsonSchemaParser(
        "",
        data_model_type=DataClass,
        data_model_root_type=DataClass,
    )
    parser.frozen_dataclasses = True
    parser.keyword_only = True

    field = DataModelFieldBase(name="test_field", data_type=DataType(type="str"), required=True)

    result = parser._create_data_model(
        reference=Reference(name="TestModel", path="test_model"),
        fields=[field],
        dataclass_arguments=None,
    )

    assert isinstance(result, DataClass)
    assert result.name == "TestModel"
=======
def test_parse_type_mappings_invalid_format() -> None:
    """Test _parse_type_mappings raises ValueError for invalid format."""
    with pytest.raises(ValueError, match="Invalid type mapping format"):
        Parser._parse_type_mappings(["invalid_without_equals"])


def test_parse_type_mappings_valid_formats() -> None:
    """Test _parse_type_mappings with valid formats."""
    result = Parser._parse_type_mappings(["binary=string", "string+date=string"])
    assert result == {
        ("string", "binary"): "string",
        ("string", "date"): "string",
    }


def test_get_type_with_mappings_to_format() -> None:
    """Test _get_type_with_mappings mapping to a format within type_formats."""
    parser = JsonSchemaParser(
        source="",
        type_mappings=["binary=byte"],
    )
    result = parser._get_type_with_mappings("string", "binary")
    assert result == Types.byte


def test_get_type_with_mappings_to_type_default() -> None:
    """Test _get_type_with_mappings mapping to a top-level type's default."""
    parser = JsonSchemaParser(
        source="",
        type_mappings=["binary=boolean"],
    )
    result = parser._get_type_with_mappings("string", "binary")
    assert result == Types.boolean


def test_get_type_with_mappings_unknown_target_fallback() -> None:
    """Test _get_type_with_mappings falls back to _get_type for unknown target."""
    parser = JsonSchemaParser(
        source="",
        type_mappings=["binary=unknown_format"],
    )
    result = parser._get_type_with_mappings("string", "binary")
    assert result == Types.binary
>>>>>>> ac70785f
<|MERGE_RESOLUTION|>--- conflicted
+++ resolved
@@ -13,18 +13,15 @@
 
 from datamodel_code_generator.imports import Import
 from datamodel_code_generator.model import DataModelFieldBase
-<<<<<<< HEAD
 from datamodel_code_generator.model.pydantic.dataclass import DataClass
-from datamodel_code_generator.parser.base import dump_templates
-=======
 from datamodel_code_generator.parser.base import Parser, dump_templates
->>>>>>> ac70785f
 from datamodel_code_generator.parser.jsonschema import (
     JsonSchemaObject,
     JsonSchemaParser,
     Types,
     get_model_by_path,
 )
+from datamodel_code_generator.reference import Reference
 from datamodel_code_generator.types import DataType
 from tests.conftest import assert_output
 
@@ -531,7 +528,6 @@
     assert dump_templates(list(parser.results)) == generated_classes
 
 
-<<<<<<< HEAD
 def test_create_data_model_with_frozen_dataclasses() -> None:
     """Test _create_data_model when frozen_dataclasses attribute exists."""
     parser = JsonSchemaParser(
@@ -747,7 +743,8 @@
 
     assert isinstance(result, DataClass)
     assert result.name == "TestModel"
-=======
+
+
 def test_parse_type_mappings_invalid_format() -> None:
     """Test _parse_type_mappings raises ValueError for invalid format."""
     with pytest.raises(ValueError, match="Invalid type mapping format"):
@@ -790,5 +787,4 @@
         type_mappings=["binary=unknown_format"],
     )
     result = parser._get_type_with_mappings("string", "binary")
-    assert result == Types.binary
->>>>>>> ac70785f
+    assert result == Types.binary