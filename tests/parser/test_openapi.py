from pathlib import Path
from tempfile import NamedTemporaryFile

import pytest

from datamodel_code_generator.model.base import TemplateBase
from datamodel_code_generator.model.pydantic import BaseModel, CustomRootType
from datamodel_code_generator.parser.base import DataType, JsonSchemaObject
from datamodel_code_generator.parser.openapi import (
    OpenAPIParser,
    dump_templates,
    get_data_type,
)

DATA_PATH: Path = Path(__file__).parents[1] / 'data'


class A(TemplateBase):
    def __init__(self, filename: str, data: str):
        self._data = data
        super().__init__(filename)

    def render(self) -> str:
        return self._data


<<<<<<< HEAD
@pytest.mark.parametrize(
    "schema_type,schema_format,result_type",
    [('integer', 'int32', 'int'),
     ('integer', 'int64', 'int'),
     ('number', 'float', 'float'),
     ('number', 'double', 'float'),
     ('number', 'time', 'time'),
     ('string', None, 'str'),
     ('string', 'byte', 'str'),
     ('string', 'binary', 'bytes'),
     ('boolean', None, 'bool'),
     ('string', 'date', 'date'),
     ('string', 'date-time', 'datetime'),
     ('string', 'password', 'SecretStr'),
     ('string', 'email', 'EmailStr'),
     ('string', 'uri', 'UrlStr'),
     ('string', 'ipv4', 'IPv4Address'),
     ('string', 'ipv6', 'IPv6Address'),
     ],
)
def test_get_data_type(schema_type, schema_format, result_type):
    assert get_data_type(JsonSchemaObject(type=schema_type, format=schema_format)) == DataType(type=result_type)
=======
def test_get_data_type():
    assert get_data_type('integer', 'int32') == DataType(type='int')
    assert get_data_type('integer', 'int64') == DataType(type='int')
    assert get_data_type('number', 'float') == DataType(type='float')
    assert get_data_type('number', 'double') == DataType(type='float')
    assert get_data_type('number', 'time') == DataType(type='time')
    assert get_data_type('string') == DataType(type='str')
    assert get_data_type('string', 'byte') == DataType(type='str')
    assert get_data_type('string', 'binary') == DataType(type='bytes')
    assert get_data_type('boolean') == DataType(type='bool')
    assert get_data_type('string') == DataType(type='str')
    assert get_data_type('string', 'date') == DataType(type='date')
    assert get_data_type('string', 'date-time') == DataType(type='datetime')
    assert get_data_type('string', 'password') == DataType(type='SecretStr')
    assert get_data_type('string', 'email') == DataType(type='EmailStr')
    assert get_data_type('string', 'uuid') == DataType(type='UUID')
    assert get_data_type('string', 'uuid1') == DataType(type='UUID1')
    assert get_data_type('string', 'uuid2') == DataType(type='UUID2')
    assert get_data_type('string', 'uuid3') == DataType(type='UUID3')
    assert get_data_type('string', 'uuid4') == DataType(type='UUID4')
    assert get_data_type('string', 'uuid5') == DataType(type='UUID5')
    assert get_data_type('string', 'uri') == DataType(type='UrlStr')
    assert get_data_type('string', 'ipv4') == DataType(type='IPv4Address')
    assert get_data_type('string', 'ipv6') == DataType(type='IPv6Address')
>>>>>>> dd74286b


def test_dump_templates():
    with NamedTemporaryFile('w') as dummy_template:
        assert dump_templates(A(dummy_template.name, 'abc')) == 'abc'
        assert (
            dump_templates(
                [A(dummy_template.name, 'abc'), A(dummy_template.name, 'def')]
            )
            == 'abc\n\n\ndef'
        )


def test_openapi_parser_parse():
    parser = OpenAPIParser(
        BaseModel, CustomRootType, filename=str(DATA_PATH / 'api.yaml')
    )
    assert (
        parser.parse()
        == '''class Pet(BaseModel):
    id: int
    name: str
    tag: Optional[str] = None


class Pets(BaseModel):
    __root__: List[Pet] = None


class User(BaseModel):
    id: int
    name: str
    tag: Optional[str] = None


class Users(BaseModel):
    __root__: List[User] = None


class Id(BaseModel):
    __root__: str = None


class Rules(BaseModel):
    __root__: List[str] = None


class Error(BaseModel):
    code: int
    message: str


class api(BaseModel):
    apiKey: Optional[str] = None
    apiVersionNumber: Optional[str] = None


class apis(BaseModel):
    __root__: List[api] = None'''
    )<|MERGE_RESOLUTION|>--- conflicted
+++ resolved
@@ -24,7 +24,6 @@
         return self._data
 
 
-<<<<<<< HEAD
 @pytest.mark.parametrize(
     "schema_type,schema_format,result_type",
     [('integer', 'int32', 'int'),
@@ -41,38 +40,18 @@
      ('string', 'password', 'SecretStr'),
      ('string', 'email', 'EmailStr'),
      ('string', 'uri', 'UrlStr'),
+     ('string', 'uuid', 'UUID'),
+     ('string', 'uuid1', 'UUID1'),
+     ('string', 'uuid2', 'UUID2'),
+     ('string', 'uuid3', 'UUID3'),
+     ('string', 'uuid4', 'UUID4'),
+     ('string', 'uuid5', 'UUID5'),
      ('string', 'ipv4', 'IPv4Address'),
      ('string', 'ipv6', 'IPv6Address'),
      ],
 )
 def test_get_data_type(schema_type, schema_format, result_type):
     assert get_data_type(JsonSchemaObject(type=schema_type, format=schema_format)) == DataType(type=result_type)
-=======
-def test_get_data_type():
-    assert get_data_type('integer', 'int32') == DataType(type='int')
-    assert get_data_type('integer', 'int64') == DataType(type='int')
-    assert get_data_type('number', 'float') == DataType(type='float')
-    assert get_data_type('number', 'double') == DataType(type='float')
-    assert get_data_type('number', 'time') == DataType(type='time')
-    assert get_data_type('string') == DataType(type='str')
-    assert get_data_type('string', 'byte') == DataType(type='str')
-    assert get_data_type('string', 'binary') == DataType(type='bytes')
-    assert get_data_type('boolean') == DataType(type='bool')
-    assert get_data_type('string') == DataType(type='str')
-    assert get_data_type('string', 'date') == DataType(type='date')
-    assert get_data_type('string', 'date-time') == DataType(type='datetime')
-    assert get_data_type('string', 'password') == DataType(type='SecretStr')
-    assert get_data_type('string', 'email') == DataType(type='EmailStr')
-    assert get_data_type('string', 'uuid') == DataType(type='UUID')
-    assert get_data_type('string', 'uuid1') == DataType(type='UUID1')
-    assert get_data_type('string', 'uuid2') == DataType(type='UUID2')
-    assert get_data_type('string', 'uuid3') == DataType(type='UUID3')
-    assert get_data_type('string', 'uuid4') == DataType(type='UUID4')
-    assert get_data_type('string', 'uuid5') == DataType(type='UUID5')
-    assert get_data_type('string', 'uri') == DataType(type='UrlStr')
-    assert get_data_type('string', 'ipv4') == DataType(type='IPv4Address')
-    assert get_data_type('string', 'ipv6') == DataType(type='IPv6Address')
->>>>>>> dd74286b
 
 
 def test_dump_templates():
