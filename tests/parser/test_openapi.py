--- conflicted
+++ resolved
@@ -15,7 +15,6 @@
 from datamodel_code_generator.model.pydantic import DataModelField
 from datamodel_code_generator.parser.base import dump_templates
 from datamodel_code_generator.parser.jsonschema import JsonSchemaObject
-<<<<<<< HEAD
 from datamodel_code_generator.parser.openapi import (
     MediaObject,
     OpenAPIParser,
@@ -23,9 +22,6 @@
     RequestBodyObject,
     ResponseObject,
 )
-=======
-from datamodel_code_generator.parser.openapi import OpenAPIParser, ParameterObject
->>>>>>> d32cef10
 
 DATA_PATH: Path = Path(__file__).parents[1] / "data" / "openapi"
 
