--- conflicted
+++ resolved
@@ -287,7 +287,7 @@
     assert result == expected
 
 
-<<<<<<< HEAD
+
 def test_find_member_with_integer_enum():
     """Test find_member method with integer enum values"""
     from datamodel_code_generator.model.enum import Enum
@@ -417,7 +417,7 @@
     member = enum.find_member("'value_a'")
     assert member is not None
     assert member.field.name == 'STR_VALUE'
-=======
+
 @pytest.fixture
 def escape_map() -> Dict[str, str]:
     return {
@@ -447,4 +447,3 @@
 )
 def test_character_escaping(input_str: str, expected: str) -> None:
     assert input_str.translate(escape_characters) == expected
->>>>>>> 0def44ef
