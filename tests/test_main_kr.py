"""Tests for main CLI functionality with Korean locale settings."""

from __future__ import annotations

from argparse import Namespace
from pathlib import Path

import black
import pytest
from freezegun import freeze_time

from datamodel_code_generator import MIN_VERSION, chdir, inferred_message
from datamodel_code_generator.__main__ import Exit
from tests.conftest import create_assert_file_content
from tests.main.conftest import run_main_and_assert, run_main_with_args

DATA_PATH: Path = Path(__file__).parent / "data"
OPEN_API_DATA_PATH: Path = DATA_PATH / "openapi"
EXPECTED_MAIN_KR_PATH = DATA_PATH / "expected" / "main_kr"

assert_file_content = create_assert_file_content(EXPECTED_MAIN_KR_PATH)


TIMESTAMP = "1985-10-26T01:21:00-07:00"


@pytest.fixture(autouse=True)
def reset_namespace(monkeypatch: pytest.MonkeyPatch) -> None:
    """Reset argument namespace before each test."""
    namespace_ = Namespace(no_color=False)
    monkeypatch.setattr("datamodel_code_generator.__main__.namespace", namespace_)
    monkeypatch.setattr("datamodel_code_generator.arguments.namespace", namespace_)


@pytest.fixture
def output_file(tmp_path: Path) -> Path:
    """Return standard output file path."""
    return tmp_path / "output.py"


@pytest.fixture
def output_dir(tmp_path: Path) -> Path:
    """Return standard output directory path."""
    return tmp_path / "model"


@freeze_time("2019-07-26")
def test_main(output_file: Path) -> None:
    """Test basic main function with OpenAPI input."""
    run_main_and_assert(
        input_path=OPEN_API_DATA_PATH / "api.yaml",
        output_path=output_file,
        input_file_type=None,
        assert_func=assert_file_content,
        expected_file="main/output.py",
    )


@freeze_time("2019-07-26")
def test_main_base_class(output_file: Path, tmp_path: Path) -> None:
    """Test main function with custom base class."""
    run_main_and_assert(
        input_path=OPEN_API_DATA_PATH / "api.yaml",
        output_path=output_file,
        input_file_type=None,
        assert_func=assert_file_content,
        expected_file=EXPECTED_MAIN_KR_PATH / "main_base_class" / "output.py",
        extra_args=["--base-class", "custom_module.Base"],
        copy_files=[(DATA_PATH / "pyproject.toml", tmp_path / "pyproject.toml")],
    )


@freeze_time("2019-07-26")
def test_target_python_version(output_file: Path) -> None:
    """Test main function with target Python version."""
    run_main_and_assert(
        input_path=OPEN_API_DATA_PATH / "api.yaml",
        output_path=output_file,
        input_file_type=None,
        assert_func=assert_file_content,
        expected_file=EXPECTED_MAIN_KR_PATH / "target_python_version" / "output.py",
        extra_args=["--target-python-version", f"3.{MIN_VERSION}"],
    )


def test_main_modular(output_dir: Path) -> None:
    """Test main function on modular file."""
    with freeze_time(TIMESTAMP):
        run_main_and_assert(
            input_path=OPEN_API_DATA_PATH / "modular.yaml",
            output_path=output_dir,
            expected_directory=EXPECTED_MAIN_KR_PATH / "main_modular",
        )


def test_main_modular_no_file() -> None:
    """Test main function on modular file with no output name."""
    run_main_with_args(["--input", str(OPEN_API_DATA_PATH / "modular.yaml")], expected_exit=Exit.ERROR)


def test_main_modular_filename(output_file: Path) -> None:
    """Test main function on modular file with filename."""
    run_main_and_assert(
        input_path=OPEN_API_DATA_PATH / "modular.yaml",
        output_path=output_file,
        expected_exit=Exit.ERROR,
    )


def test_main_no_file(capsys: pytest.CaptureFixture[str], tmp_path: Path, monkeypatch: pytest.MonkeyPatch) -> None:
    """Test main function on non-modular file with no output name."""
    monkeypatch.chdir(tmp_path)

    with freeze_time(TIMESTAMP):
        run_main_and_assert(
            input_path=OPEN_API_DATA_PATH / "api.yaml",
            output_path=None,
            expected_stdout_path=EXPECTED_MAIN_KR_PATH / "main_no_file" / "output.py",
            capsys=capsys,
            expected_stderr=inferred_message.format("openapi") + "\n",
        )


def test_main_custom_template_dir(
    capsys: pytest.CaptureFixture[str], tmp_path: Path, monkeypatch: pytest.MonkeyPatch
) -> None:
    """Test main function with custom template directory."""
    monkeypatch.chdir(tmp_path)

    custom_template_dir = DATA_PATH / "templates"
    extra_template_data = OPEN_API_DATA_PATH / "extra_data.json"

    with freeze_time(TIMESTAMP):
        run_main_and_assert(
            input_path=OPEN_API_DATA_PATH / "api.yaml",
            output_path=None,
            expected_stdout_path=EXPECTED_MAIN_KR_PATH / "main_custom_template_dir" / "output.py",
            capsys=capsys,
            extra_args=[
                "--custom-template-dir",
                str(custom_template_dir),
                "--extra-template-data",
                str(extra_template_data),
            ],
            expected_stderr=inferred_message.format("openapi") + "\n",
        )


@pytest.mark.skipif(
    black.__version__.split(".")[0] >= "24",
    reason="Installed black doesn't support the old style",
)
@freeze_time("2019-07-26")
def test_pyproject(output_file: Path, tmp_path: Path) -> None:
    """Test main function with pyproject.toml configuration."""
    run_main_and_assert(
        input_path=OPEN_API_DATA_PATH / "api.yaml",
        output_path=output_file,
        input_file_type=None,
        assert_func=assert_file_content,
        expected_file="pyproject/output.py",
        copy_files=[(DATA_PATH / "project" / "pyproject.toml", tmp_path / "pyproject.toml")],
    )


@pytest.mark.parametrize("language", ["UK", "US"])
def test_pyproject_respects_both_spellings_of_capitalize_enum_members_flag(language: str, tmp_path: Path) -> None:
    """Test that both UK and US spellings of capitalise are accepted."""
    pyproject_toml_data = f"""
[tool.datamodel-codegen]
capitali{"s" if language == "UK" else "z"}e-enum-members = true
enable-version-header = false
input-file-type = "jsonschema"
"""
    with (tmp_path / "pyproject.toml").open("w") as f:
        f.write(pyproject_toml_data)

        input_data = """
{
  "$schema": "http://json-schema.org/draft-07/schema#",
  "definitions": {
    "MyEnum": {
      "enum": [
        "MEMBER_1",
        "member_2"
      ]
    }
  }
}
"""
    input_file = tmp_path / "schema.json"
    with input_file.open("w") as f:
        f.write(input_data)

    expected_output = """# generated by datamodel-codegen:
#   filename:  schema.json

from __future__ import annotations

from enum import Enum
from typing import Any

from pydantic import BaseModel


class Model(BaseModel):
    __root__: Any


class MyEnum(Enum):
    MEMBER_1 = 'MEMBER_1'
    member_2 = 'member_2'
"""

    output_file: Path = tmp_path / "output.py"
    run_main_and_assert(
        input_path=input_file,
        output_path=output_file,
        expected_output=expected_output,
        extra_args=["--disable-timestamp"],
    )


@pytest.mark.skipif(
    black.__version__.split(".")[0] == "19",
    reason="Installed black doesn't support the old style",
)
@freeze_time("2019-07-26")
def test_pyproject_with_tool_section(output_file: Path, tmp_path: Path) -> None:
    """Test that a pyproject.toml with [tool.datamodel-codegen] section is found and applied."""
    pyproject_toml = """
[tool.datamodel-codegen]
target-python-version = "3.10"
strict-types = ["str"]
"""
    (tmp_path / "pyproject.toml").write_text(pyproject_toml)

    with chdir(tmp_path):
        run_main_and_assert(
            input_path=(OPEN_API_DATA_PATH / "api.yaml").resolve(),
            output_path=output_file.resolve(),
            input_file_type=None,
            assert_func=assert_file_content,
            expected_file=EXPECTED_MAIN_KR_PATH / "pyproject" / "output.strictstr.py",
        )


@freeze_time("2019-07-26")
def test_main_use_schema_description(output_file: Path) -> None:
    """Test --use-schema-description option."""
    run_main_and_assert(
        input_path=OPEN_API_DATA_PATH / "api_multiline_docstrings.yaml",
        output_path=output_file,
        input_file_type=None,
        assert_func=assert_file_content,
        expected_file=EXPECTED_MAIN_KR_PATH / "main_use_schema_description" / "output.py",
        extra_args=["--use-schema-description"],
    )


@freeze_time("2022-11-11")
def test_main_use_field_description(output_file: Path) -> None:
    """Test --use-field-description option."""
    run_main_and_assert(
        input_path=OPEN_API_DATA_PATH / "api_multiline_docstrings.yaml",
        output_path=output_file,
        input_file_type=None,
        assert_func=assert_file_content,
        expected_file=EXPECTED_MAIN_KR_PATH / "main_use_field_description" / "output.py",
        extra_args=["--use-field-description"],
    )


@freeze_time("2022-11-11")
def test_main_use_inline_field_description(output_file: Path) -> None:
    """Test --use-inline-field-description option."""
    run_main_and_assert(
        input_path=OPEN_API_DATA_PATH / "api_multiline_docstrings.yaml",
        output_path=output_file,
        input_file_type=None,
        assert_func=assert_file_content,
        expected_file=EXPECTED_MAIN_KR_PATH / "main_use_inline_field_description" / "output.py",
        extra_args=["--use-inline-field-description"],
    )


def test_capitalise_enum_members(tmp_path: Path) -> None:
    """Test capitalise-enum-members option (issue #2370)."""
    input_data = """
openapi: 3.0.3
info:
  version: X.Y.Z
  title: example schema
servers:
  - url: "https://acme.org"
paths: {}
components:
  schemas:
    EnumSystems:
      type: enum
      enum:
        - linux
        - osx
        - windows
"""
    input_file = tmp_path / "myschema.yaml"
    input_file.write_text(input_data, encoding="utf_8")

    expected_output = """# generated by datamodel-codegen:
#   filename:  myschema.yaml

from __future__ import annotations

from enum import Enum


class EnumSystems(Enum):
    LINUX = 'linux'
    OSX = 'osx'
    WINDOWS = 'windows'
"""

    output_file: Path = tmp_path / "output.py"
    run_main_and_assert(
        input_path=input_file,
        output_path=output_file,
        expected_output=expected_output,
        extra_args=[
            "--output-model-type",
            "pydantic_v2.BaseModel",
            "--disable-timestamp",
            "--capitalise-enum-members",
            "--snake-case-field",
        ],
    )


def test_capitalise_enum_members_and_use_subclass_enum(tmp_path: Path) -> None:
    """Test combination of capitalise-enum-members and use-subclass-enum (issue #2395)."""
    input_data = """
openapi: 3.0.3
info:
  version: X.Y.Z
  title: example schema
servers:
  - url: "https://acme.org"
paths: {}
components:
  schemas:
    EnumSystems:
      type: string
      enum:
        - linux
        - osx
        - windows
"""
    input_file = tmp_path / "myschema.yaml"
    input_file.write_text(input_data, encoding="utf_8")

    expected_output = """# generated by datamodel-codegen:
#   filename:  myschema.yaml

from __future__ import annotations

from enum import Enum


class EnumSystems(str, Enum):
    LINUX = 'linux'
    OSX = 'osx'
    WINDOWS = 'windows'
"""

    output_file: Path = tmp_path / "output.py"
<<<<<<< HEAD
    run_main_and_assert(
        input_path=input_file,
        output_path=output_file,
        expected_output=expected_output,
        extra_args=[
            "--output-model-type",
            "pydantic_v2.BaseModel",
            "--disable-timestamp",
            "--capitalise-enum-members",
            "--snake-case-field",
            "--use-subclass-enum",
        ],
=======
    return_code: Exit = main([
        "--output-model-type",
        "pydantic_v2.BaseModel",
        "--disable-timestamp",
        "--capitalise-enum-members",
        "--snake-case-field",
        "--use-subclass-enum",
        "--input",
        str(input_file),
        "--output",
        str(output_file),
    ])
    assert return_code == Exit.OK
    output_file_read_text = output_file.read_text(encoding="utf_8")
    assert output_file_read_text == expected_output, (
        f"\nExpected  output:\n{expected_output}\n\nGenerated output:\n{output_file_read_text}"
>>>>>>> cd23a161
    )


EXPECTED_GENERATE_PYPROJECT_CONFIG_PATH = EXPECTED_MAIN_KR_PATH / "generate_pyproject_config"


def test_generate_pyproject_config_basic(capsys: pytest.CaptureFixture[str]) -> None:
    """Test --generate-pyproject-config with basic options."""
<<<<<<< HEAD
    run_main_with_args(
        [
            "--generate-pyproject-config",
            "--input",
            "schema.yaml",
            "--output",
            "model.py",
        ],
        capsys=capsys,
        expected_stdout_path=EXPECTED_GENERATE_PYPROJECT_CONFIG_PATH / "basic.txt",
    )
=======
    return_code: Exit = main([
        "--generate-pyproject-config",
        "--input",
        "schema.yaml",
        "--output",
        "model.py",
    ])
    assert return_code == Exit.OK
    captured = capsys.readouterr()
    assert_output(captured.out, EXPECTED_GENERATE_PYPROJECT_CONFIG_PATH / "basic.txt")
>>>>>>> cd23a161


def test_generate_pyproject_config_with_boolean_options(capsys: pytest.CaptureFixture[str]) -> None:
    """Test --generate-pyproject-config with boolean options."""
<<<<<<< HEAD
    run_main_with_args(
        [
            "--generate-pyproject-config",
            "--snake-case-field",
            "--use-annotated",
            "--collapse-root-models",
        ],
        capsys=capsys,
        expected_stdout_path=EXPECTED_GENERATE_PYPROJECT_CONFIG_PATH / "boolean_options.txt",
    )
=======
    return_code: Exit = main([
        "--generate-pyproject-config",
        "--snake-case-field",
        "--use-annotated",
        "--collapse-root-models",
    ])
    assert return_code == Exit.OK
    captured = capsys.readouterr()
    assert_output(captured.out, EXPECTED_GENERATE_PYPROJECT_CONFIG_PATH / "boolean_options.txt")
>>>>>>> cd23a161


def test_generate_pyproject_config_with_list_options(capsys: pytest.CaptureFixture[str]) -> None:
    """Test --generate-pyproject-config with list options."""
<<<<<<< HEAD
    run_main_with_args(
        [
            "--generate-pyproject-config",
            "--strict-types",
            "str",
            "int",
        ],
        capsys=capsys,
        expected_stdout_path=EXPECTED_GENERATE_PYPROJECT_CONFIG_PATH / "list_options.txt",
    )
=======
    return_code: Exit = main([
        "--generate-pyproject-config",
        "--strict-types",
        "str",
        "int",
    ])
    assert return_code == Exit.OK
    captured = capsys.readouterr()
    assert_output(captured.out, EXPECTED_GENERATE_PYPROJECT_CONFIG_PATH / "list_options.txt")
>>>>>>> cd23a161


def test_generate_pyproject_config_with_multiple_options(capsys: pytest.CaptureFixture[str]) -> None:
    """Test --generate-pyproject-config with various option types."""
<<<<<<< HEAD
    run_main_with_args(
        [
            "--generate-pyproject-config",
            "--input",
            "schema.yaml",
            "--output",
            "model.py",
            "--output-model-type",
            "pydantic_v2.BaseModel",
            "--target-python-version",
            "3.11",
            "--snake-case-field",
            "--strict-types",
            "str",
            "bytes",
        ],
        capsys=capsys,
        expected_stdout_path=EXPECTED_GENERATE_PYPROJECT_CONFIG_PATH / "multiple_options.txt",
    )
=======
    return_code: Exit = main([
        "--generate-pyproject-config",
        "--input",
        "schema.yaml",
        "--output",
        "model.py",
        "--output-model-type",
        "pydantic_v2.BaseModel",
        "--target-python-version",
        "3.11",
        "--snake-case-field",
        "--strict-types",
        "str",
        "bytes",
    ])
    assert return_code == Exit.OK
    captured = capsys.readouterr()
    assert_output(captured.out, EXPECTED_GENERATE_PYPROJECT_CONFIG_PATH / "multiple_options.txt")
>>>>>>> cd23a161


def test_generate_pyproject_config_excludes_meta_options(capsys: pytest.CaptureFixture[str]) -> None:
    """Test that meta options are excluded from generated config."""
<<<<<<< HEAD
    run_main_with_args(
        [
            "--generate-pyproject-config",
            "--input",
            "schema.yaml",
        ],
        capsys=capsys,
        expected_stdout_path=EXPECTED_GENERATE_PYPROJECT_CONFIG_PATH / "excludes_meta_options.txt",
    )
=======
    return_code: Exit = main([
        "--generate-pyproject-config",
        "--input",
        "schema.yaml",
    ])
    assert return_code == Exit.OK
    captured = capsys.readouterr()
    assert_output(captured.out, EXPECTED_GENERATE_PYPROJECT_CONFIG_PATH / "excludes_meta_options.txt")
>>>>>>> cd23a161
<|MERGE_RESOLUTION|>--- conflicted
+++ resolved
@@ -372,7 +372,6 @@
 """
 
     output_file: Path = tmp_path / "output.py"
-<<<<<<< HEAD
     run_main_and_assert(
         input_path=input_file,
         output_path=output_file,
@@ -385,24 +384,6 @@
             "--snake-case-field",
             "--use-subclass-enum",
         ],
-=======
-    return_code: Exit = main([
-        "--output-model-type",
-        "pydantic_v2.BaseModel",
-        "--disable-timestamp",
-        "--capitalise-enum-members",
-        "--snake-case-field",
-        "--use-subclass-enum",
-        "--input",
-        str(input_file),
-        "--output",
-        str(output_file),
-    ])
-    assert return_code == Exit.OK
-    output_file_read_text = output_file.read_text(encoding="utf_8")
-    assert output_file_read_text == expected_output, (
-        f"\nExpected  output:\n{expected_output}\n\nGenerated output:\n{output_file_read_text}"
->>>>>>> cd23a161
     )
 
 
@@ -411,7 +392,6 @@
 
 def test_generate_pyproject_config_basic(capsys: pytest.CaptureFixture[str]) -> None:
     """Test --generate-pyproject-config with basic options."""
-<<<<<<< HEAD
     run_main_with_args(
         [
             "--generate-pyproject-config",
@@ -423,23 +403,10 @@
         capsys=capsys,
         expected_stdout_path=EXPECTED_GENERATE_PYPROJECT_CONFIG_PATH / "basic.txt",
     )
-=======
-    return_code: Exit = main([
-        "--generate-pyproject-config",
-        "--input",
-        "schema.yaml",
-        "--output",
-        "model.py",
-    ])
-    assert return_code == Exit.OK
-    captured = capsys.readouterr()
-    assert_output(captured.out, EXPECTED_GENERATE_PYPROJECT_CONFIG_PATH / "basic.txt")
->>>>>>> cd23a161
 
 
 def test_generate_pyproject_config_with_boolean_options(capsys: pytest.CaptureFixture[str]) -> None:
     """Test --generate-pyproject-config with boolean options."""
-<<<<<<< HEAD
     run_main_with_args(
         [
             "--generate-pyproject-config",
@@ -450,22 +417,10 @@
         capsys=capsys,
         expected_stdout_path=EXPECTED_GENERATE_PYPROJECT_CONFIG_PATH / "boolean_options.txt",
     )
-=======
-    return_code: Exit = main([
-        "--generate-pyproject-config",
-        "--snake-case-field",
-        "--use-annotated",
-        "--collapse-root-models",
-    ])
-    assert return_code == Exit.OK
-    captured = capsys.readouterr()
-    assert_output(captured.out, EXPECTED_GENERATE_PYPROJECT_CONFIG_PATH / "boolean_options.txt")
->>>>>>> cd23a161
 
 
 def test_generate_pyproject_config_with_list_options(capsys: pytest.CaptureFixture[str]) -> None:
     """Test --generate-pyproject-config with list options."""
-<<<<<<< HEAD
     run_main_with_args(
         [
             "--generate-pyproject-config",
@@ -476,22 +431,10 @@
         capsys=capsys,
         expected_stdout_path=EXPECTED_GENERATE_PYPROJECT_CONFIG_PATH / "list_options.txt",
     )
-=======
-    return_code: Exit = main([
-        "--generate-pyproject-config",
-        "--strict-types",
-        "str",
-        "int",
-    ])
-    assert return_code == Exit.OK
-    captured = capsys.readouterr()
-    assert_output(captured.out, EXPECTED_GENERATE_PYPROJECT_CONFIG_PATH / "list_options.txt")
->>>>>>> cd23a161
 
 
 def test_generate_pyproject_config_with_multiple_options(capsys: pytest.CaptureFixture[str]) -> None:
     """Test --generate-pyproject-config with various option types."""
-<<<<<<< HEAD
     run_main_with_args(
         [
             "--generate-pyproject-config",
@@ -511,7 +454,66 @@
         capsys=capsys,
         expected_stdout_path=EXPECTED_GENERATE_PYPROJECT_CONFIG_PATH / "multiple_options.txt",
     )
-=======
+
+
+def test_generate_pyproject_config_excludes_meta_options(capsys: pytest.CaptureFixture[str]) -> None:
+    """Test that meta options are excluded from generated config."""
+    run_main_with_args(
+        [
+            "--generate-pyproject-config",
+            "--input",
+            "schema.yaml",
+        ],
+        capsys=capsys,
+        expected_stdout_path=EXPECTED_GENERATE_PYPROJECT_CONFIG_PATH / "excludes_meta_options.txt",
+    )
+
+
+EXPECTED_GENERATE_PYPROJECT_CONFIG_PATH = EXPECTED_MAIN_KR_PATH / "generate_pyproject_config"
+
+
+def test_generate_pyproject_config_basic(capsys: pytest.CaptureFixture[str]) -> None:
+    """Test --generate-pyproject-config with basic options."""
+    return_code: Exit = main([
+        "--generate-pyproject-config",
+        "--input",
+        "schema.yaml",
+        "--output",
+        "model.py",
+    ])
+    assert return_code == Exit.OK
+    captured = capsys.readouterr()
+    assert_output(captured.out, EXPECTED_GENERATE_PYPROJECT_CONFIG_PATH / "basic.txt")
+
+
+def test_generate_pyproject_config_with_boolean_options(capsys: pytest.CaptureFixture[str]) -> None:
+    """Test --generate-pyproject-config with boolean options."""
+    return_code: Exit = main([
+        "--generate-pyproject-config",
+        "--snake-case-field",
+        "--use-annotated",
+        "--collapse-root-models",
+    ])
+    assert return_code == Exit.OK
+    captured = capsys.readouterr()
+    assert_output(captured.out, EXPECTED_GENERATE_PYPROJECT_CONFIG_PATH / "boolean_options.txt")
+
+
+def test_generate_pyproject_config_with_list_options(capsys: pytest.CaptureFixture[str]) -> None:
+    """Test --generate-pyproject-config with list options."""
+    return_code: Exit = main([
+        "--generate-pyproject-config",
+        "--strict-types",
+        "str",
+        "int",
+    ])
+    assert return_code == Exit.OK
+    captured = capsys.readouterr()
+    assert_output(captured.out, EXPECTED_GENERATE_PYPROJECT_CONFIG_PATH / "list_options.txt")
+
+
+def test_generate_pyproject_config_with_multiple_options(capsys: pytest.CaptureFixture[str]) -> None:
+    """Test --generate-pyproject-config with various option types."""
     return_code: Exit = main([
         "--generate-pyproject-config",
         "--input",
@@ -530,22 +532,10 @@
     assert return_code == Exit.OK
     captured = capsys.readouterr()
     assert_output(captured.out, EXPECTED_GENERATE_PYPROJECT_CONFIG_PATH / "multiple_options.txt")
->>>>>>> cd23a161
 
 
 def test_generate_pyproject_config_excludes_meta_options(capsys: pytest.CaptureFixture[str]) -> None:
     """Test that meta options are excluded from generated config."""
-<<<<<<< HEAD
-    run_main_with_args(
-        [
-            "--generate-pyproject-config",
-            "--input",
-            "schema.yaml",
-        ],
-        capsys=capsys,
-        expected_stdout_path=EXPECTED_GENERATE_PYPROJECT_CONFIG_PATH / "excludes_meta_options.txt",
-    )
-=======
     return_code: Exit = main([
         "--generate-pyproject-config",
         "--input",
@@ -553,5 +543,4 @@
     ])
     assert return_code == Exit.OK
     captured = capsys.readouterr()
-    assert_output(captured.out, EXPECTED_GENERATE_PYPROJECT_CONFIG_PATH / "excludes_meta_options.txt")
->>>>>>> cd23a161
+    assert_output(captured.out, EXPECTED_GENERATE_PYPROJECT_CONFIG_PATH / "excludes_meta_options.txt")