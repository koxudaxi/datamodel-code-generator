--- conflicted
+++ resolved
@@ -965,15 +965,6 @@
 
 
 @SKIP_PYDANTIC_V1
-<<<<<<< HEAD
-def test_input_model_config_class(tmp_path: Path) -> None:
-    """Test that config classes like GenerateConfig are properly handled."""
-    run_input_model_and_assert(
-        input_model="datamodel_code_generator.config:GenerateConfig",
-        output_path=tmp_path / "output.py",
-        extra_args=["--output-model-type", "typing.TypedDict"],
-        expected_output_contains=["TypedDict", "Callable[[str], str]"],
-=======
 def test_input_model_ref_strategy_reuse_foreign_same_family_typeddict(tmp_path: Path) -> None:
     """Test reuse-foreign imports TypedDict when output is TypedDict (same family)."""
     output_path = tmp_path / "output.py"
@@ -1105,5 +1096,15 @@
             "class NestedPydantic",
             "class ModelWithPydantic",
         ],
->>>>>>> 7a4709c7
+    )
+
+
+@SKIP_PYDANTIC_V1
+def test_input_model_config_class(tmp_path: Path) -> None:
+    """Test that config classes like GenerateConfig are properly handled."""
+    run_input_model_and_assert(
+        input_model="datamodel_code_generator.config:GenerateConfig",
+        output_path=tmp_path / "output.py",
+        extra_args=["--output-model-type", "typing.TypedDict"],
+        expected_output_contains=["TypedDict", "Callable[[str], str]"],
     )