--- conflicted
+++ resolved
@@ -436,9 +436,6 @@
     del manager.type_map[Types.path]
 
     with pytest.raises(NotImplementedError, match="Type mapping for 'path' not implemented"):
-<<<<<<< HEAD
-        manager.get_data_type(Types.path)
-=======
         manager.get_data_type(Types.path)
 
 
@@ -448,5 +445,4 @@
 
     manager = DataTypeManager()
     missing_types = [t for t in Types if t not in manager.type_map]
-    assert not missing_types, f"Missing type mappings: {[t.name for t in missing_types]}"
->>>>>>> 7c248a98
+    assert not missing_types, f"Missing type mappings: {[t.name for t in missing_types]}"