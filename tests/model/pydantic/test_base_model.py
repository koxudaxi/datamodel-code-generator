from datamodel_code_generator.model import DataModelField
from datamodel_code_generator.model.pydantic.base_model import BaseModel
from datamodel_code_generator.types import DataType, Types


def test_base_model():
    field = DataModelField(name='a', type_hint='str', required=True)

    base_model = BaseModel(name='test_model', fields=[field])

    assert base_model.name == 'test_model'
    assert base_model.fields == [field]
    assert base_model.decorators == []
    assert base_model.render() == 'class test_model(BaseModel):\n' '    a: str'


def test_base_model_optional():
    field = DataModelField(name='a', type_hint='str', default="'abc'", required=False)

    base_model = BaseModel(name='test_model', fields=[field])

    assert base_model.name == 'test_model'
    assert base_model.fields == [field]
    assert base_model.decorators == []
    assert (
        base_model.render() == 'class test_model(BaseModel):\n'
        '    a: Optional[str] = \'abc\''
    )


def test_base_model_decorator():
    field = DataModelField(name='a', type_hint='str', default="'abc'", required=False)

    base_model = BaseModel(name='test_model', fields=[field], decorators=['@validate'])

    assert base_model.name == 'test_model'
    assert base_model.fields == [field]
    assert base_model.decorators == ['@validate']
    assert (
        base_model.render() == '@validate\n'
        'class test_model(BaseModel):\n'
        '    a: Optional[str] = \'abc\''
    )


<<<<<<< HEAD
def test_base_model_get_data_type():
    assert BaseModel.get_data_type(Types.integer) == DataType(type='int')
=======
def test_base_model_base_class():
    field = DataModelField(name='a', type_hint='str', required=True)

    base_model = BaseModel(name='test_model', fields=[field], base_class='Base')

    assert base_model.name == 'test_model'
    assert base_model.fields == [field]
    assert base_model.decorators == []
    assert base_model.base_class == 'Base'
    assert base_model.render() == 'class test_model(Base):\n' '    a: str'
>>>>>>> 8ababaac
<|MERGE_RESOLUTION|>--- conflicted
+++ resolved
@@ -31,30 +31,20 @@
 def test_base_model_decorator():
     field = DataModelField(name='a', type_hint='str', default="'abc'", required=False)
 
-    base_model = BaseModel(name='test_model', fields=[field], decorators=['@validate'])
+    base_model = BaseModel(
+        name='test_model', fields=[field], decorators=['@validate'], base_class='Base'
+    )
 
     assert base_model.name == 'test_model'
     assert base_model.fields == [field]
+    assert base_model.base_class == 'Base'
     assert base_model.decorators == ['@validate']
     assert (
         base_model.render() == '@validate\n'
-        'class test_model(BaseModel):\n'
+        'class test_model(Base):\n'
         '    a: Optional[str] = \'abc\''
     )
 
 
-<<<<<<< HEAD
 def test_base_model_get_data_type():
-    assert BaseModel.get_data_type(Types.integer) == DataType(type='int')
-=======
-def test_base_model_base_class():
-    field = DataModelField(name='a', type_hint='str', required=True)
-
-    base_model = BaseModel(name='test_model', fields=[field], base_class='Base')
-
-    assert base_model.name == 'test_model'
-    assert base_model.fields == [field]
-    assert base_model.decorators == []
-    assert base_model.base_class == 'Base'
-    assert base_model.render() == 'class test_model(Base):\n' '    a: str'
->>>>>>> 8ababaac
+    assert BaseModel.get_data_type(Types.integer) == DataType(type='int')