from datamodel_code_generator.model import DataModelField
from datamodel_code_generator.model.pydantic.custom_root_type import CustomRootType
from datamodel_code_generator.types import DataType, Types


def test_custom_root_type():
    custom_root_type = CustomRootType(
        name='test_model',
        fields=[
            DataModelField(name='a', type_hint='str', default="'abc'", required=False)
        ],
    )

    assert custom_root_type.name == 'test_model'
    assert custom_root_type.fields == [
        DataModelField(name='a', type_hint='str', default="'abc'", required=False)
    ]

    assert custom_root_type.render() == (
        'class test_model(BaseModel):\n' '    __root__: Optional[str] = \'abc\''
    )


def test_custom_root_type_required():
    custom_root_type = CustomRootType(
        name='test_model', fields=[DataModelField(type_hint='str', required=True)]
    )

    assert custom_root_type.name == 'test_model'
    assert custom_root_type.fields == [DataModelField(type_hint='str', required=True)]

    assert custom_root_type.render() == (
        'class test_model(BaseModel):\n' '    __root__: str'
    )


def test_custom_root_type_decorator():
    custom_root_type = CustomRootType(
        name='test_model',
        fields=[DataModelField(type_hint='str', required=True)],
        decorators=['@validate'],
    )

    assert custom_root_type.name == 'test_model'
    assert custom_root_type.fields == [DataModelField(type_hint='str', required=True)]

    assert (
        custom_root_type.render() == '@validate\n'
        'class test_model(BaseModel):\n'
        '    __root__: str'
    )


<<<<<<< HEAD
def test_custom_root_type_get_data_type():
    assert CustomRootType.get_data_type(Types.integer) == DataType(type='int')
=======
def test_custom_root_type_base_class():
    custom_root_type = CustomRootType(
        name='test_model',
        fields=[
            DataModelField(name='a', type_hint='str', default="'abc'", required=False)
        ],
        base_class='Base',
    )

    assert custom_root_type.name == 'test_model'
    assert custom_root_type.fields == [
        DataModelField(name='a', type_hint='str', default="'abc'", required=False)
    ]
    assert custom_root_type.base_class == 'Base'
    assert custom_root_type.render() == (
        'class test_model(Base):\n' '    __root__: str = \'abc\''
    )
>>>>>>> 8ababaac
<|MERGE_RESOLUTION|>--- conflicted
+++ resolved
@@ -39,37 +39,18 @@
         name='test_model',
         fields=[DataModelField(type_hint='str', required=True)],
         decorators=['@validate'],
+        base_class='Base',
     )
 
     assert custom_root_type.name == 'test_model'
     assert custom_root_type.fields == [DataModelField(type_hint='str', required=True)]
-
+    assert custom_root_type.base_class == 'Base'
     assert (
         custom_root_type.render() == '@validate\n'
-        'class test_model(BaseModel):\n'
+        'class test_model(Base):\n'
         '    __root__: str'
     )
 
 
-<<<<<<< HEAD
 def test_custom_root_type_get_data_type():
-    assert CustomRootType.get_data_type(Types.integer) == DataType(type='int')
-=======
-def test_custom_root_type_base_class():
-    custom_root_type = CustomRootType(
-        name='test_model',
-        fields=[
-            DataModelField(name='a', type_hint='str', default="'abc'", required=False)
-        ],
-        base_class='Base',
-    )
-
-    assert custom_root_type.name == 'test_model'
-    assert custom_root_type.fields == [
-        DataModelField(name='a', type_hint='str', default="'abc'", required=False)
-    ]
-    assert custom_root_type.base_class == 'Base'
-    assert custom_root_type.render() == (
-        'class test_model(Base):\n' '    __root__: str = \'abc\''
-    )
->>>>>>> 8ababaac
+    assert CustomRootType.get_data_type(Types.integer) == DataType(type='int')