"""Tests for OpenAPI/Swagger input file code generation."""

from __future__ import annotations

import json
import platform
import warnings
from collections import defaultdict
from pathlib import Path
from typing import TYPE_CHECKING
from unittest.mock import Mock, call

import black
import pydantic
import pytest
from packaging import version

from datamodel_code_generator import (
    MIN_VERSION,
    DataModelType,
    InputFileType,
    OpenAPIScope,
    PythonVersionMin,
    chdir,
    generate,
    get_version,
    inferred_message,
)
from datamodel_code_generator.__main__ import Exit
from tests.conftest import assert_directory_content, freeze_time
from tests.main.conftest import (
    DATA_PATH,
    LEGACY_BLACK_SKIP,
    MSGSPEC_LEGACY_BLACK_SKIP,
    OPEN_API_DATA_PATH,
    TIMESTAMP,
    run_main_and_assert,
    run_main_url_and_assert,
)
from tests.main.openapi.conftest import EXPECTED_OPENAPI_PATH, assert_file_content

if TYPE_CHECKING:
    from pytest_mock import MockerFixture


@pytest.mark.benchmark
def test_main(output_file: Path) -> None:
    """Test OpenAPI file code generation."""
    run_main_and_assert(
        input_path=OPEN_API_DATA_PATH / "api.yaml",
        output_path=output_file,
        input_file_type=None,
        assert_func=assert_file_content,
        expected_file="general.py",
    )


@pytest.mark.skipif(
    black.__version__.split(".")[0] == "19",
    reason="Installed black doesn't support the old style",
)
def test_main_openapi_discriminator_enum(output_file: Path) -> None:
    """Test OpenAPI generation with discriminator enum."""
    run_main_and_assert(
        input_path=OPEN_API_DATA_PATH / "discriminator_enum.yaml",
        output_path=output_file,
        input_file_type="openapi",
        assert_func=assert_file_content,
        expected_file="discriminator/enum.py",
        extra_args=["--target-python-version", "3.10", "--output-model-type", "pydantic_v2.BaseModel"],
    )


@pytest.mark.skipif(
    black.__version__.split(".")[0] == "19",
    reason="Installed black doesn't support the old style",
)
def test_main_openapi_discriminator_enum_use_enum_values(output_file: Path) -> None:
    """Test OpenAPI generation with discriminator enum using enum values in literal."""
    run_main_and_assert(
        input_path=OPEN_API_DATA_PATH / "discriminator_enum.yaml",
        output_path=output_file,
        input_file_type="openapi",
        assert_func=assert_file_content,
        expected_file="discriminator/enum_use_enum_values.py",
        extra_args=[
            "--target-python-version",
            "3.10",
            "--output-model-type",
            "pydantic_v2.BaseModel",
            "--use-enum-values-in-discriminator",
        ],
    )


@pytest.mark.skipif(
    black.__version__.split(".")[0] == "19",
    reason="Installed black doesn't support the old style",
)
def test_main_openapi_discriminator_enum_use_enum_values_sanitized(output_file: Path) -> None:
    """Enum values requiring sanitization are rendered as enum members in discriminator."""
    with freeze_time(TIMESTAMP):
        run_main_and_assert(
            input_path=OPEN_API_DATA_PATH / "discriminator_enum_sanitized.yaml",
            output_path=output_file,
            input_file_type="openapi",
            assert_func=assert_file_content,
            expected_file="discriminator/enum_use_enum_values_sanitized.py",
            extra_args=[
                "--target-python-version",
                "3.10",
                "--output-model-type",
                "pydantic_v2.BaseModel",
                "--use-enum-values-in-discriminator",
            ],
        )


@pytest.mark.skipif(
    black.__version__.split(".")[0] == "19",
    reason="Installed black doesn't support the old style",
)
def test_main_openapi_discriminator_enum_duplicate(output_file: Path) -> None:
    """Test OpenAPI generation with duplicate discriminator enum."""
    run_main_and_assert(
        input_path=OPEN_API_DATA_PATH / "discriminator_enum_duplicate.yaml",
        output_path=output_file,
        input_file_type="openapi",
        assert_func=assert_file_content,
        expected_file=EXPECTED_OPENAPI_PATH / "discriminator" / "enum_duplicate.py",
        extra_args=["--target-python-version", "3.10", "--output-model-type", "pydantic_v2.BaseModel"],
    )


def test_main_openapi_discriminator_with_properties(output_file: Path) -> None:
    """Test OpenAPI generation with discriminator properties."""
    run_main_and_assert(
        input_path=OPEN_API_DATA_PATH / "discriminator_with_properties.yaml",
        output_path=output_file,
        input_file_type=None,
        assert_func=assert_file_content,
        expected_file=EXPECTED_OPENAPI_PATH / "discriminator" / "with_properties.py",
        extra_args=["--output-model-type", "pydantic_v2.BaseModel"],
    )


def test_main_openapi_discriminator_allof(output_file: Path) -> None:
    """Test OpenAPI generation with allOf discriminator polymorphism."""
    run_main_and_assert(
        input_path=OPEN_API_DATA_PATH / "discriminator_allof.yaml",
        output_path=output_file,
        input_file_type="openapi",
        assert_func=assert_file_content,
        expected_file=EXPECTED_OPENAPI_PATH / "discriminator" / "allof.py",
        extra_args=[
            "--output-model-type",
            "pydantic_v2.BaseModel",
            "--snake-case-field",
            "--use-annotated",
            "--use-union-operator",
            "--collapse-root-models",
        ],
    )


def test_main_openapi_discriminator_allof_no_subtypes(output_file: Path) -> None:
    """Test OpenAPI generation with discriminator but no allOf subtypes.

    This tests the edge case where a schema has a discriminator but nothing
    inherits from it using allOf.
    """
    run_main_and_assert(
        input_path=OPEN_API_DATA_PATH / "discriminator_allof_no_subtypes.yaml",
        output_path=output_file,
        input_file_type="openapi",
        assert_func=assert_file_content,
        expected_file=EXPECTED_OPENAPI_PATH / "discriminator" / "allof_no_subtypes.py",
        extra_args=[
            "--output-model-type",
            "pydantic_v2.BaseModel",
        ],
    )


def test_main_openapi_allof_with_oneof_ref(output_file: Path) -> None:
    """Test OpenAPI generation with allOf referencing a oneOf schema.

    This tests the case where allOf combines a $ref to a schema with oneOf/discriminator
    and additional properties. Regression test for issue #1763.
    """
    run_main_and_assert(
        input_path=OPEN_API_DATA_PATH / "allof_with_oneof_ref.yaml",
        output_path=output_file,
        input_file_type="openapi",
        assert_func=assert_file_content,
        expected_file=EXPECTED_OPENAPI_PATH / "allof_with_oneof_ref.py",
        extra_args=[
            "--output-model-type",
            "pydantic_v2.BaseModel",
        ],
    )


def test_main_openapi_allof_with_anyof_ref(output_file: Path) -> None:
    """Test OpenAPI generation with allOf referencing an anyOf schema.

    This tests the case where allOf combines a $ref to a schema with anyOf
    and additional properties.
    """
    run_main_and_assert(
        input_path=OPEN_API_DATA_PATH / "allof_with_anyof_ref.yaml",
        output_path=output_file,
        input_file_type="openapi",
        assert_func=assert_file_content,
        expected_file=EXPECTED_OPENAPI_PATH / "allof_with_anyof_ref.py",
        extra_args=[
            "--output-model-type",
            "pydantic_v2.BaseModel",
        ],
    )


def test_main_pydantic_basemodel(output_file: Path) -> None:
    """Test OpenAPI generation with Pydantic BaseModel output."""
    run_main_and_assert(
        input_path=OPEN_API_DATA_PATH / "api.yaml",
        output_path=output_file,
        input_file_type=None,
        assert_func=assert_file_content,
        expected_file="general.py",
        extra_args=["--output-model-type", "pydantic.BaseModel"],
    )


def test_main_base_class(output_file: Path) -> None:
    """Test OpenAPI generation with custom base class."""
    run_main_and_assert(
        input_path=OPEN_API_DATA_PATH / "api.yaml",
        output_path=output_file,
        input_file_type=None,
        assert_func=assert_file_content,
        expected_file="base_class.py",
        extra_args=["--base-class", "custom_module.Base"],
        copy_files=[(DATA_PATH / "pyproject.toml", output_file.parent / "pyproject.toml")],
    )


def test_target_python_version(output_file: Path) -> None:
    """Test OpenAPI generation with target Python version."""
    run_main_and_assert(
        input_path=OPEN_API_DATA_PATH / "api.yaml",
        output_path=output_file,
        input_file_type=None,
        assert_func=assert_file_content,
        extra_args=["--target-python-version", f"3.{MIN_VERSION}"],
    )


@pytest.mark.benchmark
def test_main_modular(output_dir: Path) -> None:
    """Test main function on modular file."""
    with freeze_time(TIMESTAMP):
        run_main_and_assert(
            input_path=OPEN_API_DATA_PATH / "modular.yaml",
            output_path=output_dir,
            expected_directory=EXPECTED_OPENAPI_PATH / "modular",
        )


def test_main_modular_reuse_model(output_dir: Path) -> None:
    """Test main function on modular file."""
    with freeze_time(TIMESTAMP):
        run_main_and_assert(
            input_path=OPEN_API_DATA_PATH / "modular.yaml",
            output_path=output_dir,
            expected_directory=EXPECTED_OPENAPI_PATH / "modular_reuse_model",
            extra_args=["--reuse-model"],
        )


def test_main_modular_no_file(tmp_path: Path) -> None:
    """Test main function on modular file with no output name."""
    run_main_and_assert(
        input_path=OPEN_API_DATA_PATH / "modular.yaml",
        output_path=tmp_path / "output.py",
        input_file_type=None,
        expected_exit=Exit.ERROR,
    )


def test_main_modular_filename(output_file: Path) -> None:
    """Test main function on modular file with filename."""
    run_main_and_assert(
        input_path=OPEN_API_DATA_PATH / "modular.yaml",
        output_path=output_file,
        input_file_type=None,
        expected_exit=Exit.ERROR,
    )


def test_main_openapi_no_file(
    capsys: pytest.CaptureFixture[str], tmp_path: Path, monkeypatch: pytest.MonkeyPatch
) -> None:
    """Test main function on non-modular file with no output name."""
    monkeypatch.chdir(tmp_path)

    with freeze_time(TIMESTAMP):
        run_main_and_assert(
            input_path=OPEN_API_DATA_PATH / "api.yaml",
            output_path=None,
            expected_stdout_path=EXPECTED_OPENAPI_PATH / "no_file.py",
            capsys=capsys,
            expected_stderr=inferred_message.format("openapi") + "\n",
        )


@pytest.mark.parametrize(
    ("output_model", "expected_output"),
    [
        (
            "pydantic.BaseModel",
            "extra_template_data_config.py",
        ),
        (
            "pydantic_v2.BaseModel",
            "extra_template_data_config_pydantic_v2.py",
        ),
    ],
)
@pytest.mark.skipif(
    black.__version__.split(".")[0] == "19",
    reason="Installed black doesn't support the old style",
)
def test_main_openapi_extra_template_data_config(
    capsys: pytest.CaptureFixture,
    output_model: str,
    expected_output: str,
    tmp_path: Path,
    monkeypatch: pytest.MonkeyPatch,
) -> None:
    """Test main function with custom config data in extra template."""
    monkeypatch.chdir(tmp_path)
    with freeze_time(TIMESTAMP):
        run_main_and_assert(
            input_path=OPEN_API_DATA_PATH / "api.yaml",
            output_path=None,
            expected_stdout_path=EXPECTED_OPENAPI_PATH / expected_output,
            capsys=capsys,
            input_file_type=None,
            extra_args=[
                "--extra-template-data",
                str(OPEN_API_DATA_PATH / "extra_data.json"),
                "--output-model",
                output_model,
            ],
            expected_stderr=inferred_message.format("openapi") + "\n",
        )


def test_main_custom_template_dir_old_style(
    capsys: pytest.CaptureFixture, tmp_path: Path, monkeypatch: pytest.MonkeyPatch
) -> None:
    """Test main function with custom template directory."""
    monkeypatch.chdir(tmp_path)
    with freeze_time(TIMESTAMP):
        run_main_and_assert(
            input_path=OPEN_API_DATA_PATH / "api.yaml",
            output_path=None,
            expected_stdout_path=EXPECTED_OPENAPI_PATH / "custom_template_dir.py",
            capsys=capsys,
            input_file_type=None,
            extra_args=[
                "--custom-template-dir",
                str(DATA_PATH / "templates_old_style"),
                "--extra-template-data",
                str(OPEN_API_DATA_PATH / "extra_data.json"),
            ],
            expected_stderr=inferred_message.format("openapi") + "\n",
        )


def test_main_openapi_custom_template_dir(
    capsys: pytest.CaptureFixture, tmp_path: Path, monkeypatch: pytest.MonkeyPatch
) -> None:
    """Test main function with custom template directory."""
    monkeypatch.chdir(tmp_path)
    with freeze_time(TIMESTAMP):
        run_main_and_assert(
            input_path=OPEN_API_DATA_PATH / "api.yaml",
            output_path=None,
            expected_stdout_path=EXPECTED_OPENAPI_PATH / "custom_template_dir.py",
            capsys=capsys,
            input_file_type=None,
            extra_args=[
                "--custom-template-dir",
                str(DATA_PATH / "templates"),
                "--extra-template-data",
                str(OPEN_API_DATA_PATH / "extra_data.json"),
            ],
            expected_stderr=inferred_message.format("openapi") + "\n",
        )


@pytest.mark.skipif(
    black.__version__.split(".")[0] >= "24",
    reason="Installed black doesn't support the old style",
)
def test_pyproject(tmp_path: Path) -> None:
    """Test code generation using pyproject.toml configuration."""
    if platform.system() == "Windows":

        def get_path(path: str) -> str:
            return str(path).replace("\\", "\\\\")

    else:

        def get_path(path: str) -> str:
            return str(path)

    output_file: Path = tmp_path / "output.py"
    pyproject_toml_path = Path(DATA_PATH) / "project" / "pyproject.toml"
    pyproject_toml = (
        pyproject_toml_path.read_text()
        .replace("INPUT_PATH", get_path(OPEN_API_DATA_PATH / "api.yaml"))
        .replace("OUTPUT_PATH", get_path(output_file))
        .replace("ALIASES_PATH", get_path(OPEN_API_DATA_PATH / "empty_aliases.json"))
        .replace(
            "EXTRA_TEMPLATE_DATA_PATH",
            get_path(OPEN_API_DATA_PATH / "empty_data.json"),
        )
        .replace("CUSTOM_TEMPLATE_DIR_PATH", get_path(tmp_path))
    )
    (tmp_path / "pyproject.toml").write_text(pyproject_toml)

    with chdir(tmp_path):
        run_main_and_assert(
            input_path=OPEN_API_DATA_PATH / "api.yaml",
            output_path=output_file,
            input_file_type=None,
            assert_func=assert_file_content,
        )


def test_pyproject_not_found(tmp_path: Path) -> None:
    """Test code generation when pyproject.toml is not found."""
    output_file: Path = tmp_path / "output.py"
    with chdir(tmp_path):
        run_main_and_assert(
            input_path=OPEN_API_DATA_PATH / "api.yaml",
            output_path=output_file,
            input_file_type=None,
            assert_func=assert_file_content,
        )


def test_stdin(monkeypatch: pytest.MonkeyPatch, output_file: Path) -> None:
    """Test OpenAPI code generation from stdin input."""
    run_main_and_assert(
        stdin_path=OPEN_API_DATA_PATH / "api.yaml",
        output_path=output_file,
        monkeypatch=monkeypatch,
        input_file_type=None,
        assert_func=assert_file_content,
        expected_file="general.py",
        transform=lambda s: s.replace("#   filename:  <stdin>", "#   filename:  api.yaml"),
    )


def test_validation(mocker: MockerFixture, output_file: Path) -> None:
    """Test OpenAPI code generation with validation enabled."""
    mock_prance = mocker.patch("prance.BaseParser")
    run_main_and_assert(
        input_path=OPEN_API_DATA_PATH / "api.yaml",
        output_path=output_file,
        input_file_type=None,
        assert_func=assert_file_content,
        expected_file="general.py",
        extra_args=["--validation"],
    )
    mock_prance.assert_called_once()


def test_validation_failed(mocker: MockerFixture, output_file: Path) -> None:
    """Test OpenAPI code generation with validation failure."""
    mock_prance = mocker.patch("prance.BaseParser", side_effect=Exception("error"))
    run_main_and_assert(
        input_path=OPEN_API_DATA_PATH / "invalid.yaml",
        output_path=output_file,
        input_file_type="openapi",
        expected_exit=Exit.ERROR,
        extra_args=["--validation"],
    )
    mock_prance.assert_called_once()


@pytest.mark.parametrize(
    ("output_model", "expected_output", "args"),
    [
        ("pydantic.BaseModel", "with_field_constraints.py", []),
        (
            "pydantic.BaseModel",
            "with_field_constraints_use_unique_items_as_set.py",
            ["--use-unique-items-as-set"],
        ),
        ("pydantic_v2.BaseModel", "with_field_constraints_pydantic_v2.py", []),
        (
            "pydantic_v2.BaseModel",
            "with_field_constraints_pydantic_v2_use_generic_container_types.py",
            ["--use-generic-container-types"],
        ),
        (
            "pydantic_v2.BaseModel",
            "with_field_constraints_pydantic_v2_use_generic_container_types_set.py",
            ["--use-generic-container-types", "--use-unique-items-as-set"],
        ),
        (
            "pydantic_v2.BaseModel",
            "with_field_constraints_pydantic_v2_use_standard_collections.py",
            [
                "--use-standard-collections",
            ],
        ),
        (
            "pydantic_v2.BaseModel",
            "with_field_constraints_pydantic_v2_use_standard_collections_set.py",
            ["--use-standard-collections", "--use-unique-items-as-set"],
        ),
    ],
)
def test_main_with_field_constraints(
    output_model: str, expected_output: str, args: list[str], output_file: Path
) -> None:
    """Test OpenAPI generation with field constraints enabled."""
    run_main_and_assert(
        input_path=OPEN_API_DATA_PATH / "api_constrained.yaml",
        output_path=output_file,
        input_file_type=None,
        assert_func=assert_file_content,
        expected_file=expected_output,
        extra_args=["--field-constraints", "--output-model-type", output_model, *args],
    )


@pytest.mark.parametrize(
    ("output_model", "expected_output"),
    [
        (
            "pydantic.BaseModel",
            "without_field_constraints.py",
        ),
        (
            "pydantic_v2.BaseModel",
            "without_field_constraints_pydantic_v2.py",
        ),
    ],
)
def test_main_without_field_constraints(output_model: str, expected_output: str, output_file: Path) -> None:
    """Test OpenAPI generation without field constraints."""
    run_main_and_assert(
        input_path=OPEN_API_DATA_PATH / "api_constrained.yaml",
        output_path=output_file,
        input_file_type=None,
        assert_func=assert_file_content,
        expected_file=expected_output,
        extra_args=["--output-model-type", output_model],
    )


@pytest.mark.parametrize(
    ("output_model", "expected_output"),
    [
        (
            "pydantic.BaseModel",
            "with_aliases.py",
        ),
        (
            "msgspec.Struct",
            "with_aliases_msgspec.py",
        ),
    ],
)
@pytest.mark.skipif(
    black.__version__.split(".")[0] == "19",
    reason="Installed black doesn't support the old style",
)
def test_main_with_aliases(output_model: str, expected_output: str, output_file: Path) -> None:
    """Test OpenAPI generation with type aliases."""
    run_main_and_assert(
        input_path=OPEN_API_DATA_PATH / "api.yaml",
        output_path=output_file,
        input_file_type=None,
        assert_func=assert_file_content,
        expected_file=expected_output,
        extra_args=[
            "--aliases",
            str(OPEN_API_DATA_PATH / "aliases.json"),
            "--target-python",
            "3.9",
            "--output-model",
            output_model,
        ],
    )


def test_main_with_bad_aliases(output_file: Path) -> None:
    """Test OpenAPI generation with invalid aliases file."""
    run_main_and_assert(
        input_path=OPEN_API_DATA_PATH / "api.yaml",
        output_path=output_file,
        input_file_type=None,
        expected_exit=Exit.ERROR,
        extra_args=["--aliases", str(OPEN_API_DATA_PATH / "not.json")],
    )


def test_main_with_more_bad_aliases(output_file: Path) -> None:
    """Test OpenAPI generation with malformed aliases file."""
    run_main_and_assert(
        input_path=OPEN_API_DATA_PATH / "api.yaml",
        output_path=output_file,
        input_file_type=None,
        expected_exit=Exit.ERROR,
        extra_args=["--aliases", str(OPEN_API_DATA_PATH / "list.json")],
    )


def test_main_with_bad_extra_data(output_file: Path) -> None:
    """Test OpenAPI generation with invalid extra template data file."""
    run_main_and_assert(
        input_path=OPEN_API_DATA_PATH / "api.yaml",
        output_path=output_file,
        input_file_type=None,
        expected_exit=Exit.ERROR,
        extra_args=["--extra-template-data", str(OPEN_API_DATA_PATH / "not.json")],
    )


@pytest.mark.benchmark
def test_main_with_snake_case_field(output_file: Path) -> None:
    """Test OpenAPI generation with snake case field naming."""
    run_main_and_assert(
        input_path=OPEN_API_DATA_PATH / "api.yaml",
        output_path=output_file,
        input_file_type=None,
        assert_func=assert_file_content,
        extra_args=["--snake-case-field"],
    )


@pytest.mark.benchmark
def test_main_with_strip_default_none(output_file: Path) -> None:
    """Test OpenAPI generation with strip default none option."""
    run_main_and_assert(
        input_path=OPEN_API_DATA_PATH / "api.yaml",
        output_path=output_file,
        input_file_type=None,
        assert_func=assert_file_content,
        extra_args=["--strip-default-none"],
    )


def test_disable_timestamp(output_file: Path) -> None:
    """Test OpenAPI generation with timestamp disabled."""
    run_main_and_assert(
        input_path=OPEN_API_DATA_PATH / "api.yaml",
        output_path=output_file,
        input_file_type=None,
        assert_func=assert_file_content,
        extra_args=["--disable-timestamp"],
    )


def test_enable_version_header(output_file: Path) -> None:
    """Test OpenAPI generation with version header enabled."""
    run_main_and_assert(
        input_path=OPEN_API_DATA_PATH / "api.yaml",
        output_path=output_file,
        input_file_type=None,
        assert_func=assert_file_content,
        expected_file="enable_version_header.py",
        extra_args=["--enable-version-header"],
        transform=lambda s: s.replace(f"#   version:   {get_version()}", "#   version:   0.0.0"),
    )


@pytest.mark.parametrize(
    ("output_model", "expected_output"),
    [
        (
            "pydantic.BaseModel",
            "allow_population_by_field_name.py",
        ),
        (
            "pydantic_v2.BaseModel",
            "allow_population_by_field_name_pydantic_v2.py",
        ),
    ],
)
@pytest.mark.skipif(
    black.__version__.split(".")[0] == "19",
    reason="Installed black doesn't support the old style",
)
def test_allow_population_by_field_name(output_model: str, expected_output: str, output_file: Path) -> None:
    """Test OpenAPI generation with allow population by field name."""
    run_main_and_assert(
        input_path=OPEN_API_DATA_PATH / "api.yaml",
        output_path=output_file,
        input_file_type=None,
        assert_func=assert_file_content,
        expected_file=expected_output,
        extra_args=["--allow-population-by-field-name", "--output-model-type", output_model],
    )


@pytest.mark.parametrize(
    ("output_model", "expected_output"),
    [
        (
            "pydantic.BaseModel",
            "allow_extra_fields.py",
        ),
        (
            "pydantic_v2.BaseModel",
            "allow_extra_fields_pydantic_v2.py",
        ),
    ],
)
@pytest.mark.skipif(
    black.__version__.split(".")[0] == "19",
    reason="Installed black doesn't support the old style",
)
def test_allow_extra_fields(output_model: str, expected_output: str, output_file: Path) -> None:
    """Test OpenAPI generation with allow extra fields option."""
    run_main_and_assert(
        input_path=OPEN_API_DATA_PATH / "api.yaml",
        output_path=output_file,
        input_file_type=None,
        assert_func=assert_file_content,
        expected_file=expected_output,
        extra_args=["--allow-extra-fields", "--output-model-type", output_model],
    )


@pytest.mark.parametrize(
    ("output_model", "expected_output"),
    [
        (
            "pydantic.BaseModel",
            "enable_faux_immutability.py",
        ),
        (
            "pydantic_v2.BaseModel",
            "enable_faux_immutability_pydantic_v2.py",
        ),
    ],
)
@pytest.mark.skipif(
    black.__version__.split(".")[0] == "19",
    reason="Installed black doesn't support the old style",
)
def test_enable_faux_immutability(output_model: str, expected_output: str, output_file: Path) -> None:
    """Test OpenAPI generation with faux immutability enabled."""
    run_main_and_assert(
        input_path=OPEN_API_DATA_PATH / "api.yaml",
        output_path=output_file,
        input_file_type=None,
        assert_func=assert_file_content,
        expected_file=expected_output,
        extra_args=["--enable-faux-immutability", "--output-model-type", output_model],
    )


@pytest.mark.benchmark
def test_use_default(output_file: Path) -> None:
    """Test OpenAPI generation with use default option."""
    run_main_and_assert(
        input_path=OPEN_API_DATA_PATH / "api.yaml",
        output_path=output_file,
        input_file_type=None,
        assert_func=assert_file_content,
        extra_args=["--use-default"],
    )


@pytest.mark.benchmark
def test_force_optional(output_file: Path) -> None:
    """Test OpenAPI generation with force optional enabled."""
    run_main_and_assert(
        input_path=OPEN_API_DATA_PATH / "api.yaml",
        output_path=output_file,
        input_file_type=None,
        assert_func=assert_file_content,
        extra_args=["--force-optional"],
    )


def test_main_with_exclusive(output_file: Path) -> None:
    """Test OpenAPI generation with exclusive keywords."""
    run_main_and_assert(
        input_path=OPEN_API_DATA_PATH / "exclusive.yaml",
        output_path=output_file,
        input_file_type=None,
        assert_func=assert_file_content,
    )


def test_main_subclass_enum(output_file: Path) -> None:
    """Test OpenAPI generation with subclass enum."""
    run_main_and_assert(
        input_path=OPEN_API_DATA_PATH / "subclass_enum.json",
        output_path=output_file,
        input_file_type=None,
        assert_func=assert_file_content,
    )


@pytest.mark.skipif(
    black.__version__.split(".")[0] == "22",
    reason="Installed black doesn't support the old style",
)
def test_main_specialized_enum(output_file: Path) -> None:
    """Test OpenAPI generation with specialized enum."""
    run_main_and_assert(
        input_path=OPEN_API_DATA_PATH / "subclass_enum.json",
        output_path=output_file,
        input_file_type=None,
        assert_func=assert_file_content,
        expected_file="enum_specialized.py",
        extra_args=["--target-python-version", "3.11"],
    )


@pytest.mark.skipif(
    black.__version__.split(".")[0] == "22",
    reason="Installed black doesn't support the old style",
)
def test_main_specialized_enums_disabled(output_file: Path) -> None:
    """Test OpenAPI generation with specialized enums disabled."""
    run_main_and_assert(
        input_path=OPEN_API_DATA_PATH / "subclass_enum.json",
        output_path=output_file,
        input_file_type=None,
        assert_func=assert_file_content,
        expected_file="subclass_enum.py",
        extra_args=["--target-python-version", "3.11", "--no-use-specialized-enum"],
    )


def test_main_use_standard_collections(output_dir: Path) -> None:
    """Test OpenAPI generation with standard collections."""
    with freeze_time(TIMESTAMP):
        run_main_and_assert(
            input_path=OPEN_API_DATA_PATH / "modular.yaml",
            output_path=output_dir,
            expected_directory=EXPECTED_OPENAPI_PATH / "use_standard_collections",
            extra_args=["--use-standard-collections"],
        )


@pytest.mark.skipif(
    black.__version__.split(".")[0] >= "24",
    reason="Installed black doesn't support the old style",
)
def test_main_use_generic_container_types(output_dir: Path) -> None:
    """Test OpenAPI generation with generic container types."""
    with freeze_time(TIMESTAMP):
        run_main_and_assert(
            input_path=OPEN_API_DATA_PATH / "modular.yaml",
            output_path=output_dir,
            expected_directory=EXPECTED_OPENAPI_PATH / "use_generic_container_types",
            extra_args=["--use-generic-container-types"],
        )


@pytest.mark.skipif(
    black.__version__.split(".")[0] >= "24",
    reason="Installed black doesn't support the old style",
)
@pytest.mark.benchmark
def test_main_use_generic_container_types_standard_collections(
    output_dir: Path,
) -> None:
    """Test OpenAPI generation with generic container types and standard collections."""
    with freeze_time(TIMESTAMP):
        run_main_and_assert(
            input_path=OPEN_API_DATA_PATH / "modular.yaml",
            output_path=output_dir,
            expected_directory=EXPECTED_OPENAPI_PATH / "use_generic_container_types_standard_collections",
            extra_args=["--use-generic-container-types", "--use-standard-collections"],
        )


def test_main_original_field_name_delimiter_without_snake_case_field(
    capsys: pytest.CaptureFixture, output_file: Path
) -> None:
    """Test OpenAPI generation with original field name delimiter error."""
    run_main_and_assert(
        input_path=OPEN_API_DATA_PATH / "modular.yaml",
        output_path=output_file,
        input_file_type=None,
        expected_exit=Exit.ERROR,
        extra_args=["--original-field-name-delimiter", "-"],
        capsys=capsys,
        expected_stderr_contains="`--original-field-name-delimiter` can not be used without `--snake-case-field`.",
    )


@pytest.mark.parametrize(
    ("output_model", "expected_output", "date_type"),
    [
        ("pydantic.BaseModel", "datetime.py", "AwareDatetime"),
        ("pydantic_v2.BaseModel", "datetime_pydantic_v2.py", "AwareDatetime"),
        ("pydantic_v2.BaseModel", "datetime_pydantic_v2_datetime.py", "datetime"),
        ("dataclasses.dataclass", "datetime_dataclass.py", "datetime"),
        ("msgspec.Struct", "datetime_msgspec.py", "datetime"),
    ],
)
def test_main_openapi_aware_datetime(
    output_model: str, expected_output: str, date_type: str, output_file: Path
) -> None:
    """Test OpenAPI generation with aware datetime types."""
    run_main_and_assert(
        input_path=OPEN_API_DATA_PATH / "datetime.yaml",
        output_path=output_file,
        input_file_type="openapi",
        assert_func=assert_file_content,
        expected_file=expected_output,
        extra_args=["--output-datetime-class", date_type, "--output-model", output_model],
    )


@pytest.mark.parametrize(
    ("output_model", "expected_output"),
    [
        (
            "pydantic.BaseModel",
            "datetime.py",
        ),
        (
            "pydantic_v2.BaseModel",
            "datetime_pydantic_v2.py",
        ),
    ],
)
def test_main_openapi_datetime(output_model: str, expected_output: str, output_file: Path) -> None:
    """Test OpenAPI generation with datetime types."""
    run_main_and_assert(
        input_path=OPEN_API_DATA_PATH / "datetime.yaml",
        output_path=output_file,
        input_file_type="openapi",
        assert_func=assert_file_content,
        expected_file=expected_output,
        extra_args=["--output-model", output_model],
    )


def test_main_models_not_found(capsys: pytest.CaptureFixture, output_file: Path) -> None:
    """Test OpenAPI generation with models not found error."""
    run_main_and_assert(
        input_path=OPEN_API_DATA_PATH / "no_components.yaml",
        output_path=output_file,
        input_file_type="openapi",
        expected_exit=Exit.ERROR,
        capsys=capsys,
        expected_stderr_contains="Models not found in the input data",
    )


@pytest.mark.skipif(
    version.parse(pydantic.VERSION) < version.parse("1.9.0"),
    reason="Require Pydantic version 1.9.0 or later ",
)
def test_main_openapi_enum_models_as_literal_one(min_version: str, output_file: Path) -> None:
    """Test OpenAPI generation with one enum model as literal."""
    run_main_and_assert(
        input_path=OPEN_API_DATA_PATH / "enum_models.yaml",
        output_path=output_file,
        input_file_type="openapi",
        assert_func=assert_file_content,
        expected_file="enum_models/one.py",
        extra_args=["--enum-field-as-literal", "one", "--target-python-version", min_version],
    )


@pytest.mark.skipif(
    version.parse(pydantic.VERSION) < version.parse("1.9.0"),
    reason="Require Pydantic version 1.9.0 or later ",
)
def test_main_openapi_use_one_literal_as_default(min_version: str, output_file: Path) -> None:
    """Test OpenAPI generation with one literal as default."""
    run_main_and_assert(
        input_path=OPEN_API_DATA_PATH / "enum_models.yaml",
        output_path=output_file,
        input_file_type="openapi",
        assert_func=assert_file_content,
        expected_file=EXPECTED_OPENAPI_PATH / "enum_models" / "one_literal_as_default.py",
        extra_args=[
            "--enum-field-as-literal",
            "one",
            "--target-python-version",
            min_version,
            "--use-one-literal-as-default",
        ],
    )


@pytest.mark.skipif(
    version.parse(pydantic.VERSION) < version.parse("1.9.0"),
    reason="Require Pydantic version 1.9.0 or later ",
)
@pytest.mark.skipif(
    black.__version__.split(".")[0] >= "24",
    reason="Installed black doesn't support the old style",
)
def test_main_openapi_enum_models_as_literal_all(min_version: str, output_file: Path) -> None:
    """Test OpenAPI generation with all enum models as literal."""
    run_main_and_assert(
        input_path=OPEN_API_DATA_PATH / "enum_models.yaml",
        output_path=output_file,
        input_file_type="openapi",
        assert_func=assert_file_content,
        expected_file="enum_models/all.py",
        extra_args=["--enum-field-as-literal", "all", "--target-python-version", min_version],
    )


@pytest.mark.skipif(
    version.parse(pydantic.VERSION) < version.parse("1.9.0"),
    reason="Require Pydantic version 1.9.0 or later ",
)
@pytest.mark.skipif(
    black.__version__.split(".")[0] >= "24",
    reason="Installed black doesn't support the old style",
)
def test_main_openapi_enum_models_as_literal(output_file: Path) -> None:
    """Test OpenAPI generation with enum models as literal."""
    run_main_and_assert(
        input_path=OPEN_API_DATA_PATH / "enum_models.yaml",
        output_path=output_file,
        input_file_type="openapi",
        assert_func=assert_file_content,
        expected_file=EXPECTED_OPENAPI_PATH / "enum_models" / "as_literal.py",
        extra_args=["--enum-field-as-literal", "all", "--target-python-version", f"3.{MIN_VERSION}"],
    )


@pytest.mark.benchmark
def test_main_openapi_all_of_required(output_file: Path) -> None:
    """Test OpenAPI generation with allOf required fields."""
    run_main_and_assert(
        input_path=OPEN_API_DATA_PATH / "allof_required.yaml",
        output_path=output_file,
        input_file_type="openapi",
        assert_func=assert_file_content,
        expected_file="allof_required.py",
    )


@pytest.mark.benchmark
def test_main_openapi_nullable(output_file: Path) -> None:
    """Test OpenAPI generation with nullable types."""
    run_main_and_assert(
        input_path=OPEN_API_DATA_PATH / "nullable.yaml",
        output_path=output_file,
        input_file_type="openapi",
        assert_func=assert_file_content,
        expected_file="nullable.py",
    )


def test_main_openapi_nullable_strict_nullable(output_file: Path) -> None:
    """Test OpenAPI generation with strict nullable types."""
    run_main_and_assert(
        input_path=OPEN_API_DATA_PATH / "nullable.yaml",
        output_path=output_file,
        input_file_type="openapi",
        assert_func=assert_file_content,
        expected_file="nullable_strict_nullable.py",
        extra_args=["--strict-nullable"],
    )


@pytest.mark.parametrize(
    ("output_model", "expected_output"),
    [
        (
            "pydantic.BaseModel",
            "general.py",
        ),
        (
            "pydantic_v2.BaseModel",
            "pydantic_v2.py",
        ),
        (
            "msgspec.Struct",
            "msgspec_pattern.py",
        ),
    ],
)
@pytest.mark.skipif(
    black.__version__.split(".")[0] == "19",
    reason="Installed black doesn't support the old style",
)
def test_main_openapi_pattern(output_model: str, expected_output: str, output_file: Path) -> None:
    """Test OpenAPI generation with pattern validation."""
    run_main_and_assert(
        input_path=OPEN_API_DATA_PATH / "pattern.yaml",
        output_path=output_file,
        input_file_type="openapi",
        assert_func=assert_file_content,
        expected_file=f"pattern/{expected_output}",
        extra_args=["--target-python", "3.9", "--output-model-type", output_model],
        transform=lambda s: s.replace("pattern.yaml", "pattern.json"),
    )


@pytest.mark.parametrize(
    ("expected_output", "args"),
    [
        ("pattern_with_lookaround_pydantic_v2.py", []),
        (
            "pattern_with_lookaround_pydantic_v2_field_constraints.py",
            ["--field-constraints"],
        ),
    ],
)
@pytest.mark.skipif(
    black.__version__.split(".")[0] < "22",
    reason="Installed black doesn't support Python version 3.10",
)
def test_main_openapi_pattern_with_lookaround_pydantic_v2(
    expected_output: str, args: list[str], output_file: Path
) -> None:
    """Test OpenAPI generation with pattern lookaround for Pydantic v2."""
    run_main_and_assert(
        input_path=OPEN_API_DATA_PATH / "pattern_lookaround.yaml",
        output_path=output_file,
        input_file_type="openapi",
        assert_func=assert_file_content,
        expected_file=expected_output,
        extra_args=["--target-python", "3.9", "--output-model-type", "pydantic_v2.BaseModel", *args],
    )


def test_main_generate_custom_class_name_generator_modular(
    tmp_path: Path,
) -> None:
    """Test OpenAPI generation with custom class name generator in modular mode."""
    output_path = tmp_path / "model"
    main_modular_custom_class_name_dir = EXPECTED_OPENAPI_PATH / "modular_custom_class_name"

    def custom_class_name_generator(name: str) -> str:
        return f"Custom{name[0].upper() + name[1:]}"

    with freeze_time(TIMESTAMP):
        input_ = (OPEN_API_DATA_PATH / "modular.yaml").relative_to(Path.cwd())
        assert not input_.is_absolute()
        generate(
            input_=input_,
            input_file_type=InputFileType.OpenAPI,
            output=output_path,
            custom_class_name_generator=custom_class_name_generator,
        )

        assert_directory_content(output_path, main_modular_custom_class_name_dir)


def test_main_http_openapi(mocker: MockerFixture, output_file: Path) -> None:
    """Test OpenAPI code generation from HTTP URL."""

    def get_mock_response(path: str) -> Mock:
        mock = mocker.Mock()
        mock.text = (OPEN_API_DATA_PATH / path).read_text()
        return mock

    httpx_get_mock = mocker.patch(
        "httpx.get",
        side_effect=[
            get_mock_response("refs.yaml"),
            get_mock_response("definitions.yaml"),
        ],
    )

    run_main_url_and_assert(
        url="https://example.com/refs.yaml",
        output_path=output_file,
        input_file_type="openapi",
        assert_func=assert_file_content,
        expected_file="http_refs.py",
    )
    httpx_get_mock.assert_has_calls([
        call(
            "https://example.com/refs.yaml",
            headers=None,
            verify=True,
            follow_redirects=True,
            params=None,
        ),
        call(
            "https://teamdigitale.github.io/openapi/0.0.6/definitions.yaml",
            headers=None,
            verify=True,
            follow_redirects=True,
            params=None,
        ),
    ])


def test_main_disable_appending_item_suffix(output_file: Path) -> None:
    """Test OpenAPI generation with item suffix disabled."""
    run_main_and_assert(
        input_path=OPEN_API_DATA_PATH / "api_constrained.yaml",
        output_path=output_file,
        input_file_type=None,
        assert_func=assert_file_content,
        extra_args=["--field-constraints", "--disable-appending-item-suffix"],
    )


def test_main_openapi_body_and_parameters(output_file: Path) -> None:
    """Test OpenAPI generation with body and parameters."""
    run_main_and_assert(
        input_path=OPEN_API_DATA_PATH / "body_and_parameters.yaml",
        output_path=output_file,
        input_file_type="openapi",
        assert_func=assert_file_content,
        expected_file=EXPECTED_OPENAPI_PATH / "body_and_parameters" / "general.py",
        extra_args=["--openapi-scopes", "paths", "schemas"],
    )


def test_main_openapi_body_and_parameters_remote_ref(mocker: MockerFixture, output_file: Path) -> None:
    """Test OpenAPI generation with body and parameters remote reference."""
    input_path = OPEN_API_DATA_PATH / "body_and_parameters_remote_ref.yaml"
    person_response = mocker.Mock()
    person_response.text = input_path.read_text()
    httpx_get_mock = mocker.patch("httpx.get", side_effect=[person_response])

    run_main_and_assert(
        input_path=input_path,
        output_path=output_file,
        input_file_type="openapi",
        assert_func=assert_file_content,
        expected_file=EXPECTED_OPENAPI_PATH / "body_and_parameters" / "remote_ref.py",
        extra_args=["--openapi-scopes", "paths", "schemas"],
    )
    httpx_get_mock.assert_has_calls([
        call(
            "https://schema.example",
            headers=None,
            verify=True,
            follow_redirects=True,
            params=None,
        ),
    ])


def test_main_openapi_body_and_parameters_only_paths(output_file: Path) -> None:
    """Test OpenAPI generation with only paths scope."""
    run_main_and_assert(
        input_path=OPEN_API_DATA_PATH / "body_and_parameters.yaml",
        output_path=output_file,
        input_file_type="openapi",
        assert_func=assert_file_content,
        expected_file=EXPECTED_OPENAPI_PATH / "body_and_parameters" / "only_paths.py",
        extra_args=["--openapi-scopes", "paths"],
    )


def test_main_openapi_body_and_parameters_only_schemas(output_file: Path) -> None:
    """Test OpenAPI generation with only schemas scope."""
    run_main_and_assert(
        input_path=OPEN_API_DATA_PATH / "body_and_parameters.yaml",
        output_path=output_file,
        input_file_type="openapi",
        assert_func=assert_file_content,
        expected_file=EXPECTED_OPENAPI_PATH / "body_and_parameters" / "only_schemas.py",
        extra_args=["--openapi-scopes", "schemas"],
    )


def test_main_openapi_content_in_parameters(output_file: Path) -> None:
    """Test OpenAPI generation with content in parameters."""
    run_main_and_assert(
        input_path=OPEN_API_DATA_PATH / "content_in_parameters.yaml",
        output_path=output_file,
        input_file_type="openapi",
        assert_func=assert_file_content,
        expected_file="content_in_parameters.py",
    )


def test_main_openapi_oas_response_reference(output_file: Path) -> None:
    """Test OpenAPI generation with OAS response reference."""
    run_main_and_assert(
        input_path=OPEN_API_DATA_PATH / "oas_response_reference.yaml",
        output_path=output_file,
        input_file_type="openapi",
        assert_func=assert_file_content,
        expected_file="oas_response_reference.py",
        extra_args=["--openapi-scopes", "paths", "schemas"],
    )


def test_main_openapi_json_pointer(output_file: Path) -> None:
    """Test OpenAPI generation with JSON pointer references."""
    run_main_and_assert(
        input_path=OPEN_API_DATA_PATH / "json_pointer.yaml",
        output_path=output_file,
        input_file_type="openapi",
        assert_func=assert_file_content,
        expected_file="json_pointer.py",
    )


@pytest.mark.parametrize(
    ("output_model", "expected_output"),
    [
        ("pydantic.BaseModel", "use_annotated_with_field_constraints.py"),
        (
            "pydantic_v2.BaseModel",
            "use_annotated_with_field_constraints_pydantic_v2.py",
        ),
    ],
)
@pytest.mark.skipif(
    black.__version__.split(".")[0] == "19",
    reason="Installed black doesn't support the old style",
)
def test_main_use_annotated_with_field_constraints(
    output_model: str, expected_output: str, min_version: str, output_file: Path
) -> None:
    """Test OpenAPI generation with Annotated and field constraints."""
    run_main_and_assert(
        input_path=OPEN_API_DATA_PATH / "api_constrained.yaml",
        output_path=output_file,
        input_file_type=None,
        assert_func=assert_file_content,
        expected_file=expected_output,
        extra_args=[
            "--field-constraints",
            "--use-annotated",
            "--target-python-version",
            min_version,
            "--output-model",
            output_model,
        ],
    )


def test_main_nested_enum(output_file: Path) -> None:
    """Test OpenAPI generation with nested enum."""
    run_main_and_assert(
        input_path=OPEN_API_DATA_PATH / "nested_enum.json",
        output_path=output_file,
        input_file_type="openapi",
        assert_func=assert_file_content,
    )


def test_openapi_special_yaml_keywords(mocker: MockerFixture, output_file: Path) -> None:
    """Test OpenAPI generation with special YAML keywords."""
    mock_prance = mocker.patch("prance.BaseParser")
    run_main_and_assert(
        input_path=OPEN_API_DATA_PATH / "special_yaml_keywords.yaml",
        output_path=output_file,
        input_file_type=None,
        assert_func=assert_file_content,
        expected_file="special_yaml_keywords.py",
        extra_args=["--validation"],
    )
    mock_prance.assert_called_once()


@pytest.mark.skipif(
    black.__version__.split(".")[0] < "22",
    reason="Installed black doesn't support Python version 3.10",
)
def test_main_openapi_nullable_use_union_operator(output_file: Path) -> None:
    """Test OpenAPI generation with nullable using union operator."""
    run_main_and_assert(
        input_path=OPEN_API_DATA_PATH / "nullable.yaml",
        output_path=output_file,
        input_file_type="openapi",
        assert_func=assert_file_content,
        expected_file="nullable_strict_nullable_use_union_operator.py",
        extra_args=["--use-union-operator", "--strict-nullable"],
    )


def test_external_relative_ref(tmp_path: Path) -> None:
    """Test OpenAPI generation with external relative references."""
    run_main_and_assert(
        input_path=OPEN_API_DATA_PATH / "external_relative_ref" / "model_b",
        output_path=tmp_path,
        expected_directory=EXPECTED_OPENAPI_PATH / "external_relative_ref",
    )


def test_paths_external_ref(output_file: Path) -> None:
    """Test OpenAPI generation with external refs in paths without components/schemas."""
    run_main_and_assert(
        input_path=OPEN_API_DATA_PATH / "paths_external_ref" / "openapi.yaml",
        output_path=output_file,
        input_file_type="openapi",
        assert_func=assert_file_content,
        expected_file="paths_external_ref.py",
        extra_args=["--openapi-scopes", "paths"],
    )


def test_paths_ref_with_external_schema(output_file: Path) -> None:
    """Test OpenAPI generation with $ref to external path file containing relative schema refs."""
    run_main_and_assert(
        input_path=OPEN_API_DATA_PATH / "paths_ref_with_external_schema" / "openapi.yaml",
        output_path=output_file,
        input_file_type="openapi",
        assert_func=assert_file_content,
        expected_file="paths_ref_with_external_schema.py",
        extra_args=["--openapi-scopes", "schemas", "paths"],
    )


@pytest.mark.benchmark
def test_main_collapse_root_models(output_file: Path) -> None:
    """Test OpenAPI generation with collapsed root models."""
    run_main_and_assert(
        input_path=OPEN_API_DATA_PATH / "not_real_string.json",
        output_path=output_file,
        input_file_type=None,
        assert_func=assert_file_content,
        extra_args=["--collapse-root-models"],
    )


def test_main_collapse_root_models_field_constraints(output_file: Path) -> None:
    """Test OpenAPI generation with collapsed root models and field constraints."""
    run_main_and_assert(
        input_path=OPEN_API_DATA_PATH / "not_real_string.json",
        output_path=output_file,
        input_file_type=None,
        assert_func=assert_file_content,
        extra_args=["--collapse-root-models", "--field-constraints"],
    )


def test_main_collapse_root_models_with_references_to_flat_types(output_file: Path) -> None:
    """Test OpenAPI generation with collapsed root models referencing flat types."""
    run_main_and_assert(
        input_path=OPEN_API_DATA_PATH / "flat_type.jsonschema",
        output_path=output_file,
        input_file_type=None,
        assert_func=assert_file_content,
        extra_args=["--collapse-root-models"],
    )


def test_main_openapi_max_items_enum(output_file: Path) -> None:
    """Test OpenAPI generation with max items enum."""
    run_main_and_assert(
        input_path=OPEN_API_DATA_PATH / "max_items_enum.yaml",
        output_path=output_file,
        input_file_type="openapi",
        assert_func=assert_file_content,
        expected_file="max_items_enum.py",
    )


@pytest.mark.parametrize(
    ("output_model", "expected_output"),
    [
        (
            "pydantic.BaseModel",
            "const.py",
        ),
        (
            "pydantic_v2.BaseModel",
            "const_pydantic_v2.py",
        ),
    ],
)
def test_main_openapi_const(output_model: str, expected_output: str, output_file: Path) -> None:
    """Test OpenAPI generation with const values."""
    run_main_and_assert(
        input_path=OPEN_API_DATA_PATH / "const.json",
        output_path=output_file,
        input_file_type="openapi",
        assert_func=assert_file_content,
        expected_file=expected_output,
        extra_args=["--output-model", output_model],
    )


@pytest.mark.parametrize(
    ("output_model", "expected_output"),
    [
        (
            "pydantic.BaseModel",
            "const_field.py",
        ),
        (
            "pydantic_v2.BaseModel",
            "const_field_pydantic_v2.py",
        ),
        (
            "msgspec.Struct",
            "const_field_msgspec.py",
        ),
        (
            "typing.TypedDict",
            "const_field_typed_dict.py",
        ),
        (
            "dataclasses.dataclass",
            "const_field_dataclass.py",
        ),
    ],
)
def test_main_openapi_const_field(output_model: str, expected_output: str, output_file: Path) -> None:
    """Test OpenAPI generation with const field."""
    run_main_and_assert(
        input_path=OPEN_API_DATA_PATH / "const.yaml",
        output_path=output_file,
        input_file_type="openapi",
        assert_func=assert_file_content,
        expected_file=expected_output,
        extra_args=["--output-model", output_model, "--collapse-root-models"],
    )


def test_main_openapi_complex_reference(output_file: Path) -> None:
    """Test OpenAPI generation with complex references."""
    run_main_and_assert(
        input_path=OPEN_API_DATA_PATH / "complex_reference.json",
        output_path=output_file,
        input_file_type="openapi",
        assert_func=assert_file_content,
        expected_file="complex_reference.py",
    )


def test_main_openapi_reference_to_object_properties(output_file: Path) -> None:
    """Test OpenAPI generation with reference to object properties."""
    run_main_and_assert(
        input_path=OPEN_API_DATA_PATH / "reference_to_object_properties.yaml",
        output_path=output_file,
        input_file_type="openapi",
        assert_func=assert_file_content,
        expected_file="reference_to_object_properties.py",
    )


def test_main_openapi_reference_to_object_properties_collapse_root_models(output_file: Path) -> None:
    """Test OpenAPI generation with reference to object properties and collapsed root models."""
    run_main_and_assert(
        input_path=OPEN_API_DATA_PATH / "reference_to_object_properties.yaml",
        output_path=output_file,
        input_file_type="openapi",
        assert_func=assert_file_content,
        expected_file="reference_to_object_properties_collapse_root_models.py",
        extra_args=["--collapse-root-models"],
    )


def test_main_openapi_override_required_all_of_field(output_file: Path) -> None:
    """Test OpenAPI generation with override required allOf field."""
    run_main_and_assert(
        input_path=OPEN_API_DATA_PATH / "override_required_all_of.yaml",
        output_path=output_file,
        input_file_type="openapi",
        assert_func=assert_file_content,
        expected_file="override_required_all_of.py",
        extra_args=["--collapse-root-models"],
    )


def test_main_openapi_allof_with_required_inherited_fields(output_file: Path) -> None:
    """Test OpenAPI generation with allOf where required includes inherited fields."""
    run_main_and_assert(
        input_path=OPEN_API_DATA_PATH / "allof_with_required_inherited_fields.yaml",
        output_path=output_file,
        input_file_type="openapi",
        assert_func=assert_file_content,
        expected_file="allof_with_required_inherited_fields.py",
    )


def test_main_openapi_allof_with_required_inherited_fields_force_optional(output_file: Path) -> None:
    """Test OpenAPI generation with allOf and --force-optional flag."""
    run_main_and_assert(
        input_path=OPEN_API_DATA_PATH / "allof_with_required_inherited_fields.yaml",
        output_path=output_file,
        input_file_type="openapi",
        assert_func=assert_file_content,
        expected_file="allof_with_required_inherited_fields_force_optional.py",
        extra_args=["--force-optional"],
    )


def test_main_openapi_allof_with_required_inherited_nested_object(output_file: Path) -> None:
    """Test OpenAPI generation with allOf where required includes inherited nested object fields."""
    run_main_and_assert(
        input_path=OPEN_API_DATA_PATH / "allof_with_required_inherited_nested_object.yaml",
        output_path=output_file,
        input_file_type="openapi",
        assert_func=assert_file_content,
        expected_file="allof_with_required_inherited_nested_object.py",
    )


def test_main_openapi_allof_with_required_inherited_complex_allof(output_file: Path) -> None:
    """Test OpenAPI generation with allOf where required includes complex allOf fields."""
    run_main_and_assert(
        input_path=OPEN_API_DATA_PATH / "allof_with_required_inherited_complex_allof.yaml",
        output_path=output_file,
        input_file_type="openapi",
        assert_func=assert_file_content,
        expected_file="allof_with_required_inherited_complex_allof.py",
    )


def test_main_openapi_allof_with_required_inherited_comprehensive(output_file: Path) -> None:
    """Test OpenAPI generation with allOf covering all type inheritance scenarios."""
    run_main_and_assert(
        input_path=OPEN_API_DATA_PATH / "allof_with_required_inherited_comprehensive.yaml",
        output_path=output_file,
        input_file_type="openapi",
        assert_func=assert_file_content,
        expected_file="allof_with_required_inherited_comprehensive.py",
    )


def test_main_openapi_allof_with_required_inherited_edge_cases(output_file: Path) -> None:
    """Test OpenAPI generation with allOf edge cases for branch coverage."""
    run_main_and_assert(
        input_path=OPEN_API_DATA_PATH / "allof_with_required_inherited_edge_cases.yaml",
        output_path=output_file,
        input_file_type="openapi",
        assert_func=assert_file_content,
        expected_file="allof_with_required_inherited_edge_cases.py",
    )


@LEGACY_BLACK_SKIP
def test_main_openapi_allof_with_required_inherited_coverage(output_file: Path) -> None:
    """Test OpenAPI generation with allOf coverage for edge case branches."""
    with warnings.catch_warnings(record=True) as w:
        warnings.simplefilter("always")
        run_main_and_assert(
            input_path=OPEN_API_DATA_PATH / "allof_with_required_inherited_coverage.yaml",
            output_path=output_file,
            input_file_type="openapi",
            assert_func=assert_file_content,
            expected_file="allof_with_required_inherited_coverage.py",
        )
        # Verify the warning was raised for $ref combined with constraints
        assert any("allOf combines $ref" in str(warning.message) for warning in w)


def test_main_use_default_kwarg(output_file: Path) -> None:
    """Test OpenAPI generation with use default kwarg."""
    run_main_and_assert(
        input_path=OPEN_API_DATA_PATH / "nullable.yaml",
        output_path=output_file,
        input_file_type="openapi",
        assert_func=assert_file_content,
        extra_args=["--use-default-kwarg"],
    )


@pytest.mark.parametrize(
    ("input_", "output"),
    [
        (
            "discriminator.yaml",
            "general.py",
        ),
        (
            "discriminator_without_mapping.yaml",
            "without_mapping.py",
        ),
    ],
)
def test_main_openapi_discriminator(input_: str, output: str, output_file: Path) -> None:
    """Test OpenAPI generation with discriminator."""
    run_main_and_assert(
        input_path=OPEN_API_DATA_PATH / input_,
        output_path=output_file,
        input_file_type="openapi",
        assert_func=assert_file_content,
        expected_file=EXPECTED_OPENAPI_PATH / "discriminator" / output,
    )


@freeze_time("2023-07-27")
@pytest.mark.parametrize(
    ("kind", "option", "expected"),
    [
        (
            "anyOf",
            "--collapse-root-models",
            "in_array_collapse_root_models.py",
        ),
        (
            "oneOf",
            "--collapse-root-models",
            "in_array_collapse_root_models.py",
        ),
        ("anyOf", None, "in_array.py"),
        ("oneOf", None, "in_array.py"),
    ],
)
def test_main_openapi_discriminator_in_array(kind: str, option: str | None, expected: str, output_file: Path) -> None:
    """Test OpenAPI generation with discriminator in array."""
    input_file = f"discriminator_in_array_{kind.lower()}.yaml"
    extra_args = [option] if option else []
    run_main_and_assert(
        input_path=OPEN_API_DATA_PATH / input_file,
        output_path=output_file,
        input_file_type="openapi",
        assert_func=assert_file_content,
        expected_file=f"discriminator/{expected}",
        extra_args=extra_args,
        transform=lambda s: s.replace(input_file, "discriminator_in_array.yaml"),
    )


@pytest.mark.parametrize(
    ("output_model", "expected_output"),
    [
        (
            "pydantic.BaseModel",
            "default_object",
        ),
        (
            "pydantic_v2.BaseModel",
            "pydantic_v2_default_object",
        ),
        (
            "msgspec.Struct",
            "msgspec_default_object",
        ),
    ],
)
@pytest.mark.skipif(
    black.__version__.split(".")[0] == "19",
    reason="Installed black doesn't support the old style",
)
def test_main_openapi_default_object(output_model: str, expected_output: str, tmp_path: Path) -> None:
    """Test OpenAPI generation with default object values."""
    run_main_and_assert(
        input_path=OPEN_API_DATA_PATH / "default_object.yaml",
        output_path=tmp_path,
        expected_directory=EXPECTED_OPENAPI_PATH / expected_output,
        input_file_type="openapi",
        extra_args=["--output-model", output_model, "--target-python-version", "3.9"],
    )


@pytest.mark.parametrize(
    ("output_model", "expected_output"),
    [
        (
            "pydantic.BaseModel",
            "union_default_object.py",
        ),
        (
            "pydantic_v2.BaseModel",
            "pydantic_v2_union_default_object.py",
        ),
        (
            "msgspec.Struct",
            "msgspec_union_default_object.py",
        ),
    ],
)
@pytest.mark.skipif(
    black.__version__.split(".")[0] == "19",
    reason="Installed black doesn't support the old style",
)
def test_main_openapi_union_default_object(output_model: str, expected_output: str, output_file: Path) -> None:
    """Test OpenAPI generation with Union type default object values."""
    run_main_and_assert(
        input_path=OPEN_API_DATA_PATH / "union_default_object.yaml",
        output_path=output_file,
        expected_file=EXPECTED_OPENAPI_PATH / expected_output,
        input_file_type="openapi",
        extra_args=["--output-model", output_model, "--target-python-version", "3.9", "--openapi-scopes", "schemas"],
    )


def test_main_dataclass(output_file: Path) -> None:
    """Test OpenAPI generation with dataclass output."""
    run_main_and_assert(
        input_path=OPEN_API_DATA_PATH / "api.yaml",
        output_path=output_file,
        input_file_type=None,
        assert_func=assert_file_content,
        extra_args=["--output-model-type", "dataclasses.dataclass"],
    )


def test_main_dataclass_base_class(output_file: Path) -> None:
    """Test OpenAPI generation with dataclass base class."""
    run_main_and_assert(
        input_path=OPEN_API_DATA_PATH / "api.yaml",
        output_path=output_file,
        input_file_type=None,
        assert_func=assert_file_content,
        extra_args=["--output-model-type", "dataclasses.dataclass", "--base-class", "custom_base.Base"],
    )


def test_main_openapi_reference_same_hierarchy_directory(tmp_path: Path) -> None:
    """Test OpenAPI generation with reference in same hierarchy directory."""
    output_file: Path = tmp_path / "output.py"
    with chdir(OPEN_API_DATA_PATH / "reference_same_hierarchy_directory"):
        run_main_and_assert(
            input_path=Path("./public/entities.yaml"),
            output_path=output_file,
            input_file_type="openapi",
            assert_func=assert_file_content,
            expected_file="reference_same_hierarchy_directory.py",
        )


def test_main_multiple_required_any_of(output_file: Path) -> None:
    """Test OpenAPI generation with multiple required anyOf."""
    run_main_and_assert(
        input_path=OPEN_API_DATA_PATH / "multiple_required_any_of.yaml",
        output_path=output_file,
        input_file_type=None,
        assert_func=assert_file_content,
        extra_args=["--collapse-root-models"],
    )


def test_main_openapi_max_min(output_file: Path) -> None:
    """Test OpenAPI generation with max and min constraints."""
    run_main_and_assert(
        input_path=OPEN_API_DATA_PATH / "max_min_number.yaml",
        output_path=output_file,
        input_file_type=None,
        assert_func=assert_file_content,
        expected_file="max_min_number.py",
    )


def test_main_openapi_use_operation_id_as_name(output_file: Path) -> None:
    """Test OpenAPI generation with operation ID as name."""
    run_main_and_assert(
        input_path=OPEN_API_DATA_PATH / "api.yaml",
        output_path=output_file,
        input_file_type=None,
        assert_func=assert_file_content,
        expected_file="use_operation_id_as_name.py",
        extra_args=["--use-operation-id-as-name", "--openapi-scopes", "paths", "schemas", "parameters"],
    )


def test_main_openapi_use_operation_id_as_name_not_found_operation_id(
    capsys: pytest.CaptureFixture, output_file: Path
) -> None:
    """Test OpenAPI generation with operation ID as name when ID not found."""
    run_main_and_assert(
        input_path=OPEN_API_DATA_PATH / "body_and_parameters.yaml",
        output_path=output_file,
        input_file_type="openapi",
        expected_exit=Exit.ERROR,
        extra_args=["--use-operation-id-as-name", "--openapi-scopes", "paths", "schemas", "parameters"],
        capsys=capsys,
        expected_stderr_contains="All operations must have an operationId when --use_operation_id_as_name is set.",
    )


def test_main_unsorted_optional_fields(output_file: Path) -> None:
    """Test OpenAPI generation with unsorted optional fields."""
    run_main_and_assert(
        input_path=OPEN_API_DATA_PATH / "unsorted_optional_fields.yaml",
        output_path=output_file,
        input_file_type=None,
        assert_func=assert_file_content,
        extra_args=["--output-model-type", "dataclasses.dataclass"],
    )


def test_main_typed_dict(output_file: Path) -> None:
    """Test OpenAPI generation with TypedDict output."""
    run_main_and_assert(
        input_path=OPEN_API_DATA_PATH / "api.yaml",
        output_path=output_file,
        input_file_type=None,
        assert_func=assert_file_content,
        extra_args=["--output-model-type", "typing.TypedDict"],
    )


def test_main_typed_dict_py(min_version: str, output_file: Path) -> None:
    """Test OpenAPI generation with TypedDict for specific Python version."""
    run_main_and_assert(
        input_path=OPEN_API_DATA_PATH / "api.yaml",
        output_path=output_file,
        input_file_type=None,
        assert_func=assert_file_content,
        extra_args=["--output-model-type", "typing.TypedDict", "--target-python-version", min_version],
    )


@pytest.mark.skipif(
    version.parse(black.__version__) < version.parse("23.3.0"),
    reason="Require Black version 23.3.0 or later ",
)
def test_main_modular_typed_dict(output_dir: Path) -> None:
    """Test main function on modular file."""
    with freeze_time(TIMESTAMP):
        run_main_and_assert(
            input_path=OPEN_API_DATA_PATH / "modular.yaml",
            output_path=output_dir,
            expected_directory=EXPECTED_OPENAPI_PATH / "modular_typed_dict",
            extra_args=["--output-model-type", "typing.TypedDict", "--target-python-version", "3.11"],
        )


@pytest.mark.skipif(
    version.parse(black.__version__) < version.parse("23.3.0"),
    reason="Require Black version 23.3.0 or later ",
)
def test_main_typed_dict_nullable(output_file: Path) -> None:
    """Test OpenAPI generation with nullable TypedDict."""
    run_main_and_assert(
        input_path=OPEN_API_DATA_PATH / "nullable.yaml",
        output_path=output_file,
        input_file_type=None,
        assert_func=assert_file_content,
        extra_args=["--output-model-type", "typing.TypedDict", "--target-python-version", "3.11"],
    )


@pytest.mark.skipif(
    version.parse(black.__version__) < version.parse("23.3.0"),
    reason="Require Black version 23.3.0 or later ",
)
def test_main_msgspec_nullable(output_file: Path) -> None:
    """Test OpenAPI generation with nullable msgspec.Struct."""
    run_main_and_assert(
        input_path=OPEN_API_DATA_PATH / "nullable.yaml",
        output_path=output_file,
        input_file_type=None,
        assert_func=assert_file_content,
        expected_file="msgspec_nullable.py",
        extra_args=["--output-model-type", "msgspec.Struct", "--target-python-version", "3.11"],
    )


@pytest.mark.skipif(
    version.parse(black.__version__) < version.parse("23.3.0"),
    reason="Require Black version 23.3.0 or later ",
)
def test_main_typed_dict_nullable_strict_nullable(output_file: Path) -> None:
    """Test OpenAPI generation with strict nullable TypedDict."""
    run_main_and_assert(
        input_path=OPEN_API_DATA_PATH / "nullable.yaml",
        output_path=output_file,
        input_file_type=None,
        assert_func=assert_file_content,
        extra_args=["--output-model-type", "typing.TypedDict", "--target-python-version", "3.11", "--strict-nullable"],
    )


@pytest.mark.benchmark
def test_main_openapi_nullable_31(output_file: Path) -> None:
    """Test OpenAPI 3.1 generation with nullable types."""
    run_main_and_assert(
        input_path=OPEN_API_DATA_PATH / "nullable_31.yaml",
        output_path=output_file,
        input_file_type="openapi",
        assert_func=assert_file_content,
        expected_file="nullable_31.py",
        extra_args=["--output-model-type", "pydantic_v2.BaseModel", "--strip-default-none", "--use-union-operator"],
    )


def test_main_custom_file_header_path(output_file: Path) -> None:
    """Test OpenAPI generation with custom file header path."""
    run_main_and_assert(
        input_path=OPEN_API_DATA_PATH / "api.yaml",
        output_path=output_file,
        input_file_type=None,
        assert_func=assert_file_content,
        expected_file="custom_file_header.py",
        extra_args=["--custom-file-header-path", str(DATA_PATH / "custom_file_header.txt")],
    )


def test_main_custom_file_header_duplicate_options(capsys: pytest.CaptureFixture, output_file: Path) -> None:
    """Test OpenAPI generation with duplicate custom file header options."""
    run_main_and_assert(
        input_path=OPEN_API_DATA_PATH / "api.yaml",
        output_path=output_file,
        input_file_type=None,
        expected_exit=Exit.ERROR,
        extra_args=[
            "--custom-file-header-path",
            str(DATA_PATH / "custom_file_header.txt"),
            "--custom-file-header",
            "abc",
        ],
        capsys=capsys,
        expected_stderr_contains="`--custom_file_header_path` can not be used with `--custom_file_header`.",
    )


def test_main_custom_file_header_with_docstring(output_file: Path) -> None:
    """Test future import placement after docstring in custom header."""
    run_main_and_assert(
        input_path=OPEN_API_DATA_PATH / "api.yaml",
        output_path=output_file,
        input_file_type=None,
        assert_func=assert_file_content,
        expected_file="custom_file_header_with_docstring.py",
        extra_args=["--custom-file-header-path", str(DATA_PATH / "custom_file_header_with_docstring.txt")],
    )


def test_main_custom_file_header_with_import(output_file: Path) -> None:
    """Test future import placement before existing imports in custom header."""
    run_main_and_assert(
        input_path=OPEN_API_DATA_PATH / "api.yaml",
        output_path=output_file,
        input_file_type=None,
        assert_func=assert_file_content,
        expected_file="custom_file_header_with_import.py",
        extra_args=["--custom-file-header-path", str(DATA_PATH / "custom_file_header_with_import.txt")],
    )


def test_main_custom_file_header_with_docstring_and_import(output_file: Path) -> None:
    """Test future import placement with docstring and imports in custom header."""
    run_main_and_assert(
        input_path=OPEN_API_DATA_PATH / "api.yaml",
        output_path=output_file,
        input_file_type=None,
        assert_func=assert_file_content,
        expected_file="custom_file_header_with_docstring_and_import.py",
        extra_args=["--custom-file-header-path", str(DATA_PATH / "custom_file_header_with_docstring_and_import.txt")],
    )


def test_main_custom_file_header_without_future_imports(output_file: Path) -> None:
    """Test custom header with --disable-future-imports option."""
    run_main_and_assert(
        input_path=OPEN_API_DATA_PATH / "api.yaml",
        output_path=output_file,
        input_file_type=None,
        assert_func=assert_file_content,
        expected_file="custom_file_header_no_future.py",
        extra_args=[
            "--custom-file-header-path",
            str(DATA_PATH / "custom_file_header.txt"),
            "--disable-future-imports",
        ],
    )


def test_main_custom_file_header_empty(output_file: Path) -> None:
    """Test empty custom header file."""
    run_main_and_assert(
        input_path=OPEN_API_DATA_PATH / "api.yaml",
        output_path=output_file,
        input_file_type=None,
        assert_func=assert_file_content,
        expected_file="custom_file_header_empty.py",
        extra_args=["--custom-file-header-path", str(DATA_PATH / "custom_file_header_empty.txt")],
    )


def test_main_custom_file_header_invalid_syntax(output_file: Path) -> None:
    """Test custom header with invalid Python syntax."""
    run_main_and_assert(
        input_path=OPEN_API_DATA_PATH / "api.yaml",
        output_path=output_file,
        input_file_type=None,
        assert_func=assert_file_content,
        expected_file="custom_file_header_invalid_syntax.py",
        extra_args=["--custom-file-header-path", str(DATA_PATH / "custom_file_header_invalid_syntax.txt")],
    )


def test_main_custom_file_header_comments_only(output_file: Path) -> None:
    """Test custom header with only comments (no statements)."""
    run_main_and_assert(
        input_path=OPEN_API_DATA_PATH / "api.yaml",
        output_path=output_file,
        input_file_type=None,
        assert_func=assert_file_content,
        expected_file="custom_file_header_comments_only.py",
        extra_args=["--custom-file-header-path", str(DATA_PATH / "custom_file_header_comments_only.txt")],
    )


def test_main_pydantic_v2(output_file: Path) -> None:
    """Test OpenAPI generation with Pydantic v2 output."""
    run_main_and_assert(
        input_path=OPEN_API_DATA_PATH / "api.yaml",
        output_path=output_file,
        input_file_type=None,
        assert_func=assert_file_content,
        extra_args=["--output-model-type", "pydantic_v2.BaseModel"],
    )


def test_main_openapi_custom_id_pydantic_v2(output_file: Path) -> None:
    """Test OpenAPI generation with custom ID for Pydantic v2."""
    run_main_and_assert(
        input_path=OPEN_API_DATA_PATH / "custom_id.yaml",
        output_path=output_file,
        input_file_type=None,
        assert_func=assert_file_content,
        expected_file="custom_id_pydantic_v2.py",
        extra_args=["--output-model-type", "pydantic_v2.BaseModel"],
    )


@pytest.mark.skipif(
    black.__version__.split(".")[0] == "19",
    reason="Installed black doesn't support the old style",
)
def test_main_openapi_all_of_with_relative_ref(output_file: Path) -> None:
    """Test OpenAPI generation with allOf and relative reference."""
    run_main_and_assert(
        input_path=OPEN_API_DATA_PATH / "all_of_with_relative_ref" / "openapi.yaml",
        output_path=output_file,
        input_file_type="openapi",
        assert_func=assert_file_content,
        expected_file="all_of_with_relative_ref.py",
        extra_args=[
            "--output-model-type",
            "pydantic_v2.BaseModel",
            "--keep-model-order",
            "--collapse-root-models",
            "--field-constraints",
            "--use-title-as-name",
            "--field-include-all-keys",
            "--use-field-description",
        ],
    )


def test_main_openapi_msgspec_struct(min_version: str, output_file: Path) -> None:
    """Test OpenAPI generation with msgspec Struct output."""
    run_main_and_assert(
        input_path=OPEN_API_DATA_PATH / "api.yaml",
        output_path=output_file,
        input_file_type=None,
        assert_func=assert_file_content,
        expected_file="msgspec_struct.py",
        extra_args=["--target-python-version", min_version, "--output-model-type", "msgspec.Struct"],
    )


def test_main_openapi_msgspec_struct_snake_case(min_version: str, output_file: Path) -> None:
    """Test OpenAPI generation with msgspec Struct and snake case."""
    run_main_and_assert(
        input_path=OPEN_API_DATA_PATH / "api_ordered_required_fields.yaml",
        output_path=output_file,
        input_file_type=None,
        assert_func=assert_file_content,
        expected_file="msgspec_struct_snake_case.py",
        extra_args=[
            "--target-python-version",
            min_version,
            "--snake-case-field",
            "--output-model-type",
            "msgspec.Struct",
        ],
    )


@pytest.mark.skipif(
    black.__version__.split(".")[0] == "19",
    reason="Installed black doesn't support the old style",
)
@MSGSPEC_LEGACY_BLACK_SKIP
def test_main_openapi_msgspec_use_annotated_with_field_constraints(output_file: Path) -> None:
    """Test OpenAPI generation with msgspec using Annotated and field constraints."""
    run_main_and_assert(
        input_path=OPEN_API_DATA_PATH / "api_constrained.yaml",
        output_path=output_file,
        input_file_type=None,
        assert_func=assert_file_content,
        expected_file="msgspec_use_annotated_with_field_constraints.py",
        extra_args=["--field-constraints", "--target-python-version", "3.9", "--output-model-type", "msgspec.Struct"],
    )


def test_main_openapi_discriminator_one_literal_as_default(output_file: Path) -> None:
    """Test OpenAPI generation with discriminator one literal as default."""
    run_main_and_assert(
        input_path=OPEN_API_DATA_PATH / "discriminator_enum.yaml",
        output_path=output_file,
        input_file_type="openapi",
        assert_func=assert_file_content,
        expected_file=EXPECTED_OPENAPI_PATH / "discriminator" / "enum_one_literal_as_default.py",
        extra_args=["--output-model-type", "pydantic_v2.BaseModel", "--use-one-literal-as-default"],
    )


def test_main_openapi_discriminator_one_literal_as_default_dataclass(output_file: Path) -> None:
    """Test OpenAPI generation with discriminator one literal as default for dataclass."""
    run_main_and_assert(
        input_path=OPEN_API_DATA_PATH / "discriminator_enum.yaml",
        output_path=output_file,
        input_file_type="openapi",
        assert_func=assert_file_content,
        expected_file=EXPECTED_OPENAPI_PATH / "discriminator" / "dataclass_enum_one_literal_as_default.py",
        extra_args=["--output-model-type", "dataclasses.dataclass", "--use-one-literal-as-default"],
    )


@pytest.mark.skipif(
    black.__version__.split(".")[0] == "19",
    reason="Installed black doesn't support the old style",
)
def test_main_openapi_keyword_only_dataclass(output_file: Path) -> None:
    """Test OpenAPI generation with keyword-only dataclass."""
    run_main_and_assert(
        input_path=OPEN_API_DATA_PATH / "inheritance.yaml",
        output_path=output_file,
        input_file_type="openapi",
        assert_func=assert_file_content,
        expected_file="dataclass_keyword_only.py",
        extra_args=[
            "--output-model-type",
            "dataclasses.dataclass",
            "--keyword-only",
            "--target-python-version",
            "3.10",
        ],
    )


def test_main_openapi_keyword_only_dataclass_with_python_3_9(capsys: pytest.CaptureFixture, output_file: Path) -> None:
    """Test OpenAPI generation with keyword-only dataclass for Python 3.9."""
    run_main_and_assert(
        input_path=OPEN_API_DATA_PATH / "inheritance.yaml",
        output_path=output_file,
        input_file_type="openapi",
        expected_exit=Exit.ERROR,
        extra_args=["--output-model-type", "dataclasses.dataclass", "--keyword-only", "--target-python-version", "3.9"],
        capsys=capsys,
        expected_stderr_contains="`--keyword-only` requires `--target-python-version` 3.10 or higher.",
    )


def test_main_openapi_dataclass_with_naive_datetime(capsys: pytest.CaptureFixture, output_file: Path) -> None:
    """Test OpenAPI generation with dataclass using naive datetime."""
    run_main_and_assert(
        input_path=OPEN_API_DATA_PATH / "inheritance.yaml",
        output_path=output_file,
        input_file_type="openapi",
        expected_exit=Exit.ERROR,
        extra_args=[
            "--output-model-type",
            "dataclasses.dataclass",
            "--output-datetime-class",
            "NaiveDatetime",
        ],
        capsys=capsys,
        expected_stderr_contains=(
            '`--output-datetime-class` only allows "datetime" for `--output-model-type` dataclasses.dataclass'
        ),
    )


@pytest.mark.skipif(
    black.__version__.split(".")[0] == "19",
    reason="Installed black doesn't support the old style",
)
def test_main_openapi_keyword_only_msgspec(min_version: str, output_file: Path) -> None:
    """Test OpenAPI generation with keyword-only msgspec."""
    run_main_and_assert(
        input_path=OPEN_API_DATA_PATH / "inheritance.yaml",
        output_path=output_file,
        input_file_type="openapi",
        assert_func=assert_file_content,
        expected_file="msgspec_keyword_only.py",
        extra_args=["--output-model-type", "msgspec.Struct", "--keyword-only", "--target-python-version", min_version],
    )


@pytest.mark.skipif(
    black.__version__.split(".")[0] == "19",
    reason="Installed black doesn't support the old style",
)
def test_main_openapi_keyword_only_msgspec_with_extra_data(min_version: str, output_file: Path) -> None:
    """Test OpenAPI generation with keyword-only msgspec and extra data."""
    run_main_and_assert(
        input_path=OPEN_API_DATA_PATH / "inheritance.yaml",
        output_path=output_file,
        input_file_type="openapi",
        assert_func=assert_file_content,
        expected_file="msgspec_keyword_only_omit_defaults.py",
        extra_args=[
            "--output-model-type",
            "msgspec.Struct",
            "--keyword-only",
            "--target-python-version",
            min_version,
            "--extra-template-data",
            str(OPEN_API_DATA_PATH / "extra_data_msgspec.json"),
        ],
    )


@pytest.mark.skipif(
    black.__version__.split(".")[0] == "19",
    reason="Installed black doesn't support the old style",
)
def test_main_generate_openapi_keyword_only_msgspec_with_extra_data(tmp_path: Path) -> None:
    """Test OpenAPI generation with keyword-only msgspec using generate function."""
    extra_data = json.loads((OPEN_API_DATA_PATH / "extra_data_msgspec.json").read_text())
    output_file: Path = tmp_path / "output.py"
    generate(
        input_=OPEN_API_DATA_PATH / "inheritance.yaml",
        output=output_file,
        input_file_type=InputFileType.OpenAPI,
        output_model_type=DataModelType.MsgspecStruct,
        keyword_only=True,
        target_python_version=PythonVersionMin,
        extra_template_data=defaultdict(dict, extra_data),
        # Following values are defaults in the CLI, but not in the API
        openapi_scopes=[OpenAPIScope.Schemas],
        # Following values are implied by `msgspec.Struct` in the CLI
        use_annotated=True,
        field_constraints=True,
    )
    assert_file_content(output_file, "msgspec_keyword_only_omit_defaults.py")


@pytest.mark.skipif(
    black.__version__.split(".")[0] < "22",
    reason="Installed black doesn't support Python version 3.10",
)
@MSGSPEC_LEGACY_BLACK_SKIP
def test_main_openapi_msgspec_use_union_operator(output_file: Path) -> None:
    """Test msgspec Struct generation with union operator (Python 3.10+)."""
    run_main_and_assert(
        input_path=OPEN_API_DATA_PATH / "nullable.yaml",
        output_path=output_file,
        input_file_type="openapi",
        assert_func=assert_file_content,
        expected_file="msgspec_use_union_operator.py",
        extra_args=[
            "--output-model-type",
            "msgspec.Struct",
            "--use-union-operator",
            "--target-python-version",
            "3.10",
        ],
    )


@MSGSPEC_LEGACY_BLACK_SKIP
def test_main_openapi_msgspec_anyof(min_version: str, output_file: Path) -> None:
    """Test msgspec Struct generation with anyOf fields."""
    run_main_and_assert(
        input_path=OPEN_API_DATA_PATH / "anyof.yaml",
        output_path=output_file,
        input_file_type="openapi",
        assert_func=assert_file_content,
        expected_file="msgspec_anyof.py",
        extra_args=[
            "--output-model-type",
            "msgspec.Struct",
            "--target-python-version",
            min_version,
        ],
    )


def test_main_openapi_referenced_default(output_file: Path) -> None:
    """Test OpenAPI generation with referenced default values."""
    run_main_and_assert(
        input_path=OPEN_API_DATA_PATH / "referenced_default.yaml",
        output_path=output_file,
        input_file_type="openapi",
        assert_func=assert_file_content,
        expected_file="referenced_default.py",
        extra_args=["--output-model-type", "pydantic_v2.BaseModel"],
    )


def test_duplicate_models(output_file: Path) -> None:
    """Test OpenAPI generation with duplicate models."""
    run_main_and_assert(
        input_path=OPEN_API_DATA_PATH / "duplicate_models2.yaml",
        output_path=output_file,
        input_file_type=None,
        assert_func=assert_file_content,
        expected_file="duplicate_models2.py",
        extra_args=[
            "--use-operation-id-as-name",
            "--openapi-scopes",
            "paths",
            "schemas",
            "parameters",
            "--output-model-type",
            "pydantic_v2.BaseModel",
            "--parent-scoped-naming",
        ],
    )


def test_main_openapi_shadowed_imports(output_file: Path) -> None:
    """Test OpenAPI generation with shadowed imports."""
    run_main_and_assert(
        input_path=OPEN_API_DATA_PATH / "shadowed_imports.yaml",
        output_path=output_file,
        input_file_type="openapi",
        assert_func=assert_file_content,
        expected_file="shadowed_imports.py",
        extra_args=["--output-model-type", "pydantic_v2.BaseModel"],
    )


def test_main_openapi_extra_fields_forbid(output_file: Path) -> None:
    """Test OpenAPI generation with extra fields forbidden."""
    run_main_and_assert(
        input_path=OPEN_API_DATA_PATH / "additional_properties.yaml",
        output_path=output_file,
        input_file_type="openapi",
        assert_func=assert_file_content,
        expected_file="additional_properties.py",
        extra_args=["--extra-fields", "forbid"],
    )


def test_main_openapi_same_name_objects(output_file: Path) -> None:
    """Test OpenAPI generation with same name objects."""
    run_main_and_assert(
        input_path=OPEN_API_DATA_PATH / "same_name_objects.yaml",
        output_path=output_file,
        input_file_type="openapi",
        assert_func=assert_file_content,
        expected_file="same_name_objects.py",
    )


def test_main_openapi_type_alias(output_file: Path) -> None:
    """Test that TypeAliasType is generated for OpenAPI schemas for Python 3.9-3.11."""
    run_main_and_assert(
        input_path=OPEN_API_DATA_PATH / "type_alias.yaml",
        output_path=output_file,
        input_file_type="openapi",
        assert_func=assert_file_content,
        expected_file="type_alias.py",
        extra_args=["--use-type-alias"],
    )


@pytest.mark.skipif(
    int(black.__version__.split(".")[0]) < 23,
    reason="Installed black doesn't support the new 'type' statement",
)
def test_main_openapi_type_alias_py312(output_file: Path) -> None:
    """Test that type statement syntax is generated for OpenAPI schemas with Python 3.12+ and Pydantic v2."""
    run_main_and_assert(
        input_path=OPEN_API_DATA_PATH / "type_alias.yaml",
        output_path=output_file,
        input_file_type="openapi",
        assert_func=assert_file_content,
        expected_file="type_alias_py312.py",
        extra_args=[
            "--use-type-alias",
            "--target-python-version",
            "3.12",
            "--output-model-type",
            "pydantic_v2.BaseModel",
        ],
    )


@pytest.mark.skipif(
    int(black.__version__.split(".")[0]) < 23,
    reason="Installed black doesn't support the target python version",
)
def test_main_openapi_type_alias_mutual_recursive_py311(output_file: Path) -> None:  # pragma: no cover
    """Test mutual recursive type aliases render with quoted forward refs on Python 3.11."""
    run_main_and_assert(
        input_path=OPEN_API_DATA_PATH / "type_alias_mutual_recursive.yaml",
        output_path=output_file,
        input_file_type="openapi",
        assert_func=assert_file_content,
        expected_file="type_alias_mutual_recursive.py",
        extra_args=[
            "--use-type-alias",
            "--target-python-version",
            "3.11",
            "--output-model-type",
            "pydantic.BaseModel",
        ],
    )


@pytest.mark.skipif(
    int(black.__version__.split(".")[0]) < 23,
    reason="Installed black doesn't support the target python version",
)
def test_main_openapi_type_alias_mutual_recursive_typealiastype_py311(output_file: Path) -> None:  # pragma: no cover
    """Test mutual recursive type aliases render with quoted forward refs for TypeAliasType on Python 3.11."""
    run_main_and_assert(
        input_path=OPEN_API_DATA_PATH / "type_alias_mutual_recursive.yaml",
        output_path=output_file,
        input_file_type="openapi",
        assert_func=assert_file_content,
        expected_file="msgspec_mutual_type_alias.py",
        extra_args=[
            "--use-type-alias",
            "--target-python-version",
            "3.11",
            "--output-model-type",
            "msgspec.Struct",
        ],
    )


@pytest.mark.skipif(
    int(black.__version__.split(".")[0]) < 23,
    reason="Installed black doesn't support the target python version",
)
def test_main_openapi_type_alias_recursive_py311(output_file: Path) -> None:  # pragma: no cover
    """Test recursive type aliases render with quoted self references on Python 3.11."""
    run_main_and_assert(
        input_path=OPEN_API_DATA_PATH / "type_alias_recursive.yaml",
        output_path=output_file,
        input_file_type="openapi",
        assert_func=assert_file_content,
        expected_file="type_alias_recursive_py311.py",
        extra_args=[
            "--use-type-alias",
            "--target-python-version",
            "3.11",
            "--output-model-type",
            "pydantic.BaseModel",
        ],
    )


@pytest.mark.skipif(
    int(black.__version__.split(".")[0]) < 23,
    reason="Installed black doesn't support the new 'type' statement",
)
def test_main_openapi_type_alias_recursive_py312(output_file: Path) -> None:
    """
    Test that handling of type aliases work as expected for recursive types.

    NOTE: applied to python 3.12--14
    """
    run_main_and_assert(
        input_path=OPEN_API_DATA_PATH / "type_alias_recursive.yaml",
        output_path=output_file,
        input_file_type="openapi",
        assert_func=assert_file_content,
        expected_file="type_alias_recursive_py312.py",
        extra_args=[
            "--use-type-alias",
            "--target-python-version",
            "3.12",
            "--use-standard-collections",
            "--use-union-operator",
            "--output-model-type",
            "pydantic_v2.BaseModel",
        ],
    )


def test_main_openapi_type_alias_recursive(output_file: Path) -> None:
    """Test recursive type aliases with proper forward reference quoting."""
    run_main_and_assert(
        input_path=OPEN_API_DATA_PATH / "type_alias_recursive.yaml",
        output_path=output_file,
        input_file_type="openapi",
        assert_func=assert_file_content,
        expected_file="type_alias_recursive.py",
        extra_args=["--use-type-alias"],
    )


def test_main_openapi_type_alias_cross_module_collision_a(output_file: Path) -> None:
    """Test TypeAlias generation for module A in cross-module collision scenario."""
    run_main_and_assert(
        input_path=OPEN_API_DATA_PATH / "type_alias_cross_module_collision" / "a.yaml",
        output_path=output_file,
        input_file_type="openapi",
        assert_func=assert_file_content,
        expected_file="type_alias_cross_module_collision_a.py",
        extra_args=[
            "--use-type-alias",
            "--target-python-version",
            "3.10",
        ],
    )


def test_main_openapi_type_alias_cross_module_collision_b(output_file: Path) -> None:
    """Test TypeAlias generation for module B with self-referential forward reference."""
    run_main_and_assert(
        input_path=OPEN_API_DATA_PATH / "type_alias_cross_module_collision" / "b.yaml",
        output_path=output_file,
        input_file_type="openapi",
        assert_func=assert_file_content,
        expected_file="type_alias_cross_module_collision_b.py",
        extra_args=[
            "--use-type-alias",
            "--target-python-version",
            "3.10",
        ],
    )


def test_main_openapi_type_alias_forward_ref_multiple(output_file: Path) -> None:
    """Test TypeAlias with multiple forward references that require quoting."""
    run_main_and_assert(
        input_path=OPEN_API_DATA_PATH / "type_alias_forward_ref_multiple.yaml",
        output_path=output_file,
        input_file_type="openapi",
        assert_func=assert_file_content,
        expected_file="type_alias_forward_ref_multiple.py",
        extra_args=[
            "--use-type-alias",
            "--target-python-version",
            "3.10",
        ],
    )


def test_main_openapi_byte_format(output_file: Path) -> None:
    """Test OpenAPI generation with byte format."""
    run_main_and_assert(
        input_path=OPEN_API_DATA_PATH / "byte_format.yaml",
        output_path=output_file,
        input_file_type="openapi",
        assert_func=assert_file_content,
        expected_file="byte_format.py",
        extra_args=["--output-model-type", "pydantic_v2.BaseModel"],
    )


def test_main_openapi_unquoted_null(output_file: Path) -> None:
    """Test OpenAPI generation with unquoted null values."""
    run_main_and_assert(
        input_path=OPEN_API_DATA_PATH / "unquoted_null.yaml",
        output_path=output_file,
        input_file_type="openapi",
        assert_func=assert_file_content,
        expected_file="unquoted_null.py",
        extra_args=["--output-model-type", "pydantic_v2.BaseModel"],
    )


def test_main_openapi_webhooks(output_file: Path) -> None:
    """Test OpenAPI generation with webhooks scope."""
    run_main_and_assert(
        input_path=OPEN_API_DATA_PATH / "webhooks.yaml",
        output_path=output_file,
        input_file_type="openapi",
        assert_func=assert_file_content,
        extra_args=["--openapi-scopes", "schemas", "webhooks"],
    )


def test_main_openapi_non_operations_and_security(output_file: Path) -> None:
    """Test OpenAPI generation with non-operation fields and security inheritance."""
    run_main_and_assert(
        input_path=OPEN_API_DATA_PATH / "non_operations_and_security.yaml",
        output_path=output_file,
        input_file_type="openapi",
        assert_func=assert_file_content,
        extra_args=["--openapi-scopes", "schemas", "paths", "webhooks"],
    )


def test_main_openapi_webhooks_with_parameters(output_file: Path) -> None:
    """Test OpenAPI generation with webhook-level and operation-level parameters."""
    run_main_and_assert(
        input_path=OPEN_API_DATA_PATH / "webhooks_with_parameters.yaml",
        output_path=output_file,
        input_file_type="openapi",
        assert_func=assert_file_content,
        extra_args=["--openapi-scopes", "schemas", "webhooks", "parameters"],
    )


def test_webhooks_ref_with_external_schema(output_file: Path) -> None:
    """Test OpenAPI generation with $ref to external webhook file containing relative schema refs."""
    run_main_and_assert(
        input_path=OPEN_API_DATA_PATH / "webhooks_ref_with_external_schema" / "openapi.yaml",
        output_path=output_file,
        input_file_type="openapi",
        assert_func=assert_file_content,
        expected_file="webhooks_ref_with_external_schema.py",
        extra_args=["--openapi-scopes", "schemas", "webhooks"],
    )


def test_main_openapi_external_ref_with_transitive_local_ref(output_file: Path) -> None:
    """Test OpenAPI generation with external ref that has transitive local refs."""
    run_main_and_assert(
        input_path=OPEN_API_DATA_PATH / "external_ref_with_transitive_local_ref" / "openapi.yaml",
        output_path=output_file,
        input_file_type="openapi",
        assert_func=assert_file_content,
        expected_file="external_ref_with_transitive_local_ref/output.py",
        extra_args=["--output-model-type", "pydantic_v2.BaseModel"],
    )


def test_main_openapi_namespace_subns_ref(output_dir: Path) -> None:
    """Test OpenAPI generation with namespaced schema referencing subnamespace.

    Regression test for issue #2366: When a schema with a dot-delimited name
    (e.g., ns.wrapper) references another schema in a subnamespace
    (e.g., ns.subns.item), the generated import should be "from . import subns"
    (same package) instead of "from .. import subns" (parent package).
    """
    with freeze_time(TIMESTAMP):
        run_main_and_assert(
            input_path=OPEN_API_DATA_PATH / "namespace_subns_ref.json",
            output_path=output_dir,
            expected_directory=EXPECTED_OPENAPI_PATH / "namespace_subns_ref",
        )


def test_main_openapi_read_only_write_only_default(output_file: Path) -> None:
    """Test readOnly/writeOnly default: base model only."""
    run_main_and_assert(
        input_path=OPEN_API_DATA_PATH / "read_only_write_only.yaml",
        output_path=output_file,
        input_file_type="openapi",
        assert_func=assert_file_content,
        expected_file="read_only_write_only_default.py",
        extra_args=["--output-model-type", "pydantic_v2.BaseModel"],
    )


def test_main_openapi_read_only_write_only_request_response(output_file: Path) -> None:
    """Test readOnly/writeOnly request-response: Request/Response only, no base."""
    run_main_and_assert(
        input_path=OPEN_API_DATA_PATH / "read_only_write_only.yaml",
        output_path=output_file,
        input_file_type="openapi",
        assert_func=assert_file_content,
        expected_file="read_only_write_only_request_response.py",
        extra_args=[
            "--output-model-type",
            "pydantic_v2.BaseModel",
            "--read-only-write-only-model-type",
            "request-response",
        ],
    )


def test_main_openapi_read_only_write_only_all(output_file: Path) -> None:
    """Test readOnly/writeOnly all: Base + Request + Response models."""
    run_main_and_assert(
        input_path=OPEN_API_DATA_PATH / "read_only_write_only.yaml",
        output_path=output_file,
        input_file_type="openapi",
        assert_func=assert_file_content,
        expected_file="read_only_write_only_all.py",
        extra_args=[
            "--output-model-type",
            "pydantic_v2.BaseModel",
            "--read-only-write-only-model-type",
            "all",
        ],
    )


def test_main_openapi_read_only_write_only_allof(output_file: Path) -> None:
    """Test readOnly/writeOnly with allOf inheritance."""
    run_main_and_assert(
        input_path=OPEN_API_DATA_PATH / "read_only_write_only_allof.yaml",
        output_path=output_file,
        input_file_type="openapi",
        assert_func=assert_file_content,
        expected_file="read_only_write_only_allof.py",
        extra_args=[
            "--output-model-type",
            "pydantic_v2.BaseModel",
            "--read-only-write-only-model-type",
            "all",
        ],
    )


def test_main_openapi_read_only_write_only_allof_request_response(output_file: Path) -> None:
    """Test readOnly/writeOnly with allOf using request-response mode (no base model)."""
    run_main_and_assert(
        input_path=OPEN_API_DATA_PATH / "read_only_write_only_allof.yaml",
        output_path=output_file,
        input_file_type="openapi",
        assert_func=assert_file_content,
        expected_file="read_only_write_only_allof_request_response.py",
        extra_args=[
            "--output-model-type",
            "pydantic_v2.BaseModel",
            "--read-only-write-only-model-type",
            "request-response",
        ],
    )


def test_main_openapi_read_only_write_only_collision(output_file: Path) -> None:
    """Test readOnly/writeOnly with name collision (UserRequest already exists)."""
    run_main_and_assert(
        input_path=OPEN_API_DATA_PATH / "read_only_write_only_collision.yaml",
        output_path=output_file,
        input_file_type="openapi",
        assert_func=assert_file_content,
        expected_file="read_only_write_only_collision.py",
        extra_args=[
            "--output-model-type",
            "pydantic_v2.BaseModel",
            "--read-only-write-only-model-type",
            "all",
        ],
    )


def test_main_openapi_read_only_write_only_ref(output_file: Path) -> None:
    """Test readOnly/writeOnly on $ref target schema."""
    run_main_and_assert(
        input_path=OPEN_API_DATA_PATH / "read_only_write_only_ref.yaml",
        output_path=output_file,
        input_file_type="openapi",
        assert_func=assert_file_content,
        expected_file="read_only_write_only_ref.py",
        extra_args=[
            "--output-model-type",
            "pydantic_v2.BaseModel",
            "--read-only-write-only-model-type",
            "all",
        ],
    )


def test_main_openapi_read_only_write_only_double_collision(output_file: Path) -> None:
    """Test readOnly/writeOnly with double collision (UserRequest and UserRequestModel exist)."""
    run_main_and_assert(
        input_path=OPEN_API_DATA_PATH / "read_only_write_only_double_collision.yaml",
        output_path=output_file,
        input_file_type="openapi",
        assert_func=assert_file_content,
        expected_file="read_only_write_only_double_collision.py",
        extra_args=[
            "--output-model-type",
            "pydantic_v2.BaseModel",
            "--read-only-write-only-model-type",
            "all",
        ],
    )


def test_main_openapi_read_only_write_only_nested_allof(output_file: Path) -> None:
    """Test readOnly/writeOnly with nested allOf inheritance."""
    run_main_and_assert(
        input_path=OPEN_API_DATA_PATH / "read_only_write_only_nested_allof.yaml",
        output_path=output_file,
        input_file_type="openapi",
        assert_func=assert_file_content,
        expected_file="read_only_write_only_nested_allof.py",
        extra_args=[
            "--output-model-type",
            "pydantic_v2.BaseModel",
            "--read-only-write-only-model-type",
            "all",
        ],
    )


def test_main_openapi_read_only_write_only_union(output_file: Path) -> None:
    """Test readOnly/writeOnly with Union type field."""
    run_main_and_assert(
        input_path=OPEN_API_DATA_PATH / "read_only_write_only_union.yaml",
        output_path=output_file,
        input_file_type="openapi",
        assert_func=assert_file_content,
        expected_file="read_only_write_only_union.py",
        extra_args=[
            "--output-model-type",
            "pydantic_v2.BaseModel",
            "--read-only-write-only-model-type",
            "all",
        ],
    )


def test_main_openapi_read_only_write_only_url_ref(mocker: MockerFixture, output_file: Path) -> None:
    """Test readOnly/writeOnly with URL $ref to external schema."""
    remote_schema = (OPEN_API_DATA_PATH / "read_only_write_only_url_ref_remote.yaml").read_text()
    mock_response = mocker.Mock()
    mock_response.text = remote_schema

    mocker.patch("httpx.get", return_value=mock_response)

    run_main_and_assert(
        input_path=OPEN_API_DATA_PATH / "read_only_write_only_url_ref.yaml",
        output_path=output_file,
        input_file_type="openapi",
        assert_func=assert_file_content,
        expected_file="read_only_write_only_url_ref.py",
        extra_args=[
            "--output-model-type",
            "pydantic_v2.BaseModel",
            "--read-only-write-only-model-type",
            "all",
        ],
    )


def test_main_openapi_read_only_write_only_allof_url_ref(mocker: MockerFixture, output_file: Path) -> None:
    """Test readOnly/writeOnly with allOf that references external URL schema."""
    remote_schema = (OPEN_API_DATA_PATH / "read_only_write_only_allof_url_ref_remote.yaml").read_text()
    mock_response = mocker.Mock()
    mock_response.text = remote_schema

    mocker.patch("httpx.get", return_value=mock_response)

    run_main_and_assert(
        input_path=OPEN_API_DATA_PATH / "read_only_write_only_allof_url_ref.yaml",
        output_path=output_file,
        input_file_type="openapi",
        assert_func=assert_file_content,
        expected_file="read_only_write_only_allof_url_ref.py",
        extra_args=[
            "--output-model-type",
            "pydantic_v2.BaseModel",
            "--read-only-write-only-model-type",
            "all",
        ],
    )


def test_main_openapi_read_only_write_only_allof_order(output_file: Path) -> None:
    """Test readOnly/writeOnly with allOf where child is listed before parent in schema."""
    run_main_and_assert(
        input_path=OPEN_API_DATA_PATH / "read_only_write_only_allof_order.yaml",
        output_path=output_file,
        input_file_type="openapi",
        assert_func=assert_file_content,
        expected_file="read_only_write_only_allof_order.py",
        extra_args=[
            "--output-model-type",
            "pydantic_v2.BaseModel",
            "--read-only-write-only-model-type",
            "all",
        ],
    )


def test_main_openapi_read_only_write_only_nested_allof_order(output_file: Path) -> None:
    """Test readOnly/writeOnly with nested allOf where models are listed in reverse order."""
    run_main_and_assert(
        input_path=OPEN_API_DATA_PATH / "read_only_write_only_nested_allof_order.yaml",
        output_path=output_file,
        input_file_type="openapi",
        assert_func=assert_file_content,
        expected_file="read_only_write_only_nested_allof_order.py",
        extra_args=[
            "--output-model-type",
            "pydantic_v2.BaseModel",
            "--read-only-write-only-model-type",
            "all",
        ],
    )


def test_main_openapi_read_only_write_only_allof_required_only(output_file: Path) -> None:
    """Test readOnly/writeOnly with allOf containing item with only 'required' (no ref, no properties)."""
    run_main_and_assert(
        input_path=OPEN_API_DATA_PATH / "read_only_write_only_allof_required_only.yaml",
        output_path=output_file,
        input_file_type="openapi",
        assert_func=assert_file_content,
        expected_file="read_only_write_only_allof_required_only.py",
        extra_args=[
            "--output-model-type",
            "pydantic_v2.BaseModel",
            "--read-only-write-only-model-type",
            "all",
        ],
    )


def test_main_openapi_read_only_write_only_mixed(output_file: Path) -> None:
    """Test request-response mode generates base models for schemas without readOnly/writeOnly."""
    run_main_and_assert(
        input_path=OPEN_API_DATA_PATH / "read_only_write_only_mixed.yaml",
        output_path=output_file,
        input_file_type="openapi",
        assert_func=assert_file_content,
        expected_file="read_only_write_only_mixed.py",
        extra_args=[
            "--output-model-type",
            "pydantic_v2.BaseModel",
            "--read-only-write-only-model-type",
            "request-response",
        ],
    )


def test_main_openapi_read_only_write_only_anyof(output_file: Path) -> None:
    """Test readOnly/writeOnly detection in anyOf and oneOf compositions."""
    run_main_and_assert(
        input_path=OPEN_API_DATA_PATH / "read_only_write_only_anyof.yaml",
        output_path=output_file,
        input_file_type="openapi",
        assert_func=assert_file_content,
        expected_file="read_only_write_only_anyof.py",
        extra_args=[
            "--output-model-type",
            "pydantic_v2.BaseModel",
            "--read-only-write-only-model-type",
            "all",
        ],
    )


def test_main_openapi_read_only_write_only_duplicate_allof_ref(output_file: Path) -> None:
    """Test readOnly/writeOnly with duplicate $ref in allOf."""
    run_main_and_assert(
        input_path=OPEN_API_DATA_PATH / "read_only_write_only_duplicate_allof_ref.yaml",
        output_path=output_file,
        input_file_type="openapi",
        assert_func=assert_file_content,
        expected_file="read_only_write_only_duplicate_allof_ref.py",
        extra_args=[
            "--output-model-type",
            "pydantic_v2.BaseModel",
            "--read-only-write-only-model-type",
            "all",
        ],
    )


def test_main_openapi_read_only_write_only_ref_with_desc(output_file: Path) -> None:
    """Test readOnly/writeOnly on $ref with description (JsonSchemaObject with ref)."""
    run_main_and_assert(
        input_path=OPEN_API_DATA_PATH / "read_only_write_only_ref_with_desc.yaml",
        output_path=output_file,
        input_file_type="openapi",
        assert_func=assert_file_content,
        expected_file="read_only_write_only_ref_with_desc.py",
        extra_args=[
            "--output-model-type",
            "pydantic_v2.BaseModel",
            "--read-only-write-only-model-type",
            "all",
        ],
    )


def test_main_openapi_read_only_write_only_shared_base_ref(output_file: Path) -> None:
    """Test readOnly/writeOnly with diamond inheritance (shared base via multiple paths)."""
    run_main_and_assert(
        input_path=OPEN_API_DATA_PATH / "read_only_write_only_shared_base_ref.yaml",
        output_path=output_file,
        input_file_type="openapi",
        assert_func=assert_file_content,
        expected_file="read_only_write_only_shared_base_ref.py",
        extra_args=[
            "--output-model-type",
            "pydantic_v2.BaseModel",
            "--read-only-write-only-model-type",
            "all",
        ],
    )


def test_main_openapi_read_only_write_only_empty_base(output_file: Path) -> None:
    """Test readOnly/writeOnly with empty base class (no fields)."""
    run_main_and_assert(
        input_path=OPEN_API_DATA_PATH / "read_only_write_only_empty_base.yaml",
        output_path=output_file,
        input_file_type="openapi",
        assert_func=assert_file_content,
        expected_file="read_only_write_only_empty_base.py",
        extra_args=[
            "--output-model-type",
            "pydantic_v2.BaseModel",
            "--read-only-write-only-model-type",
            "all",
        ],
    )


def test_main_openapi_dot_notation_inheritance(output_dir: Path) -> None:
    """Test dot notation in schema names with inheritance."""
    run_main_and_assert(
        input_path=OPEN_API_DATA_PATH / "dot_notation_inheritance.yaml",
        output_path=output_dir,
        expected_directory=EXPECTED_OPENAPI_PATH / "dot_notation_inheritance",
        input_file_type="openapi",
    )


def test_main_openapi_dot_notation_deep_inheritance(output_dir: Path) -> None:
    """Test dot notation with deep inheritance from ancestor packages (issue #2039)."""
    run_main_and_assert(
        input_path=OPEN_API_DATA_PATH / "dot_notation_deep_inheritance.yaml",
        output_path=output_dir,
        expected_directory=EXPECTED_OPENAPI_PATH / "dot_notation_deep_inheritance",
        input_file_type="openapi",
    )


<<<<<<< HEAD
def test_main_openapi_strict_types_field_constraints_pydantic_v2(output_file: Path) -> None:
    """Test strict types with field constraints for pydantic v2 (issue #1884)."""
    run_main_and_assert(
        input_path=OPEN_API_DATA_PATH / "strict_types_field_constraints.yaml",
        output_path=output_file,
        input_file_type="openapi",
        assert_func=assert_file_content,
        expected_file="strict_types_field_constraints_pydantic_v2.py",
        extra_args=[
            "--output-model-type",
            "pydantic_v2.BaseModel",
            "--field-constraints",
            "--strict-types",
            "int",
            "float",
            "str",
        ],
    )


def test_main_openapi_strict_types_field_constraints_msgspec(output_file: Path) -> None:
    """Test strict types with field constraints for msgspec (issue #1884)."""
    run_main_and_assert(
        input_path=OPEN_API_DATA_PATH / "strict_types_field_constraints.yaml",
        output_path=output_file,
        input_file_type="openapi",
        assert_func=assert_file_content,
        expected_file="strict_types_field_constraints_msgspec.py",
        extra_args=[
            "--output-model-type",
            "msgspec.Struct",
            "--field-constraints",
            "--strict-types",
            "int",
            "float",
            "str",
        ],
    )
=======
def test_main_openapi_circular_imports_stripe_like(output_dir: Path) -> None:
    """Test that circular imports between root and submodules are resolved with _internal.py."""
    with freeze_time(TIMESTAMP):
        run_main_and_assert(
            input_path=OPEN_API_DATA_PATH / "circular_imports_stripe_like.yaml",
            output_path=output_dir,
            expected_directory=EXPECTED_OPENAPI_PATH / "circular_imports_stripe_like",
            input_file_type="openapi",
        )


def test_main_openapi_circular_imports_acyclic(output_dir: Path) -> None:
    """Test that acyclic dependencies do not create _internal.py."""
    with freeze_time(TIMESTAMP):
        run_main_and_assert(
            input_path=OPEN_API_DATA_PATH / "circular_imports_acyclic.yaml",
            output_path=output_dir,
            expected_directory=EXPECTED_OPENAPI_PATH / "circular_imports_acyclic",
            input_file_type="openapi",
        )


def test_main_openapi_circular_imports_class_conflict(output_dir: Path) -> None:
    """Test that class name conflicts in merged _internal.py are resolved with sequential renaming."""
    with freeze_time(TIMESTAMP):
        run_main_and_assert(
            input_path=OPEN_API_DATA_PATH / "circular_imports_class_conflict.yaml",
            output_path=output_dir,
            expected_directory=EXPECTED_OPENAPI_PATH / "circular_imports_class_conflict",
            input_file_type="openapi",
        )


def test_main_openapi_circular_imports_with_inheritance(output_dir: Path) -> None:
    """Test that circular imports with base class inheritance are resolved."""
    with freeze_time(TIMESTAMP):
        run_main_and_assert(
            input_path=OPEN_API_DATA_PATH / "circular_imports_with_inheritance.yaml",
            output_path=output_dir,
            expected_directory=EXPECTED_OPENAPI_PATH / "circular_imports_with_inheritance",
            input_file_type="openapi",
        )


def test_main_openapi_circular_imports_small_cycle(output_dir: Path) -> None:
    """Test that small 2-module cycles also create _internal.py."""
    with freeze_time(TIMESTAMP):
        run_main_and_assert(
            input_path=OPEN_API_DATA_PATH / "circular_imports_small_cycle.yaml",
            output_path=output_dir,
            expected_directory=EXPECTED_OPENAPI_PATH / "circular_imports_small_cycle",
            input_file_type="openapi",
        )


def test_main_openapi_circular_imports_different_prefixes(output_dir: Path) -> None:
    """Test circular imports with different module prefixes (tests LCP computation)."""
    with freeze_time(TIMESTAMP):
        run_main_and_assert(
            input_path=OPEN_API_DATA_PATH / "circular_imports_different_prefixes.yaml",
            output_path=output_dir,
            expected_directory=EXPECTED_OPENAPI_PATH / "circular_imports_different_prefixes",
            input_file_type="openapi",
        )


def test_main_openapi_circular_imports_mixed_prefixes(output_dir: Path) -> None:
    """Test circular imports with mixed common/different prefixes (tests LCP break branch)."""
    with freeze_time(TIMESTAMP):
        run_main_and_assert(
            input_path=OPEN_API_DATA_PATH / "circular_imports_mixed_prefixes.yaml",
            output_path=output_dir,
            expected_directory=EXPECTED_OPENAPI_PATH / "circular_imports_mixed_prefixes",
            input_file_type="openapi",
        )
>>>>>>> a6ea2a4e
<|MERGE_RESOLUTION|>--- conflicted
+++ resolved
@@ -3115,7 +3115,6 @@
     )
 
 
-<<<<<<< HEAD
 def test_main_openapi_strict_types_field_constraints_pydantic_v2(output_file: Path) -> None:
     """Test strict types with field constraints for pydantic v2 (issue #1884)."""
     run_main_and_assert(
@@ -3154,7 +3153,8 @@
             "str",
         ],
     )
-=======
+    
+    
 def test_main_openapi_circular_imports_stripe_like(output_dir: Path) -> None:
     """Test that circular imports between root and submodules are resolved with _internal.py."""
     with freeze_time(TIMESTAMP):
@@ -3229,5 +3229,4 @@
             output_path=output_dir,
             expected_directory=EXPECTED_OPENAPI_PATH / "circular_imports_mixed_prefixes",
             input_file_type="openapi",
-        )
->>>>>>> a6ea2a4e
+        )