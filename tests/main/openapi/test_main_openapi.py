"""Tests for OpenAPI/Swagger input file code generation."""

from __future__ import annotations

import contextlib
import json
import platform
import re
import warnings
from collections import defaultdict
from pathlib import Path
from typing import TYPE_CHECKING
from unittest.mock import Mock, call

import black
import pydantic
import pytest
from packaging import version

from datamodel_code_generator import (
    MIN_VERSION,
    DataModelType,
    InputFileType,
    OpenAPIScope,
    PythonVersionMin,
    chdir,
    generate,
    get_version,
    inferred_message,
)
from datamodel_code_generator.__main__ import Exit
from tests.conftest import assert_directory_content, freeze_time
from tests.main.conftest import (
    BLACK_PY313_SKIP,
    BLACK_PY314_SKIP,
    DATA_PATH,
    LEGACY_BLACK_SKIP,
    MSGSPEC_LEGACY_BLACK_SKIP,
    OPEN_API_DATA_PATH,
    TIMESTAMP,
    run_main_and_assert,
    run_main_url_and_assert,
)
from tests.main.openapi.conftest import EXPECTED_OPENAPI_PATH, assert_file_content

if TYPE_CHECKING:
    from pytest_mock import MockerFixture


@pytest.mark.benchmark
def test_main(output_file: Path) -> None:
    """Test OpenAPI file code generation."""
    run_main_and_assert(
        input_path=OPEN_API_DATA_PATH / "api.yaml",
        output_path=output_file,
        input_file_type=None,
        assert_func=assert_file_content,
        expected_file="general.py",
    )


@pytest.mark.skipif(
    black.__version__.split(".")[0] == "19",
    reason="Installed black doesn't support the old style",
)
def test_main_openapi_discriminator_enum(output_file: Path) -> None:
    """Test OpenAPI generation with discriminator enum."""
    run_main_and_assert(
        input_path=OPEN_API_DATA_PATH / "discriminator_enum.yaml",
        output_path=output_file,
        input_file_type="openapi",
        assert_func=assert_file_content,
        expected_file="discriminator/enum.py",
        extra_args=["--target-python-version", "3.10", "--output-model-type", "pydantic_v2.BaseModel"],
    )


@pytest.mark.skipif(
    black.__version__.split(".")[0] == "19",
    reason="Installed black doesn't support the old style",
)
@pytest.mark.cli_doc(
    options=["--use-enum-values-in-discriminator"],
    input_schema="openapi/discriminator_enum.yaml",
    cli_args=["--use-enum-values-in-discriminator", "--output-model-type", "pydantic_v2.BaseModel"],
    golden_output="openapi/discriminator/enum_use_enum_values.py",
)
def test_main_openapi_discriminator_enum_use_enum_values(output_file: Path) -> None:
    """Use enum values in discriminator mappings for union types.

    The `--use-enum-values-in-discriminator` flag configures the code generation behavior.
    """
    run_main_and_assert(
        input_path=OPEN_API_DATA_PATH / "discriminator_enum.yaml",
        output_path=output_file,
        input_file_type="openapi",
        assert_func=assert_file_content,
        expected_file="discriminator/enum_use_enum_values.py",
        extra_args=[
            "--target-python-version",
            "3.10",
            "--output-model-type",
            "pydantic_v2.BaseModel",
            "--use-enum-values-in-discriminator",
        ],
    )


@pytest.mark.skipif(
    black.__version__.split(".")[0] == "19",
    reason="Installed black doesn't support the old style",
)
def test_main_openapi_discriminator_enum_use_enum_values_sanitized(output_file: Path) -> None:
    """Enum values requiring sanitization are rendered as enum members in discriminator."""
    with freeze_time(TIMESTAMP):
        run_main_and_assert(
            input_path=OPEN_API_DATA_PATH / "discriminator_enum_sanitized.yaml",
            output_path=output_file,
            input_file_type="openapi",
            assert_func=assert_file_content,
            expected_file="discriminator/enum_use_enum_values_sanitized.py",
            extra_args=[
                "--target-python-version",
                "3.10",
                "--output-model-type",
                "pydantic_v2.BaseModel",
                "--use-enum-values-in-discriminator",
            ],
        )


@pytest.mark.skipif(
    black.__version__.split(".")[0] == "19",
    reason="Installed black doesn't support the old style",
)
def test_main_openapi_discriminator_enum_duplicate(output_file: Path) -> None:
    """Test OpenAPI generation with duplicate discriminator enum."""
    run_main_and_assert(
        input_path=OPEN_API_DATA_PATH / "discriminator_enum_duplicate.yaml",
        output_path=output_file,
        input_file_type="openapi",
        assert_func=assert_file_content,
        expected_file=EXPECTED_OPENAPI_PATH / "discriminator" / "enum_duplicate.py",
        extra_args=["--target-python-version", "3.10", "--output-model-type", "pydantic_v2.BaseModel"],
    )


@pytest.mark.skipif(
    black.__version__.split(".")[0] == "19",
    reason="Installed black doesn't support the old style",
)
def test_main_openapi_discriminator_enum_single_value(output_file: Path) -> None:
    """Single-value enum discriminator with allOf inheritance."""
    run_main_and_assert(
        input_path=OPEN_API_DATA_PATH / "discriminator_enum_single_value.yaml",
        output_path=output_file,
        input_file_type="openapi",
        assert_func=assert_file_content,
        expected_file=EXPECTED_OPENAPI_PATH / "discriminator" / "enum_single_value.py",
        extra_args=["--target-python-version", "3.10", "--output-model-type", "pydantic_v2.BaseModel"],
    )


@pytest.mark.skipif(
    black.__version__.split(".")[0] == "19",
    reason="Installed black doesn't support the old style",
)
def test_main_openapi_discriminator_enum_single_value_use_enum(output_file: Path) -> None:
    """Single-value enum with allOf + --use-enum-values-in-discriminator."""
    run_main_and_assert(
        input_path=OPEN_API_DATA_PATH / "discriminator_enum_single_value.yaml",
        output_path=output_file,
        input_file_type="openapi",
        assert_func=assert_file_content,
        expected_file=EXPECTED_OPENAPI_PATH / "discriminator" / "enum_single_value_use_enum.py",
        extra_args=[
            "--target-python-version",
            "3.10",
            "--output-model-type",
            "pydantic_v2.BaseModel",
            "--use-enum-values-in-discriminator",
        ],
    )


@pytest.mark.skipif(
    black.__version__.split(".")[0] == "19",
    reason="Installed black doesn't support the old style",
)
def test_main_openapi_discriminator_enum_single_value_anyof(output_file: Path) -> None:
    """Single-value enum discriminator with anyOf - uses enum value, not model name."""
    run_main_and_assert(
        input_path=OPEN_API_DATA_PATH / "discriminator_enum_single_value_anyof.yaml",
        output_path=output_file,
        input_file_type="openapi",
        assert_func=assert_file_content,
        expected_file=EXPECTED_OPENAPI_PATH / "discriminator" / "enum_single_value_anyof.py",
        extra_args=["--target-python-version", "3.10", "--output-model-type", "pydantic_v2.BaseModel"],
    )


@pytest.mark.skipif(
    black.__version__.split(".")[0] == "19",
    reason="Installed black doesn't support the old style",
)
def test_main_openapi_discriminator_enum_single_value_anyof_use_enum(output_file: Path) -> None:
    """Single-value enum with anyOf + --use-enum-values-in-discriminator."""
    run_main_and_assert(
        input_path=OPEN_API_DATA_PATH / "discriminator_enum_single_value_anyof.yaml",
        output_path=output_file,
        input_file_type="openapi",
        assert_func=assert_file_content,
        expected_file=EXPECTED_OPENAPI_PATH / "discriminator" / "enum_single_value_anyof_use_enum.py",
        extra_args=[
            "--target-python-version",
            "3.10",
            "--output-model-type",
            "pydantic_v2.BaseModel",
            "--use-enum-values-in-discriminator",
        ],
    )


def test_main_openapi_discriminator_with_properties(output_file: Path) -> None:
    """Test OpenAPI generation with discriminator properties."""
    run_main_and_assert(
        input_path=OPEN_API_DATA_PATH / "discriminator_with_properties.yaml",
        output_path=output_file,
        input_file_type=None,
        assert_func=assert_file_content,
        expected_file=EXPECTED_OPENAPI_PATH / "discriminator" / "with_properties.py",
        extra_args=["--output-model-type", "pydantic_v2.BaseModel"],
    )


def test_main_openapi_discriminator_allof(output_file: Path) -> None:
    """Test OpenAPI generation with allOf discriminator polymorphism."""
    run_main_and_assert(
        input_path=OPEN_API_DATA_PATH / "discriminator_allof.yaml",
        output_path=output_file,
        input_file_type="openapi",
        assert_func=assert_file_content,
        expected_file=EXPECTED_OPENAPI_PATH / "discriminator" / "allof.py",
        extra_args=[
            "--output-model-type",
            "pydantic_v2.BaseModel",
            "--snake-case-field",
            "--use-annotated",
            "--use-union-operator",
            "--collapse-root-models",
        ],
    )


def test_main_openapi_discriminator_allof_no_subtypes(output_file: Path) -> None:
    """Test OpenAPI generation with discriminator but no allOf subtypes.

    This tests the edge case where a schema has a discriminator but nothing
    inherits from it using allOf.
    """
    run_main_and_assert(
        input_path=OPEN_API_DATA_PATH / "discriminator_allof_no_subtypes.yaml",
        output_path=output_file,
        input_file_type="openapi",
        assert_func=assert_file_content,
        expected_file=EXPECTED_OPENAPI_PATH / "discriminator" / "allof_no_subtypes.py",
        extra_args=[
            "--output-model-type",
            "pydantic_v2.BaseModel",
        ],
    )


def test_main_openapi_discriminator_short_mapping_names(output_file: Path) -> None:
    """Test OpenAPI generation with discriminator using short mapping names.

    Per OpenAPI spec, mapping values can be short names like "FooItem" instead
    of full refs like "#/components/schemas/FooItem". This tests that short
    names are normalized correctly.
    """
    run_main_and_assert(
        input_path=OPEN_API_DATA_PATH / "discriminator_short_mapping_names.yaml",
        output_path=output_file,
        input_file_type="openapi",
        assert_func=assert_file_content,
        expected_file=EXPECTED_OPENAPI_PATH / "discriminator" / "short_mapping_names.py",
        extra_args=[
            "--output-model-type",
            "pydantic_v2.BaseModel",
        ],
    )


def test_main_openapi_discriminator_no_mapping(output_file: Path) -> None:
    """Test OpenAPI generation with discriminator without mapping.

    This tests the case where a discriminator has only propertyName but no mapping.
    The subtypes are discovered via allOf inheritance.
    """
    run_main_and_assert(
        input_path=OPEN_API_DATA_PATH / "discriminator_no_mapping.yaml",
        output_path=output_file,
        input_file_type="openapi",
        assert_func=assert_file_content,
        expected_file=EXPECTED_OPENAPI_PATH / "discriminator" / "no_mapping.py",
        extra_args=[
            "--output-model-type",
            "pydantic_v2.BaseModel",
        ],
    )


def test_main_openapi_discriminator_no_mapping_no_subtypes(output_file: Path) -> None:
    """Test OpenAPI generation with discriminator without mapping and no allOf subtypes.

    This tests the edge case where a discriminator has no mapping and no schemas
    inherit from it using allOf.
    """
    run_main_and_assert(
        input_path=OPEN_API_DATA_PATH / "discriminator_no_mapping_no_subtypes.yaml",
        output_path=output_file,
        input_file_type="openapi",
        assert_func=assert_file_content,
        expected_file=EXPECTED_OPENAPI_PATH / "discriminator" / "no_mapping_no_subtypes.py",
        extra_args=[
            "--output-model-type",
            "pydantic_v2.BaseModel",
        ],
    )


def test_main_openapi_allof_with_oneof_ref(output_file: Path) -> None:
    """Test OpenAPI generation with allOf referencing a oneOf schema.

    This tests the case where allOf combines a $ref to a schema with oneOf/discriminator
    and additional properties. Regression test for issue #1763.
    """
    run_main_and_assert(
        input_path=OPEN_API_DATA_PATH / "allof_with_oneof_ref.yaml",
        output_path=output_file,
        input_file_type="openapi",
        assert_func=assert_file_content,
        expected_file=EXPECTED_OPENAPI_PATH / "allof_with_oneof_ref.py",
        extra_args=[
            "--output-model-type",
            "pydantic_v2.BaseModel",
        ],
    )


def test_main_openapi_allof_with_anyof_ref(output_file: Path) -> None:
    """Test OpenAPI generation with allOf referencing an anyOf schema.

    This tests the case where allOf combines a $ref to a schema with anyOf
    and additional properties.
    """
    run_main_and_assert(
        input_path=OPEN_API_DATA_PATH / "allof_with_anyof_ref.yaml",
        output_path=output_file,
        input_file_type="openapi",
        assert_func=assert_file_content,
        expected_file=EXPECTED_OPENAPI_PATH / "allof_with_anyof_ref.py",
        extra_args=[
            "--output-model-type",
            "pydantic_v2.BaseModel",
        ],
    )


def test_main_pydantic_basemodel(output_file: Path) -> None:
    """Test OpenAPI generation with Pydantic BaseModel output."""
    run_main_and_assert(
        input_path=OPEN_API_DATA_PATH / "api.yaml",
        output_path=output_file,
        input_file_type=None,
        assert_func=assert_file_content,
        expected_file="general.py",
        extra_args=["--output-model-type", "pydantic.BaseModel"],
    )


@pytest.mark.cli_doc(
    options=["--base-class"],
    input_schema="openapi/api.yaml",
    cli_args=["--base-class", "custom_module.Base"],
    golden_output="openapi/base_class.py",
)
def test_main_base_class(output_file: Path) -> None:
    """Specify a custom base class for generated models.

    The `--base-class` flag configures the code generation behavior.
    """
    run_main_and_assert(
        input_path=OPEN_API_DATA_PATH / "api.yaml",
        output_path=output_file,
        input_file_type=None,
        assert_func=assert_file_content,
        expected_file="base_class.py",
        extra_args=["--base-class", "custom_module.Base"],
        copy_files=[(DATA_PATH / "pyproject.toml", output_file.parent / "pyproject.toml")],
    )


def test_target_python_version(output_file: Path) -> None:
    """Test OpenAPI generation with target Python version."""
    run_main_and_assert(
        input_path=OPEN_API_DATA_PATH / "api.yaml",
        output_path=output_file,
        input_file_type=None,
        assert_func=assert_file_content,
        extra_args=["--target-python-version", f"3.{MIN_VERSION}"],
    )


@BLACK_PY313_SKIP
def test_target_python_version_313_has_future_annotations(output_file: Path) -> None:
    """Test that Python 3.13 target includes future annotations import."""
    with freeze_time(TIMESTAMP):
        run_main_and_assert(
            input_path=OPEN_API_DATA_PATH / "api.yaml",
            output_path=output_file,
            input_file_type=None,
            assert_func=assert_file_content,
            extra_args=["--target-python-version", "3.13"],
        )


@BLACK_PY314_SKIP
def test_target_python_version_314_no_future_annotations(output_file: Path) -> None:
    """Test that Python 3.14 target omits future annotations import (PEP 649)."""
    with freeze_time(TIMESTAMP):
        run_main_and_assert(
            input_path=OPEN_API_DATA_PATH / "api.yaml",
            output_path=output_file,
            input_file_type=None,
            assert_func=assert_file_content,
            extra_args=["--target-python-version", "3.14"],
        )


@pytest.mark.benchmark
def test_main_modular(output_dir: Path) -> None:
    """Test main function on modular file."""
    with freeze_time(TIMESTAMP):
        run_main_and_assert(
            input_path=OPEN_API_DATA_PATH / "modular.yaml",
            output_path=output_dir,
            expected_directory=EXPECTED_OPENAPI_PATH / "modular",
        )


def test_main_modular_reuse_model(output_dir: Path) -> None:
    """Test main function on modular file."""
    with freeze_time(TIMESTAMP):
        run_main_and_assert(
            input_path=OPEN_API_DATA_PATH / "modular.yaml",
            output_path=output_dir,
            expected_directory=EXPECTED_OPENAPI_PATH / "modular_reuse_model",
            extra_args=["--reuse-model"],
        )


def test_main_modular_no_file(tmp_path: Path) -> None:
    """Test main function on modular file with no output name."""
    run_main_and_assert(
        input_path=OPEN_API_DATA_PATH / "modular.yaml",
        output_path=tmp_path / "output.py",
        input_file_type=None,
        expected_exit=Exit.ERROR,
    )


def test_main_modular_filename(output_file: Path) -> None:
    """Test main function on modular file with filename."""
    run_main_and_assert(
        input_path=OPEN_API_DATA_PATH / "modular.yaml",
        output_path=output_file,
        input_file_type=None,
        expected_exit=Exit.ERROR,
    )


def test_main_openapi_no_file(
    capsys: pytest.CaptureFixture[str], tmp_path: Path, monkeypatch: pytest.MonkeyPatch
) -> None:
    """Test main function on non-modular file with no output name."""
    monkeypatch.chdir(tmp_path)

    with freeze_time(TIMESTAMP):
        run_main_and_assert(
            input_path=OPEN_API_DATA_PATH / "api.yaml",
            output_path=None,
            expected_stdout_path=EXPECTED_OPENAPI_PATH / "no_file.py",
            capsys=capsys,
            expected_stderr=inferred_message.format("openapi") + "\n",
        )


@pytest.mark.parametrize(
    ("output_model", "expected_output"),
    [
        (
            "pydantic.BaseModel",
            "extra_template_data_config.py",
        ),
        (
            "pydantic_v2.BaseModel",
            "extra_template_data_config_pydantic_v2.py",
        ),
    ],
)
@pytest.mark.skipif(
    black.__version__.split(".")[0] == "19",
    reason="Installed black doesn't support the old style",
)
@pytest.mark.cli_doc(
    options=["--extra-template-data"],
    input_schema="openapi/api.yaml",
    cli_args=["--extra-template-data", "openapi/extra_data.json"],
    model_outputs={
        "pydantic_v1": "openapi/extra_template_data_config.py",
        "pydantic_v2": "openapi/extra_template_data_config_pydantic_v2.py",
    },
)
def test_main_openapi_extra_template_data_config(
    capsys: pytest.CaptureFixture,
    output_model: str,
    expected_output: str,
    tmp_path: Path,
    monkeypatch: pytest.MonkeyPatch,
) -> None:
    """Pass custom template variables from JSON file for code generation.

    The `--extra-template-data` flag allows you to provide additional variables
    (from a JSON file) that can be used in custom templates to configure generated
    model settings like Config classes, enabling customization beyond standard options.
    """
    monkeypatch.chdir(tmp_path)
    with freeze_time(TIMESTAMP):
        run_main_and_assert(
            input_path=OPEN_API_DATA_PATH / "api.yaml",
            output_path=None,
            expected_stdout_path=EXPECTED_OPENAPI_PATH / expected_output,
            capsys=capsys,
            input_file_type=None,
            extra_args=[
                "--extra-template-data",
                str(OPEN_API_DATA_PATH / "extra_data.json"),
                "--output-model-type",
                output_model,
            ],
            expected_stderr=inferred_message.format("openapi") + "\n",
        )


def test_main_custom_template_dir_old_style(
    capsys: pytest.CaptureFixture, tmp_path: Path, monkeypatch: pytest.MonkeyPatch
) -> None:
    """Test main function with custom template directory."""
    monkeypatch.chdir(tmp_path)
    with freeze_time(TIMESTAMP):
        run_main_and_assert(
            input_path=OPEN_API_DATA_PATH / "api.yaml",
            output_path=None,
            expected_stdout_path=EXPECTED_OPENAPI_PATH / "custom_template_dir.py",
            capsys=capsys,
            input_file_type=None,
            extra_args=[
                "--custom-template-dir",
                str(DATA_PATH / "templates_old_style"),
                "--extra-template-data",
                str(OPEN_API_DATA_PATH / "extra_data.json"),
            ],
            expected_stderr=inferred_message.format("openapi") + "\n",
        )


@pytest.mark.cli_doc(
    options=["--custom-template-dir"],
    input_schema="openapi/api.yaml",
    cli_args=["--custom-template-dir", "templates", "--extra-template-data", "openapi/extra_data.json"],
    golden_output="openapi/custom_template_dir.py",
)
def test_main_openapi_custom_template_dir(
    capsys: pytest.CaptureFixture, tmp_path: Path, monkeypatch: pytest.MonkeyPatch
) -> None:
    """Use custom Jinja2 templates for model generation.

    The `--custom-template-dir` option allows you to specify a directory containing custom Jinja2 templates
    to override the default templates used for generating data models. This enables full customization of
    the generated code structure and formatting. Use with `--extra-template-data` to pass additional data
    to the templates.
    """
    monkeypatch.chdir(tmp_path)
    with freeze_time(TIMESTAMP):
        run_main_and_assert(
            input_path=OPEN_API_DATA_PATH / "api.yaml",
            output_path=None,
            expected_stdout_path=EXPECTED_OPENAPI_PATH / "custom_template_dir.py",
            capsys=capsys,
            input_file_type=None,
            extra_args=[
                "--custom-template-dir",
                str(DATA_PATH / "templates"),
                "--extra-template-data",
                str(OPEN_API_DATA_PATH / "extra_data.json"),
            ],
            expected_stderr=inferred_message.format("openapi") + "\n",
        )


@pytest.mark.skipif(
    black.__version__.split(".")[0] >= "24",
    reason="Installed black doesn't support the old style",
)
def test_pyproject(tmp_path: Path) -> None:
    """Test code generation using pyproject.toml configuration."""
    if platform.system() == "Windows":

        def get_path(path: str) -> str:
            return str(path).replace("\\", "\\\\")

    else:

        def get_path(path: str) -> str:
            return str(path)

    output_file: Path = tmp_path / "output.py"
    pyproject_toml_path = Path(DATA_PATH) / "project" / "pyproject.toml"
    pyproject_toml = (
        pyproject_toml_path.read_text()
        .replace("INPUT_PATH", get_path(OPEN_API_DATA_PATH / "api.yaml"))
        .replace("OUTPUT_PATH", get_path(output_file))
        .replace("ALIASES_PATH", get_path(OPEN_API_DATA_PATH / "empty_aliases.json"))
        .replace(
            "EXTRA_TEMPLATE_DATA_PATH",
            get_path(OPEN_API_DATA_PATH / "empty_data.json"),
        )
        .replace("CUSTOM_TEMPLATE_DIR_PATH", get_path(tmp_path))
    )
    (tmp_path / "pyproject.toml").write_text(pyproject_toml)

    with chdir(tmp_path):
        run_main_and_assert(
            input_path=OPEN_API_DATA_PATH / "api.yaml",
            output_path=output_file,
            input_file_type=None,
            assert_func=assert_file_content,
        )


def test_pyproject_not_found(tmp_path: Path) -> None:
    """Test code generation when pyproject.toml is not found."""
    output_file: Path = tmp_path / "output.py"
    with chdir(tmp_path):
        run_main_and_assert(
            input_path=OPEN_API_DATA_PATH / "api.yaml",
            output_path=output_file,
            input_file_type=None,
            assert_func=assert_file_content,
        )


def test_stdin(monkeypatch: pytest.MonkeyPatch, output_file: Path) -> None:
    """Test OpenAPI code generation from stdin input."""
    run_main_and_assert(
        stdin_path=OPEN_API_DATA_PATH / "api.yaml",
        output_path=output_file,
        monkeypatch=monkeypatch,
        input_file_type=None,
        assert_func=assert_file_content,
        expected_file="general.py",
        transform=lambda s: s.replace("#   filename:  <stdin>", "#   filename:  api.yaml"),
    )


@pytest.mark.cli_doc(
    options=["--validation"],
    input_schema="openapi/api.yaml",
    cli_args=["--validation"],
    golden_output="openapi/general.py",
)
def test_validation(mocker: MockerFixture, output_file: Path) -> None:
    """Enable validation constraints (deprecated, use --field-constraints).

    The `--validation` flag configures the code generation behavior.
    """
    mock_prance = mocker.patch("prance.BaseParser")
    run_main_and_assert(
        input_path=OPEN_API_DATA_PATH / "api.yaml",
        output_path=output_file,
        input_file_type=None,
        assert_func=assert_file_content,
        expected_file="general.py",
        extra_args=["--validation"],
    )
    mock_prance.assert_called_once()


def test_validation_failed(mocker: MockerFixture, output_file: Path) -> None:
    """Test OpenAPI code generation with validation failure."""
    mock_prance = mocker.patch("prance.BaseParser", side_effect=Exception("error"))
    run_main_and_assert(
        input_path=OPEN_API_DATA_PATH / "invalid.yaml",
        output_path=output_file,
        input_file_type="openapi",
        expected_exit=Exit.ERROR,
        extra_args=["--validation"],
    )
    mock_prance.assert_called_once()


@pytest.mark.parametrize(
    ("output_model", "expected_output", "args"),
    [
        ("pydantic.BaseModel", "with_field_constraints.py", []),
        (
            "pydantic.BaseModel",
            "with_field_constraints_use_unique_items_as_set.py",
            ["--use-unique-items-as-set"],
        ),
        ("pydantic_v2.BaseModel", "with_field_constraints_pydantic_v2.py", []),
        (
            "pydantic_v2.BaseModel",
            "with_field_constraints_pydantic_v2_use_generic_container_types.py",
            ["--use-generic-container-types"],
        ),
        (
            "pydantic_v2.BaseModel",
            "with_field_constraints_pydantic_v2_use_generic_container_types_set.py",
            ["--use-generic-container-types", "--use-unique-items-as-set"],
        ),
        (
            "pydantic_v2.BaseModel",
            "with_field_constraints_pydantic_v2_use_standard_collections.py",
            [
                "--use-standard-collections",
            ],
        ),
        (
            "pydantic_v2.BaseModel",
            "with_field_constraints_pydantic_v2_use_standard_collections_set.py",
            ["--use-standard-collections", "--use-unique-items-as-set"],
        ),
    ],
)
@pytest.mark.cli_doc(
    options=["--use-unique-items-as-set"],
    input_schema="openapi/api_constrained.yaml",
    cli_args=["--use-unique-items-as-set", "--field-constraints"],
    golden_output="openapi/with_field_constraints_use_unique_items_as_set.py",
)
def test_main_with_field_constraints(
    output_model: str, expected_output: str, args: list[str], output_file: Path
) -> None:
    """Generate set types for arrays with uniqueItems constraint.

    The `--use-unique-items-as-set` flag generates Python set types instead of
    list types for JSON Schema arrays that have the uniqueItems constraint set
    to true, enforcing uniqueness at the type level.
    """
    run_main_and_assert(
        input_path=OPEN_API_DATA_PATH / "api_constrained.yaml",
        output_path=output_file,
        input_file_type=None,
        assert_func=assert_file_content,
        expected_file=expected_output,
        extra_args=["--field-constraints", "--output-model-type", output_model, *args],
    )


@pytest.mark.cli_doc(
    options=["--field-constraints"],
    input_schema="openapi/api_constrained.yaml",
    cli_args=["--field-constraints"],
    model_outputs={
        "pydantic_v1": "main/openapi/with_field_constraints.py",
        "pydantic_v2": "main/openapi/with_field_constraints_pydantic_v2.py",
    },
    primary=True,
)
def test_main_field_constraints_model_outputs(output_file: Path) -> None:
    """Generate Field() with validation constraints from schema.

    The `--field-constraints` flag generates Pydantic Field() definitions with
    validation constraints (min/max length, pattern, etc.) from the schema.
    Output differs between Pydantic v1 and v2 due to API changes.
    """
    run_main_and_assert(
        input_path=OPEN_API_DATA_PATH / "api_constrained.yaml",
        output_path=output_file,
        input_file_type=None,
        assert_func=assert_file_content,
        expected_file="with_field_constraints.py",
        extra_args=["--field-constraints"],
    )


@pytest.mark.parametrize(
    ("output_model", "expected_output"),
    [
        (
            "pydantic.BaseModel",
            "without_field_constraints.py",
        ),
        (
            "pydantic_v2.BaseModel",
            "without_field_constraints_pydantic_v2.py",
        ),
    ],
)
def test_main_without_field_constraints(output_model: str, expected_output: str, output_file: Path) -> None:
    """Test OpenAPI generation without field constraints."""
    run_main_and_assert(
        input_path=OPEN_API_DATA_PATH / "api_constrained.yaml",
        output_path=output_file,
        input_file_type=None,
        assert_func=assert_file_content,
        expected_file=expected_output,
        extra_args=["--output-model-type", output_model],
    )


@pytest.mark.parametrize(
    ("output_model", "expected_output"),
    [
        (
            "pydantic.BaseModel",
            "with_aliases.py",
        ),
        pytest.param(
            "msgspec.Struct",
            "with_aliases_msgspec.py",
            marks=LEGACY_BLACK_SKIP,
        ),
    ],
)
@pytest.mark.skipif(
    black.__version__.split(".")[0] == "19",
    reason="Installed black doesn't support the old style",
)
@pytest.mark.cli_doc(
    options=["--aliases"],
    input_schema="openapi/api.yaml",
    cli_args=["--aliases", "openapi/aliases.json", "--target-python-version", "3.10"],
    model_outputs={
        "pydantic_v1": "openapi/with_aliases.py",
        "msgspec": "openapi/with_aliases_msgspec.py",
    },
    primary=True,
)
def test_main_with_aliases(output_model: str, expected_output: str, output_file: Path) -> None:
    """Apply custom field and class name aliases from JSON file.

    The `--aliases` option allows renaming fields and classes via a JSON mapping file,
    providing fine-grained control over generated names independent of schema definitions.
    """
    run_main_and_assert(
        input_path=OPEN_API_DATA_PATH / "api.yaml",
        output_path=output_file,
        input_file_type=None,
        assert_func=assert_file_content,
        expected_file=expected_output,
        extra_args=[
            "--aliases",
            str(OPEN_API_DATA_PATH / "aliases.json"),
            "--target-python-version",
            "3.10",
            "--output-model-type",
            output_model,
        ],
    )


def test_main_with_bad_aliases(output_file: Path) -> None:
    """Test OpenAPI generation with invalid aliases file."""
    run_main_and_assert(
        input_path=OPEN_API_DATA_PATH / "api.yaml",
        output_path=output_file,
        input_file_type=None,
        expected_exit=Exit.ERROR,
        extra_args=["--aliases", str(OPEN_API_DATA_PATH / "not.json")],
    )


def test_main_with_more_bad_aliases(output_file: Path) -> None:
    """Test OpenAPI generation with malformed aliases file."""
    run_main_and_assert(
        input_path=OPEN_API_DATA_PATH / "api.yaml",
        output_path=output_file,
        input_file_type=None,
        expected_exit=Exit.ERROR,
        extra_args=["--aliases", str(OPEN_API_DATA_PATH / "list.json")],
    )


def test_main_with_bad_extra_data(output_file: Path) -> None:
    """Test OpenAPI generation with invalid extra template data file."""
    run_main_and_assert(
        input_path=OPEN_API_DATA_PATH / "api.yaml",
        output_path=output_file,
        input_file_type=None,
        expected_exit=Exit.ERROR,
        extra_args=["--extra-template-data", str(OPEN_API_DATA_PATH / "not.json")],
    )


@pytest.mark.benchmark
def test_main_with_snake_case_field(output_file: Path) -> None:
    """Test OpenAPI generation with snake case field naming."""
    run_main_and_assert(
        input_path=OPEN_API_DATA_PATH / "api.yaml",
        output_path=output_file,
        input_file_type=None,
        assert_func=assert_file_content,
        extra_args=["--snake-case-field"],
    )


@pytest.mark.benchmark
@pytest.mark.cli_doc(
    options=["--strip-default-none"],
    input_schema="openapi/api.yaml",
    cli_args=["--strip-default-none"],
    golden_output="openapi/with_strip_default_none.py",
)
def test_main_with_strip_default_none(output_file: Path) -> None:
    """Remove fields with None as default value from generated models.

    The `--strip-default-none` option removes fields that have None as their default value from the
    generated models. This results in cleaner model definitions by excluding optional fields that
    default to None.
    """
    run_main_and_assert(
        input_path=OPEN_API_DATA_PATH / "api.yaml",
        output_path=output_file,
        input_file_type=None,
        assert_func=assert_file_content,
        extra_args=["--strip-default-none"],
    )


def test_disable_timestamp(output_file: Path) -> None:
    """Test OpenAPI generation with timestamp disabled."""
    run_main_and_assert(
        input_path=OPEN_API_DATA_PATH / "api.yaml",
        output_path=output_file,
        input_file_type=None,
        assert_func=assert_file_content,
        extra_args=["--disable-timestamp"],
    )


@pytest.mark.cli_doc(
    options=["--enable-version-header"],
    input_schema="openapi/api.yaml",
    cli_args=["--enable-version-header"],
    golden_output="openapi/enable_version_header.py",
)
def test_enable_version_header(output_file: Path) -> None:
    """Include tool version information in file header.

    The `--enable-version-header` flag configures the code generation behavior.
    """
    run_main_and_assert(
        input_path=OPEN_API_DATA_PATH / "api.yaml",
        output_path=output_file,
        input_file_type=None,
        assert_func=assert_file_content,
        expected_file="enable_version_header.py",
        extra_args=["--enable-version-header"],
        transform=lambda s: s.replace(f"#   version:   {get_version()}", "#   version:   0.0.0"),
    )


@pytest.mark.cli_doc(
    options=["--enable-command-header"],
    input_schema="openapi/api.yaml",
    cli_args=["--enable-command-header"],
    golden_output="openapi/enable_command_header.py",
)
def test_enable_command_header(output_file: Path) -> None:
    """Include command-line options in file header for reproducibility.

    The `--enable-command-header` flag adds the full command-line used to generate
    the file to the header, making it easy to reproduce the generation.
    """

    def normalize_command(s: str) -> str:
        # Replace the actual command line with a placeholder for consistent testing
        return re.sub(r"#   command:   datamodel-codegen .*", "#   command:   datamodel-codegen [COMMAND]", s)

    run_main_and_assert(
        input_path=OPEN_API_DATA_PATH / "api.yaml",
        output_path=output_file,
        input_file_type=None,
        assert_func=assert_file_content,
        expected_file="enable_command_header.py",
        extra_args=["--enable-command-header"],
        transform=normalize_command,
    )


@pytest.mark.parametrize(
    ("output_model", "expected_output"),
    [
        (
            "pydantic.BaseModel",
            "allow_population_by_field_name.py",
        ),
        (
            "pydantic_v2.BaseModel",
            "allow_population_by_field_name_pydantic_v2.py",
        ),
    ],
)
@pytest.mark.skipif(
    black.__version__.split(".")[0] == "19",
    reason="Installed black doesn't support the old style",
)
@pytest.mark.cli_doc(
    options=["--allow-population-by-field-name"],
    input_schema="openapi/api.yaml",
    cli_args=["--allow-population-by-field-name"],
    model_outputs={
        "pydantic_v1": "openapi/allow_population_by_field_name.py",
        "pydantic_v2": "openapi/allow_population_by_field_name_pydantic_v2.py",
    },
)
def test_allow_population_by_field_name(output_model: str, expected_output: str, output_file: Path) -> None:
    """Allow Pydantic model population by field name (not just alias).

    The `--allow-population-by-field-name` flag configures the code generation behavior.
    """
    run_main_and_assert(
        input_path=OPEN_API_DATA_PATH / "api.yaml",
        output_path=output_file,
        input_file_type=None,
        assert_func=assert_file_content,
        expected_file=expected_output,
        extra_args=["--allow-population-by-field-name", "--output-model-type", output_model],
    )


@pytest.mark.parametrize(
    ("output_model", "expected_output"),
    [
        (
            "pydantic.BaseModel",
            "allow_extra_fields.py",
        ),
        (
            "pydantic_v2.BaseModel",
            "allow_extra_fields_pydantic_v2.py",
        ),
    ],
)
@pytest.mark.skipif(
    black.__version__.split(".")[0] == "19",
    reason="Installed black doesn't support the old style",
)
@pytest.mark.cli_doc(
    options=["--allow-extra-fields"],
    input_schema="openapi/api.yaml",
    cli_args=["--allow-extra-fields"],
    model_outputs={
        "pydantic_v1": "openapi/allow_extra_fields.py",
        "pydantic_v2": "openapi/allow_extra_fields_pydantic_v2.py",
    },
)
def test_allow_extra_fields(output_model: str, expected_output: str, output_file: Path) -> None:
    """Allow extra fields in generated Pydantic models (extra='allow').

    The `--allow-extra-fields` flag configures the code generation behavior.
    """
    run_main_and_assert(
        input_path=OPEN_API_DATA_PATH / "api.yaml",
        output_path=output_file,
        input_file_type=None,
        assert_func=assert_file_content,
        expected_file=expected_output,
        extra_args=["--allow-extra-fields", "--output-model-type", output_model],
    )


@pytest.mark.parametrize(
    ("output_model", "expected_output"),
    [
        (
            "pydantic.BaseModel",
            "enable_faux_immutability.py",
        ),
        (
            "pydantic_v2.BaseModel",
            "enable_faux_immutability_pydantic_v2.py",
        ),
    ],
)
@pytest.mark.skipif(
    black.__version__.split(".")[0] == "19",
    reason="Installed black doesn't support the old style",
)
@pytest.mark.cli_doc(
    options=["--enable-faux-immutability"],
    input_schema="openapi/api.yaml",
    cli_args=["--enable-faux-immutability"],
    model_outputs={
        "pydantic_v1": "openapi/enable_faux_immutability.py",
        "pydantic_v2": "openapi/enable_faux_immutability_pydantic_v2.py",
    },
)
def test_enable_faux_immutability(output_model: str, expected_output: str, output_file: Path) -> None:
    """Enable faux immutability in Pydantic v1 models (allow_mutation=False).

    The `--enable-faux-immutability` flag configures the code generation behavior.
    """
    run_main_and_assert(
        input_path=OPEN_API_DATA_PATH / "api.yaml",
        output_path=output_file,
        input_file_type=None,
        assert_func=assert_file_content,
        expected_file=expected_output,
        extra_args=["--enable-faux-immutability", "--output-model-type", output_model],
    )


@pytest.mark.benchmark
def test_use_default(output_file: Path) -> None:
    """Test OpenAPI generation with use default option."""
    run_main_and_assert(
        input_path=OPEN_API_DATA_PATH / "api.yaml",
        output_path=output_file,
        input_file_type=None,
        assert_func=assert_file_content,
        extra_args=["--use-default"],
    )


@pytest.mark.cli_doc(
    options=["--force-optional"],
    input_schema="openapi/api.yaml",
    cli_args=["--force-optional"],
    golden_output="openapi/force_optional.py",
)
@pytest.mark.benchmark
def test_force_optional(output_file: Path) -> None:
    """Force all fields to be Optional regardless of required status.

    The `--force-optional` flag configures the code generation behavior.
    """
    run_main_and_assert(
        input_path=OPEN_API_DATA_PATH / "api.yaml",
        output_path=output_file,
        input_file_type=None,
        assert_func=assert_file_content,
        extra_args=["--force-optional"],
    )


def test_main_with_exclusive(output_file: Path) -> None:
    """Test OpenAPI generation with exclusive keywords."""
    run_main_and_assert(
        input_path=OPEN_API_DATA_PATH / "exclusive.yaml",
        output_path=output_file,
        input_file_type=None,
        assert_func=assert_file_content,
    )


def test_main_subclass_enum(output_file: Path) -> None:
    """Test OpenAPI generation with subclass enum."""
    run_main_and_assert(
        input_path=OPEN_API_DATA_PATH / "subclass_enum.json",
        output_path=output_file,
        input_file_type=None,
        assert_func=assert_file_content,
    )


@pytest.mark.skipif(
    black.__version__.split(".")[0] == "22",
    reason="Installed black doesn't support the old style",
)
def test_main_specialized_enum(output_file: Path) -> None:
    """Test OpenAPI generation with specialized enum."""
    run_main_and_assert(
        input_path=OPEN_API_DATA_PATH / "subclass_enum.json",
        output_path=output_file,
        input_file_type=None,
        assert_func=assert_file_content,
        expected_file="enum_specialized.py",
        extra_args=["--target-python-version", "3.11"],
    )


@pytest.mark.skipif(
    black.__version__.split(".")[0] == "22",
    reason="Installed black doesn't support the old style",
)
@pytest.mark.cli_doc(
    options=["--no-use-specialized-enum"],
    input_schema="openapi/subclass_enum.json",
    cli_args=["--target-python-version", "3.11", "--no-use-specialized-enum"],
    golden_output="openapi/subclass_enum.py",
    related_options=["--use-specialized-enum", "--target-python-version"],
)
def test_main_specialized_enums_disabled(output_file: Path) -> None:
    """Disable specialized Enum classes for Python 3.11+ code generation.

    The `--no-use-specialized-enum` flag prevents the generator from using
    specialized Enum classes (StrEnum, IntEnum) when generating code for
    Python 3.11+, falling back to standard Enum classes instead.
    """
    run_main_and_assert(
        input_path=OPEN_API_DATA_PATH / "subclass_enum.json",
        output_path=output_file,
        input_file_type=None,
        assert_func=assert_file_content,
        expected_file="subclass_enum.py",
        extra_args=["--target-python-version", "3.11", "--no-use-specialized-enum"],
    )


def test_main_use_standard_collections(output_dir: Path) -> None:
    """Test OpenAPI generation with standard collections."""
    with freeze_time(TIMESTAMP):
        run_main_and_assert(
            input_path=OPEN_API_DATA_PATH / "modular.yaml",
            output_path=output_dir,
            expected_directory=EXPECTED_OPENAPI_PATH / "use_standard_collections",
            extra_args=["--use-standard-collections"],
        )


@pytest.mark.skipif(
    black.__version__.split(".")[0] >= "24",
    reason="Installed black doesn't support the old style",
)
def test_main_use_generic_container_types(output_dir: Path) -> None:
    """Test OpenAPI generation with generic container types."""
    with freeze_time(TIMESTAMP):
        run_main_and_assert(
            input_path=OPEN_API_DATA_PATH / "modular.yaml",
            output_path=output_dir,
            expected_directory=EXPECTED_OPENAPI_PATH / "use_generic_container_types",
            extra_args=["--use-generic-container-types"],
        )


@pytest.mark.skipif(
    black.__version__.split(".")[0] >= "24",
    reason="Installed black doesn't support the old style",
)
@pytest.mark.benchmark
def test_main_use_generic_container_types_standard_collections(
    output_dir: Path,
) -> None:
    """Test OpenAPI generation with generic container types and standard collections."""
    with freeze_time(TIMESTAMP):
        run_main_and_assert(
            input_path=OPEN_API_DATA_PATH / "modular.yaml",
            output_path=output_dir,
            expected_directory=EXPECTED_OPENAPI_PATH / "use_generic_container_types_standard_collections",
            extra_args=["--use-generic-container-types", "--use-standard-collections"],
        )


def test_main_original_field_name_delimiter_without_snake_case_field(
    capsys: pytest.CaptureFixture, output_file: Path
) -> None:
    """Test OpenAPI generation with original field name delimiter error."""
    run_main_and_assert(
        input_path=OPEN_API_DATA_PATH / "modular.yaml",
        output_path=output_file,
        input_file_type=None,
        expected_exit=Exit.ERROR,
        extra_args=["--original-field-name-delimiter", "-"],
        capsys=capsys,
        expected_stderr_contains="`--original-field-name-delimiter` can not be used without `--snake-case-field`.",
    )


@pytest.mark.parametrize(
    ("output_model", "expected_output", "date_type"),
    [
        ("pydantic.BaseModel", "datetime.py", "AwareDatetime"),
        ("pydantic_v2.BaseModel", "datetime_pydantic_v2.py", "AwareDatetime"),
        ("pydantic_v2.BaseModel", "datetime_pydantic_v2_datetime.py", "datetime"),
        ("dataclasses.dataclass", "datetime_dataclass.py", "datetime"),
        ("msgspec.Struct", "datetime_msgspec.py", "datetime"),
    ],
)
@pytest.mark.cli_doc(
    options=["--output-datetime-class"],
    input_schema="openapi/datetime.yaml",
    cli_args=["--output-datetime-class", "AwareDatetime"],
    golden_output="openapi/datetime_pydantic_v2.py",
)
def test_main_openapi_aware_datetime(
    output_model: str, expected_output: str, date_type: str, output_file: Path
) -> None:
    """Specify datetime class type for date-time schema fields.

    The `--output-datetime-class` flag controls which datetime type to use for fields
    with date-time format. Options include 'AwareDatetime' for timezone-aware datetimes
    or 'datetime' for standard Python datetime objects.
    """
    run_main_and_assert(
        input_path=OPEN_API_DATA_PATH / "datetime.yaml",
        output_path=output_file,
        input_file_type="openapi",
        assert_func=assert_file_content,
        expected_file=expected_output,
        extra_args=["--output-datetime-class", date_type, "--output-model-type", output_model],
    )


@pytest.mark.parametrize(
    ("output_model", "expected_output"),
    [
        (
            "pydantic.BaseModel",
            "datetime.py",
        ),
        (
            "pydantic_v2.BaseModel",
            "datetime_pydantic_v2.py",
        ),
    ],
)
def test_main_openapi_datetime(output_model: str, expected_output: str, output_file: Path) -> None:
    """Test OpenAPI generation with datetime types."""
    run_main_and_assert(
        input_path=OPEN_API_DATA_PATH / "datetime.yaml",
        output_path=output_file,
        input_file_type="openapi",
        assert_func=assert_file_content,
        expected_file=expected_output,
        extra_args=["--output-model-type", output_model],
    )


def test_main_models_not_found(capsys: pytest.CaptureFixture, output_file: Path) -> None:
    """Test OpenAPI generation with models not found error."""
    run_main_and_assert(
        input_path=OPEN_API_DATA_PATH / "no_components.yaml",
        output_path=output_file,
        input_file_type="openapi",
        expected_exit=Exit.ERROR,
        capsys=capsys,
        expected_stderr_contains="Models not found in the input data",
    )


@pytest.mark.skipif(
    version.parse(pydantic.VERSION) < version.parse("1.9.0"),
    reason="Require Pydantic version 1.9.0 or later ",
)
@pytest.mark.cli_doc(
    options=["--enum-field-as-literal"],
    input_schema="openapi/enum_models.yaml",
    cli_args=["--enum-field-as-literal", "one"],
    golden_output="openapi/enum_models/one.py",
)
def test_main_openapi_enum_models_as_literal_one(min_version: str, output_file: Path) -> None:
    """Convert single-member enums to Literal types in OpenAPI schemas.

    The `--enum-field-as-literal one` flag converts enums with a single member
    to Literal type annotations while keeping multi-member enums as Enum classes.
    """
    run_main_and_assert(
        input_path=OPEN_API_DATA_PATH / "enum_models.yaml",
        output_path=output_file,
        input_file_type="openapi",
        assert_func=assert_file_content,
        expected_file="enum_models/one.py",
        extra_args=["--enum-field-as-literal", "one", "--target-python-version", min_version],
    )


@pytest.mark.skipif(
    version.parse(pydantic.VERSION) < version.parse("1.9.0"),
    reason="Require Pydantic version 1.9.0 or later ",
)
@pytest.mark.cli_doc(
    options=["--use-one-literal-as-default"],
    input_schema="openapi/enum_models.yaml",
    cli_args=["--use-one-literal-as-default", "--enum-field-as-literal", "one"],
    golden_output="openapi/enum_models/one_literal_as_default.py",
)
def test_main_openapi_use_one_literal_as_default(min_version: str, output_file: Path) -> None:
    """Use single literal value as default when enum has only one option.

    The `--use-one-literal-as-default` flag configures the code generation behavior.
    """
    run_main_and_assert(
        input_path=OPEN_API_DATA_PATH / "enum_models.yaml",
        output_path=output_file,
        input_file_type="openapi",
        assert_func=assert_file_content,
        expected_file=EXPECTED_OPENAPI_PATH / "enum_models" / "one_literal_as_default.py",
        extra_args=[
            "--enum-field-as-literal",
            "one",
            "--target-python-version",
            min_version,
            "--use-one-literal-as-default",
        ],
    )


@pytest.mark.skipif(
    version.parse(pydantic.VERSION) < version.parse("1.9.0"),
    reason="Require Pydantic version 1.9.0 or later ",
)
@pytest.mark.skipif(
    black.__version__.split(".")[0] >= "24",
    reason="Installed black doesn't support the old style",
)
def test_main_openapi_enum_models_as_literal_all(min_version: str, output_file: Path) -> None:
    """Test OpenAPI generation with all enum models as literal."""
    run_main_and_assert(
        input_path=OPEN_API_DATA_PATH / "enum_models.yaml",
        output_path=output_file,
        input_file_type="openapi",
        assert_func=assert_file_content,
        expected_file="enum_models/all.py",
        extra_args=["--enum-field-as-literal", "all", "--target-python-version", min_version],
    )


@pytest.mark.skipif(
    version.parse(pydantic.VERSION) < version.parse("1.9.0"),
    reason="Require Pydantic version 1.9.0 or later ",
)
@pytest.mark.skipif(
    black.__version__.split(".")[0] >= "24",
    reason="Installed black doesn't support the old style",
)
def test_main_openapi_enum_models_as_literal(output_file: Path) -> None:
    """Test OpenAPI generation with enum models as literal."""
    run_main_and_assert(
        input_path=OPEN_API_DATA_PATH / "enum_models.yaml",
        output_path=output_file,
        input_file_type="openapi",
        assert_func=assert_file_content,
        expected_file=EXPECTED_OPENAPI_PATH / "enum_models" / "as_literal.py",
        extra_args=["--enum-field-as-literal", "all", "--target-python-version", f"3.{MIN_VERSION}"],
    )


@pytest.mark.benchmark
def test_main_openapi_all_of_required(output_file: Path) -> None:
    """Test OpenAPI generation with allOf required fields."""
    run_main_and_assert(
        input_path=OPEN_API_DATA_PATH / "allof_required.yaml",
        output_path=output_file,
        input_file_type="openapi",
        assert_func=assert_file_content,
        expected_file="allof_required.py",
    )


@pytest.mark.benchmark
def test_main_openapi_nullable(output_file: Path) -> None:
    """Test OpenAPI generation with nullable types."""
    run_main_and_assert(
        input_path=OPEN_API_DATA_PATH / "nullable.yaml",
        output_path=output_file,
        input_file_type="openapi",
        assert_func=assert_file_content,
        expected_file="nullable.py",
    )


@pytest.mark.cli_doc(
    options=["--strict-nullable"],
    input_schema="openapi/nullable.yaml",
    cli_args=["--strict-nullable"],
    golden_output="openapi/nullable_strict_nullable.py",
)
def test_main_openapi_nullable_strict_nullable(output_file: Path) -> None:
    """Strictly handle nullable types in OpenAPI schemas.

    The `--strict-nullable` flag configures the code generation behavior.
    """
    run_main_and_assert(
        input_path=OPEN_API_DATA_PATH / "nullable.yaml",
        output_path=output_file,
        input_file_type="openapi",
        assert_func=assert_file_content,
        expected_file="nullable_strict_nullable.py",
        extra_args=["--strict-nullable"],
    )


def test_main_openapi_ref_nullable_strict_nullable(output_file: Path) -> None:
    """Test that nullable attribute from $ref schema is propagated."""
    run_main_and_assert(
        input_path=OPEN_API_DATA_PATH / "ref_nullable.yaml",
        output_path=output_file,
        input_file_type="openapi",
        assert_func=assert_file_content,
        expected_file="ref_nullable_strict_nullable.py",
        extra_args=["--strict-nullable", "--use-union-operator"],
    )


@LEGACY_BLACK_SKIP
@pytest.mark.parametrize(
    ("output_model", "expected_output"),
    [
        (
            "pydantic.BaseModel",
            "general.py",
        ),
        (
            "pydantic_v2.BaseModel",
            "pydantic_v2.py",
        ),
        (
            "msgspec.Struct",
            "msgspec_pattern.py",
        ),
    ],
)
@pytest.mark.skipif(
    black.__version__.split(".")[0] == "19",
    reason="Installed black doesn't support the old style",
)
def test_main_openapi_pattern(output_model: str, expected_output: str, output_file: Path) -> None:
    """Test OpenAPI generation with pattern validation."""
    run_main_and_assert(
        input_path=OPEN_API_DATA_PATH / "pattern.yaml",
        output_path=output_file,
        input_file_type="openapi",
        assert_func=assert_file_content,
        expected_file=f"pattern/{expected_output}",
        extra_args=["--target-python-version", "3.10", "--output-model-type", output_model],
        transform=lambda s: s.replace("pattern.yaml", "pattern.json"),
    )


@pytest.mark.parametrize(
    ("expected_output", "args"),
    [
        ("pattern_with_lookaround_pydantic_v2.py", []),
        (
            "pattern_with_lookaround_pydantic_v2_field_constraints.py",
            ["--field-constraints"],
        ),
    ],
)
@pytest.mark.skipif(
    black.__version__.split(".")[0] < "22",
    reason="Installed black doesn't support Python version 3.10",
)
def test_main_openapi_pattern_with_lookaround_pydantic_v2(
    expected_output: str, args: list[str], output_file: Path
) -> None:
    """Test OpenAPI generation with pattern lookaround for Pydantic v2."""
    run_main_and_assert(
        input_path=OPEN_API_DATA_PATH / "pattern_lookaround.yaml",
        output_path=output_file,
        input_file_type="openapi",
        assert_func=assert_file_content,
        expected_file=expected_output,
        extra_args=["--target-python-version", "3.10", "--output-model-type", "pydantic_v2.BaseModel", *args],
    )


def test_main_generate_custom_class_name_generator_modular(
    tmp_path: Path,
) -> None:
    """Test OpenAPI generation with custom class name generator in modular mode."""
    output_path = tmp_path / "model"
    main_modular_custom_class_name_dir = EXPECTED_OPENAPI_PATH / "modular_custom_class_name"

    def custom_class_name_generator(name: str) -> str:
        return f"Custom{name[0].upper() + name[1:]}"

    with freeze_time(TIMESTAMP):
        input_ = (OPEN_API_DATA_PATH / "modular.yaml").relative_to(Path.cwd())
        assert not input_.is_absolute()
        generate(
            input_=input_,
            input_file_type=InputFileType.OpenAPI,
            output=output_path,
            custom_class_name_generator=custom_class_name_generator,
        )

        assert_directory_content(output_path, main_modular_custom_class_name_dir)


def test_main_http_openapi(mocker: MockerFixture, output_file: Path) -> None:
    """Test OpenAPI code generation from HTTP URL."""

    def get_mock_response(path: str) -> Mock:
        mock = mocker.Mock()
        mock.text = (OPEN_API_DATA_PATH / path).read_text()
        return mock

    httpx_get_mock = mocker.patch(
        "httpx.get",
        side_effect=[
            get_mock_response("refs.yaml"),
            get_mock_response("definitions.yaml"),
        ],
    )

    run_main_url_and_assert(
        url="https://example.com/refs.yaml",
        output_path=output_file,
        input_file_type="openapi",
        assert_func=assert_file_content,
        expected_file="http_refs.py",
    )
    httpx_get_mock.assert_has_calls([
        call(
            "https://example.com/refs.yaml",
            headers=None,
            verify=True,
            follow_redirects=True,
            params=None,
        ),
        call(
            "https://teamdigitale.github.io/openapi/0.0.6/definitions.yaml",
            headers=None,
            verify=True,
            follow_redirects=True,
            params=None,
        ),
    ])


@pytest.mark.cli_doc(
    options=["--disable-appending-item-suffix"],
    input_schema="openapi/api_constrained.yaml",
    cli_args=["--disable-appending-item-suffix", "--field-constraints"],
    golden_output="openapi/disable_appending_item_suffix.py",
)
def test_main_disable_appending_item_suffix(output_file: Path) -> None:
    """Disable appending 'Item' suffix to array item types.

    The `--disable-appending-item-suffix` flag configures the code generation behavior.
    """
    run_main_and_assert(
        input_path=OPEN_API_DATA_PATH / "api_constrained.yaml",
        output_path=output_file,
        input_file_type=None,
        assert_func=assert_file_content,
        extra_args=["--field-constraints", "--disable-appending-item-suffix"],
    )


@pytest.mark.cli_doc(
    options=["--openapi-scopes"],
    input_schema="openapi/body_and_parameters.yaml",
    cli_args=["--openapi-scopes", "paths", "schemas"],
    golden_output="openapi/body_and_parameters/general.py",
)
def test_main_openapi_body_and_parameters(output_file: Path) -> None:
    """Specify OpenAPI scopes to generate (schemas, paths, parameters).

    The `--openapi-scopes` flag configures the code generation behavior.
    """
    run_main_and_assert(
        input_path=OPEN_API_DATA_PATH / "body_and_parameters.yaml",
        output_path=output_file,
        input_file_type="openapi",
        assert_func=assert_file_content,
        expected_file=EXPECTED_OPENAPI_PATH / "body_and_parameters" / "general.py",
        extra_args=["--openapi-scopes", "paths", "schemas"],
    )


def test_main_openapi_body_and_parameters_remote_ref(mocker: MockerFixture, output_file: Path) -> None:
    """Test OpenAPI generation with body and parameters remote reference."""
    input_path = OPEN_API_DATA_PATH / "body_and_parameters_remote_ref.yaml"
    person_response = mocker.Mock()
    person_response.text = input_path.read_text()
    httpx_get_mock = mocker.patch("httpx.get", side_effect=[person_response])

    run_main_and_assert(
        input_path=input_path,
        output_path=output_file,
        input_file_type="openapi",
        assert_func=assert_file_content,
        expected_file=EXPECTED_OPENAPI_PATH / "body_and_parameters" / "remote_ref.py",
        extra_args=["--openapi-scopes", "paths", "schemas"],
    )
    httpx_get_mock.assert_has_calls([
        call(
            "https://schema.example",
            headers=None,
            verify=True,
            follow_redirects=True,
            params=None,
        ),
    ])


def test_main_openapi_body_and_parameters_only_paths(output_file: Path) -> None:
    """Test OpenAPI generation with only paths scope."""
    run_main_and_assert(
        input_path=OPEN_API_DATA_PATH / "body_and_parameters.yaml",
        output_path=output_file,
        input_file_type="openapi",
        assert_func=assert_file_content,
        expected_file=EXPECTED_OPENAPI_PATH / "body_and_parameters" / "only_paths.py",
        extra_args=["--openapi-scopes", "paths"],
    )


def test_main_openapi_body_and_parameters_only_schemas(output_file: Path) -> None:
    """Test OpenAPI generation with only schemas scope."""
    run_main_and_assert(
        input_path=OPEN_API_DATA_PATH / "body_and_parameters.yaml",
        output_path=output_file,
        input_file_type="openapi",
        assert_func=assert_file_content,
        expected_file=EXPECTED_OPENAPI_PATH / "body_and_parameters" / "only_schemas.py",
        extra_args=["--openapi-scopes", "schemas"],
    )


def test_main_openapi_content_in_parameters(output_file: Path) -> None:
    """Test OpenAPI generation with content in parameters."""
    run_main_and_assert(
        input_path=OPEN_API_DATA_PATH / "content_in_parameters.yaml",
        output_path=output_file,
        input_file_type="openapi",
        assert_func=assert_file_content,
        expected_file="content_in_parameters.py",
    )


def test_main_openapi_oas_response_reference(output_file: Path) -> None:
    """Test OpenAPI generation with OAS response reference."""
    run_main_and_assert(
        input_path=OPEN_API_DATA_PATH / "oas_response_reference.yaml",
        output_path=output_file,
        input_file_type="openapi",
        assert_func=assert_file_content,
        expected_file="oas_response_reference.py",
        extra_args=["--openapi-scopes", "paths", "schemas"],
    )


def test_main_openapi_json_pointer(output_file: Path) -> None:
    """Test OpenAPI generation with JSON pointer references."""
    run_main_and_assert(
        input_path=OPEN_API_DATA_PATH / "json_pointer.yaml",
        output_path=output_file,
        input_file_type="openapi",
        assert_func=assert_file_content,
        expected_file="json_pointer.py",
    )


@pytest.mark.parametrize(
    ("output_model", "expected_output"),
    [
        ("pydantic.BaseModel", "use_annotated_with_field_constraints.py"),
        (
            "pydantic_v2.BaseModel",
            "use_annotated_with_field_constraints_pydantic_v2.py",
        ),
    ],
)
@pytest.mark.skipif(
    black.__version__.split(".")[0] == "19",
    reason="Installed black doesn't support the old style",
)
@pytest.mark.cli_doc(
    options=["--use-annotated"],
    input_schema="openapi/api_constrained.yaml",
    cli_args=["--field-constraints", "--use-annotated"],
    golden_output="openapi/use_annotated_with_field_constraints.py",
    related_options=["--field-constraints"],
)
def test_main_use_annotated_with_field_constraints(
    output_model: str, expected_output: str, min_version: str, output_file: Path
) -> None:
    """Use typing.Annotated for field constraints in OpenAPI schemas.

    The `--use-annotated` flag wraps field types with `typing.Annotated` to
    include constraint metadata, enabling runtime validation frameworks to
    access constraints directly from type annotations.
    """
    run_main_and_assert(
        input_path=OPEN_API_DATA_PATH / "api_constrained.yaml",
        output_path=output_file,
        input_file_type=None,
        assert_func=assert_file_content,
        expected_file=expected_output,
        extra_args=[
            "--field-constraints",
            "--use-annotated",
            "--target-python-version",
            min_version,
            "--output-model-type",
            output_model,
        ],
    )


def test_main_nested_enum(output_file: Path) -> None:
    """Test OpenAPI generation with nested enum."""
    run_main_and_assert(
        input_path=OPEN_API_DATA_PATH / "nested_enum.json",
        output_path=output_file,
        input_file_type="openapi",
        assert_func=assert_file_content,
    )


def test_openapi_special_yaml_keywords(mocker: MockerFixture, output_file: Path) -> None:
    """Test OpenAPI generation with special YAML keywords."""
    mock_prance = mocker.patch("prance.BaseParser")
    run_main_and_assert(
        input_path=OPEN_API_DATA_PATH / "special_yaml_keywords.yaml",
        output_path=output_file,
        input_file_type=None,
        assert_func=assert_file_content,
        expected_file="special_yaml_keywords.py",
        extra_args=["--validation"],
    )
    mock_prance.assert_called_once()


@pytest.mark.skipif(
    black.__version__.split(".")[0] < "22",
    reason="Installed black doesn't support Python version 3.10",
)
def test_main_openapi_nullable_use_union_operator(output_file: Path) -> None:
    """Test OpenAPI generation with nullable using union operator."""
    run_main_and_assert(
        input_path=OPEN_API_DATA_PATH / "nullable.yaml",
        output_path=output_file,
        input_file_type="openapi",
        assert_func=assert_file_content,
        expected_file="nullable_strict_nullable_use_union_operator.py",
        extra_args=["--use-union-operator", "--strict-nullable"],
    )


def test_external_relative_ref(tmp_path: Path) -> None:
    """Test OpenAPI generation with external relative references."""
    run_main_and_assert(
        input_path=OPEN_API_DATA_PATH / "external_relative_ref" / "model_b",
        output_path=tmp_path,
        expected_directory=EXPECTED_OPENAPI_PATH / "external_relative_ref",
    )


def test_paths_external_ref(output_file: Path) -> None:
    """Test OpenAPI generation with external refs in paths without components/schemas."""
    run_main_and_assert(
        input_path=OPEN_API_DATA_PATH / "paths_external_ref" / "openapi.yaml",
        output_path=output_file,
        input_file_type="openapi",
        assert_func=assert_file_content,
        expected_file="paths_external_ref.py",
        extra_args=["--openapi-scopes", "paths"],
    )


def test_paths_ref_with_external_schema(output_file: Path) -> None:
    """Test OpenAPI generation with $ref to external path file containing relative schema refs."""
    run_main_and_assert(
        input_path=OPEN_API_DATA_PATH / "paths_ref_with_external_schema" / "openapi.yaml",
        output_path=output_file,
        input_file_type="openapi",
        assert_func=assert_file_content,
        expected_file="paths_ref_with_external_schema.py",
        extra_args=["--openapi-scopes", "schemas", "paths"],
    )


@LEGACY_BLACK_SKIP
@pytest.mark.benchmark
@pytest.mark.cli_doc(
    options=["--collapse-root-models"],
    input_schema="openapi/not_real_string.json",
    cli_args=["--collapse-root-models"],
    golden_output="openapi/not_real_string_collapse_root_models.py",
)
def test_main_collapse_root_models(output_file: Path) -> None:
    """Inline root model definitions into their referencing locations.

    The `--collapse-root-models` flag collapses root model definitions by
    inlining their types directly where they are referenced, reducing the
    number of generated classes.
    """
    run_main_and_assert(
        input_path=OPEN_API_DATA_PATH / "not_real_string.json",
        output_path=output_file,
        input_file_type=None,
        assert_func=assert_file_content,
        extra_args=["--collapse-root-models"],
    )


def test_main_collapse_root_models_field_constraints(output_file: Path) -> None:
    """Test OpenAPI generation with collapsed root models and field constraints."""
    run_main_and_assert(
        input_path=OPEN_API_DATA_PATH / "not_real_string.json",
        output_path=output_file,
        input_file_type=None,
        assert_func=assert_file_content,
        extra_args=["--collapse-root-models", "--field-constraints"],
    )


def test_main_collapse_root_models_with_references_to_flat_types(output_file: Path) -> None:
    """Test OpenAPI generation with collapsed root models referencing flat types."""
    run_main_and_assert(
        input_path=OPEN_API_DATA_PATH / "flat_type.jsonschema",
        output_path=output_file,
        input_file_type=None,
        assert_func=assert_file_content,
        extra_args=["--collapse-root-models"],
    )


def test_main_openapi_max_items_enum(output_file: Path) -> None:
    """Test OpenAPI generation with max items enum."""
    run_main_and_assert(
        input_path=OPEN_API_DATA_PATH / "max_items_enum.yaml",
        output_path=output_file,
        input_file_type="openapi",
        assert_func=assert_file_content,
        expected_file="max_items_enum.py",
    )


@pytest.mark.parametrize(
    ("output_model", "expected_output"),
    [
        (
            "pydantic.BaseModel",
            "const.py",
        ),
        (
            "pydantic_v2.BaseModel",
            "const_pydantic_v2.py",
        ),
    ],
)
def test_main_openapi_const(output_model: str, expected_output: str, output_file: Path) -> None:
    """Test OpenAPI generation with const values."""
    run_main_and_assert(
        input_path=OPEN_API_DATA_PATH / "const.json",
        output_path=output_file,
        input_file_type="openapi",
        assert_func=assert_file_content,
        expected_file=expected_output,
        extra_args=["--output-model-type", output_model],
    )


@pytest.mark.parametrize(
    ("output_model", "expected_output"),
    [
        (
            "pydantic.BaseModel",
            "const_field.py",
        ),
        (
            "pydantic_v2.BaseModel",
            "const_field_pydantic_v2.py",
        ),
        (
            "msgspec.Struct",
            "const_field_msgspec.py",
        ),
        (
            "typing.TypedDict",
            "const_field_typed_dict.py",
        ),
        (
            "dataclasses.dataclass",
            "const_field_dataclass.py",
        ),
    ],
)
@pytest.mark.cli_doc(
    options=["--collapse-root-models"],
    input_schema="openapi/const.yaml",
    cli_args=["--collapse-root-models"],
    model_outputs={
        "pydantic_v1": "openapi/const_field.py",
        "pydantic_v2": "openapi/const_field_pydantic_v2.py",
        "msgspec": "openapi/const_field_msgspec.py",
        "typeddict": "openapi/const_field_typed_dict.py",
        "dataclass": "openapi/const_field_dataclass.py",
    },
    comparison_output="openapi/const_baseline.py",
    primary=True,
)
def test_main_openapi_const_field(output_model: str, expected_output: str, output_file: Path) -> None:
    """Inline root model definitions instead of creating separate wrapper classes.

    The `--collapse-root-models` option generates simpler output by inlining root models
    directly instead of creating separate wrapper types. This shows how different output
    model types (Pydantic v1/v2, dataclass, TypedDict, msgspec) handle const fields.
    """
    run_main_and_assert(
        input_path=OPEN_API_DATA_PATH / "const.yaml",
        output_path=output_file,
        input_file_type="openapi",
        assert_func=assert_file_content,
        expected_file=expected_output,
        extra_args=["--output-model-type", output_model, "--collapse-root-models"],
    )


def test_main_openapi_complex_reference(output_file: Path) -> None:
    """Test OpenAPI generation with complex references."""
    run_main_and_assert(
        input_path=OPEN_API_DATA_PATH / "complex_reference.json",
        output_path=output_file,
        input_file_type="openapi",
        assert_func=assert_file_content,
        expected_file="complex_reference.py",
    )


def test_main_openapi_reference_to_object_properties(output_file: Path) -> None:
    """Test OpenAPI generation with reference to object properties."""
    run_main_and_assert(
        input_path=OPEN_API_DATA_PATH / "reference_to_object_properties.yaml",
        output_path=output_file,
        input_file_type="openapi",
        assert_func=assert_file_content,
        expected_file="reference_to_object_properties.py",
    )


def test_main_openapi_reference_to_object_properties_collapse_root_models(output_file: Path) -> None:
    """Test OpenAPI generation with reference to object properties and collapsed root models."""
    run_main_and_assert(
        input_path=OPEN_API_DATA_PATH / "reference_to_object_properties.yaml",
        output_path=output_file,
        input_file_type="openapi",
        assert_func=assert_file_content,
        expected_file="reference_to_object_properties_collapse_root_models.py",
        extra_args=["--collapse-root-models"],
    )


def test_main_openapi_override_required_all_of_field(output_file: Path) -> None:
    """Test OpenAPI generation with override required allOf field."""
    run_main_and_assert(
        input_path=OPEN_API_DATA_PATH / "override_required_all_of.yaml",
        output_path=output_file,
        input_file_type="openapi",
        assert_func=assert_file_content,
        expected_file="override_required_all_of.py",
        extra_args=["--collapse-root-models"],
    )


def test_main_openapi_allof_with_required_inherited_fields(output_file: Path) -> None:
    """Test OpenAPI generation with allOf where required includes inherited fields."""
    run_main_and_assert(
        input_path=OPEN_API_DATA_PATH / "allof_with_required_inherited_fields.yaml",
        output_path=output_file,
        input_file_type="openapi",
        assert_func=assert_file_content,
        expected_file="allof_with_required_inherited_fields.py",
    )


def test_main_openapi_allof_with_required_inherited_fields_force_optional(output_file: Path) -> None:
    """Test OpenAPI generation with allOf and --force-optional flag."""
    run_main_and_assert(
        input_path=OPEN_API_DATA_PATH / "allof_with_required_inherited_fields.yaml",
        output_path=output_file,
        input_file_type="openapi",
        assert_func=assert_file_content,
        expected_file="allof_with_required_inherited_fields_force_optional.py",
        extra_args=["--force-optional"],
    )


def test_main_openapi_allof_with_required_inherited_nested_object(output_file: Path) -> None:
    """Test OpenAPI generation with allOf where required includes inherited nested object fields."""
    run_main_and_assert(
        input_path=OPEN_API_DATA_PATH / "allof_with_required_inherited_nested_object.yaml",
        output_path=output_file,
        input_file_type="openapi",
        assert_func=assert_file_content,
        expected_file="allof_with_required_inherited_nested_object.py",
    )


def test_main_openapi_allof_with_required_inherited_complex_allof(output_file: Path) -> None:
    """Test OpenAPI generation with allOf where required includes complex allOf fields."""
    run_main_and_assert(
        input_path=OPEN_API_DATA_PATH / "allof_with_required_inherited_complex_allof.yaml",
        output_path=output_file,
        input_file_type="openapi",
        assert_func=assert_file_content,
        expected_file="allof_with_required_inherited_complex_allof.py",
    )


def test_main_openapi_allof_with_required_inherited_comprehensive(output_file: Path) -> None:
    """Test OpenAPI generation with allOf covering all type inheritance scenarios."""
    run_main_and_assert(
        input_path=OPEN_API_DATA_PATH / "allof_with_required_inherited_comprehensive.yaml",
        output_path=output_file,
        input_file_type="openapi",
        assert_func=assert_file_content,
        expected_file="allof_with_required_inherited_comprehensive.py",
    )


def test_main_openapi_allof_partial_override_inherited_types(output_file: Path) -> None:
    """Test OpenAPI allOf partial overrides inherit parent field types."""
    run_main_and_assert(
        input_path=OPEN_API_DATA_PATH / "allof_partial_override_inherited_types.yaml",
        output_path=output_file,
        input_file_type="openapi",
        assert_func=assert_file_content,
        expected_file="allof_partial_override_inherited_types.py",
    )


def test_main_openapi_allof_partial_override_array_items(output_file: Path) -> None:
    """Test OpenAPI allOf partial overrides inherit parent array item types."""
    run_main_and_assert(
        input_path=OPEN_API_DATA_PATH / "allof_partial_override_array_items.yaml",
        output_path=output_file,
        input_file_type="openapi",
        assert_func=assert_file_content,
        expected_file="allof_partial_override_array_items.py",
    )


def test_main_openapi_allof_partial_override_array_items_no_parent(output_file: Path) -> None:
    """Test OpenAPI allOf with array field not present in parent schema."""
    run_main_and_assert(
        input_path=OPEN_API_DATA_PATH / "allof_partial_override_array_items_no_parent.yaml",
        output_path=output_file,
        input_file_type="openapi",
        assert_func=assert_file_content,
        expected_file="allof_partial_override_array_items_no_parent.py",
    )


def test_main_openapi_allof_partial_override_non_array_field(output_file: Path) -> None:
    """Test OpenAPI allOf partial override with non-array fields for coverage."""
    run_main_and_assert(
        input_path=OPEN_API_DATA_PATH / "allof_partial_override_non_array_field.yaml",
        output_path=output_file,
        input_file_type="openapi",
        assert_func=assert_file_content,
        expected_file="allof_partial_override_non_array_field.py",
    )


def test_main_openapi_allof_partial_override_nested_array_items(output_file: Path) -> None:
    """Test OpenAPI allOf partial override with nested arrays for coverage."""
    run_main_and_assert(
        input_path=OPEN_API_DATA_PATH / "allof_partial_override_nested_array_items.yaml",
        output_path=output_file,
        input_file_type="openapi",
        assert_func=assert_file_content,
        expected_file="allof_partial_override_nested_array_items.py",
    )


def test_main_openapi_allof_partial_override_deeply_nested_array(output_file: Path) -> None:
    """Test OpenAPI allOf partial override with 3-level nested arrays for while loop coverage."""
    run_main_and_assert(
        input_path=OPEN_API_DATA_PATH / "allof_partial_override_deeply_nested_array.yaml",
        output_path=output_file,
        input_file_type="openapi",
        assert_func=assert_file_content,
        expected_file="allof_partial_override_deeply_nested_array.py",
    )


def test_main_openapi_allof_partial_override_simple_list_any(output_file: Path) -> None:
    """Test OpenAPI allOf partial override with simple List[Any] - while loop NOT entered."""
    run_main_and_assert(
        input_path=OPEN_API_DATA_PATH / "allof_partial_override_simple_list_any.yaml",
        output_path=output_file,
        input_file_type="openapi",
        assert_func=assert_file_content,
        expected_file="allof_partial_override_simple_list_any.py",
    )


@pytest.mark.parametrize(
    ("output_model", "expected_output"),
    [
        ("pydantic.BaseModel", "allof_partial_override_unique_items.py"),
        ("pydantic_v2.BaseModel", "allof_partial_override_unique_items_pydantic_v2.py"),
    ],
)
def test_main_openapi_allof_partial_override_unique_items(
    output_model: str, expected_output: str, output_file: Path
) -> None:
    """Test OpenAPI allOf partial override inherits uniqueItems from parent."""
    run_main_and_assert(
        input_path=OPEN_API_DATA_PATH / "allof_partial_override_unique_items.yaml",
        output_path=output_file,
        input_file_type="openapi",
        assert_func=assert_file_content,
        expected_file=expected_output,
        extra_args=["--use-unique-items-as-set", "--output-model-type", output_model],
    )


@pytest.mark.cli_doc(
    options=["--allof-merge-mode"],
    input_schema="openapi/allof_materialize_defaults.yaml",
    cli_args=["--allof-merge-mode", "all"],
    golden_output="main/openapi/allof_materialize_defaults.py",
)
def test_main_openapi_allof_merge_mode_all(output_file: Path) -> None:
    """Merge all properties from parent schemas in allOf.

    The `--allof-merge-mode` flag controls how parent schema properties are merged
    in allOf compositions. With `all` mode, constraints plus annotations (default,
    examples) are merged from parent properties. This ensures child schemas inherit
    all metadata from parents.
    """
    run_main_and_assert(
        input_path=OPEN_API_DATA_PATH / "allof_materialize_defaults.yaml",
        output_path=output_file,
        input_file_type="openapi",
        assert_func=assert_file_content,
        expected_file="allof_materialize_defaults.py",
        extra_args=["--allof-merge-mode", "all"],
    )


@pytest.mark.cli_doc(
    options=["--allof-merge-mode"],
    input_schema="openapi/allof_merge_mode_none.yaml",
    cli_args=["--allof-merge-mode", "none"],
    golden_output="main/openapi/allof_merge_mode_none.py",
    comparison_output="main/openapi/allof_materialize_defaults.py",
)
def test_main_openapi_allof_merge_mode_none(output_file: Path) -> None:
    """Disable property merging from parent schemas in allOf.

    With `none` mode, no fields are merged from parent properties. This is useful
    when you want child schemas to define all their own constraints without inheriting
    from parents.
    """
    run_main_and_assert(
        input_path=OPEN_API_DATA_PATH / "allof_merge_mode_none.yaml",
        output_path=output_file,
        input_file_type="openapi",
        assert_func=assert_file_content,
        expected_file="allof_merge_mode_none.py",
        extra_args=["--allof-merge-mode", "none"],
    )


def test_main_openapi_allof_property_bool_schema(output_file: Path) -> None:
    """Test OpenAPI allOf with bool property schema (e.g., `allowed: true`)."""
    run_main_and_assert(
        input_path=OPEN_API_DATA_PATH / "allof_property_bool_schema.yaml",
        output_path=output_file,
        input_file_type="openapi",
        assert_func=assert_file_content,
        expected_file="allof_property_bool_schema.py",
    )


def test_main_openapi_allof_parent_no_properties(output_file: Path) -> None:
    """Test OpenAPI allOf with parent schema having no properties."""
    run_main_and_assert(
        input_path=OPEN_API_DATA_PATH / "allof_parent_no_properties.yaml",
        output_path=output_file,
        input_file_type="openapi",
        assert_func=assert_file_content,
        expected_file="allof_parent_no_properties.py",
    )


def test_main_openapi_allof_parent_bool_property(output_file: Path) -> None:
    """Test OpenAPI allOf with parent having bool property schema (true/false)."""
    run_main_and_assert(
        input_path=OPEN_API_DATA_PATH / "allof_parent_bool_property.yaml",
        output_path=output_file,
        input_file_type="openapi",
        assert_func=assert_file_content,
        expected_file="allof_parent_bool_property.py",
    )


def test_main_openapi_allof_multiple_parents_same_property(output_file: Path) -> None:
    """Test OpenAPI allOf with multiple parents having the same property."""
    run_main_and_assert(
        input_path=OPEN_API_DATA_PATH / "allof_multiple_parents_same_property.yaml",
        output_path=output_file,
        input_file_type="openapi",
        assert_func=assert_file_content,
        expected_file="allof_multiple_parents_same_property.py",
    )


def test_main_openapi_allof_with_required_inherited_edge_cases(output_file: Path) -> None:
    """Test OpenAPI generation with allOf edge cases for branch coverage."""
    run_main_and_assert(
        input_path=OPEN_API_DATA_PATH / "allof_with_required_inherited_edge_cases.yaml",
        output_path=output_file,
        input_file_type="openapi",
        assert_func=assert_file_content,
        expected_file="allof_with_required_inherited_edge_cases.py",
    )


@LEGACY_BLACK_SKIP
def test_main_openapi_allof_with_required_inherited_coverage(output_file: Path) -> None:
    """Test OpenAPI generation with allOf coverage for edge case branches."""
    with warnings.catch_warnings(record=True) as w:
        warnings.simplefilter("always")
        run_main_and_assert(
            input_path=OPEN_API_DATA_PATH / "allof_with_required_inherited_coverage.yaml",
            output_path=output_file,
            input_file_type="openapi",
            assert_func=assert_file_content,
            expected_file="allof_with_required_inherited_coverage.py",
        )
        # Verify the warning was raised for $ref combined with constraints
        assert any("allOf combines $ref" in str(warning.message) for warning in w)


def test_main_use_default_kwarg(output_file: Path) -> None:
    """Test OpenAPI generation with use default kwarg."""
    run_main_and_assert(
        input_path=OPEN_API_DATA_PATH / "nullable.yaml",
        output_path=output_file,
        input_file_type="openapi",
        assert_func=assert_file_content,
        extra_args=["--use-default-kwarg"],
    )


@pytest.mark.parametrize(
    ("input_", "output"),
    [
        (
            "discriminator.yaml",
            "general.py",
        ),
        (
            "discriminator_without_mapping.yaml",
            "without_mapping.py",
        ),
    ],
)
def test_main_openapi_discriminator(input_: str, output: str, output_file: Path) -> None:
    """Test OpenAPI generation with discriminator."""
    run_main_and_assert(
        input_path=OPEN_API_DATA_PATH / input_,
        output_path=output_file,
        input_file_type="openapi",
        assert_func=assert_file_content,
        expected_file=EXPECTED_OPENAPI_PATH / "discriminator" / output,
    )


@freeze_time("2023-07-27")
@pytest.mark.parametrize(
    ("kind", "option", "expected"),
    [
        (
            "anyOf",
            "--collapse-root-models",
            "in_array_collapse_root_models.py",
        ),
        (
            "oneOf",
            "--collapse-root-models",
            "in_array_collapse_root_models.py",
        ),
        ("anyOf", None, "in_array.py"),
        ("oneOf", None, "in_array.py"),
    ],
)
def test_main_openapi_discriminator_in_array(kind: str, option: str | None, expected: str, output_file: Path) -> None:
    """Test OpenAPI generation with discriminator in array."""
    input_file = f"discriminator_in_array_{kind.lower()}.yaml"
    extra_args = [option] if option else []
    run_main_and_assert(
        input_path=OPEN_API_DATA_PATH / input_file,
        output_path=output_file,
        input_file_type="openapi",
        assert_func=assert_file_content,
        expected_file=f"discriminator/{expected}",
        extra_args=extra_args,
        transform=lambda s: s.replace(input_file, "discriminator_in_array.yaml"),
    )


@pytest.mark.parametrize(
    ("output_model", "expected_output"),
    [
        (
            "pydantic.BaseModel",
            "default_object",
        ),
        (
            "pydantic_v2.BaseModel",
            "pydantic_v2_default_object",
        ),
        (
            "msgspec.Struct",
            "msgspec_default_object",
        ),
    ],
)
@pytest.mark.skipif(
    black.__version__.split(".")[0] == "19",
    reason="Installed black doesn't support the old style",
)
def test_main_openapi_default_object(output_model: str, expected_output: str, tmp_path: Path) -> None:
    """Test OpenAPI generation with default object values."""
    run_main_and_assert(
        input_path=OPEN_API_DATA_PATH / "default_object.yaml",
        output_path=tmp_path,
        expected_directory=EXPECTED_OPENAPI_PATH / expected_output,
        input_file_type="openapi",
        extra_args=["--output-model-type", output_model, "--target-python-version", "3.10"],
    )


@pytest.mark.parametrize(
    ("output_model", "expected_output"),
    [
        (
            "pydantic.BaseModel",
            "union_default_object.py",
        ),
        (
            "pydantic_v2.BaseModel",
            "pydantic_v2_union_default_object.py",
        ),
        (
            "msgspec.Struct",
            "msgspec_union_default_object.py",
        ),
    ],
)
@pytest.mark.skipif(
    black.__version__.split(".")[0] == "19",
    reason="Installed black doesn't support the old style",
)
def test_main_openapi_union_default_object(output_model: str, expected_output: str, output_file: Path) -> None:
    """Test OpenAPI generation with Union type default object values."""
    run_main_and_assert(
        input_path=OPEN_API_DATA_PATH / "union_default_object.yaml",
        output_path=output_file,
        expected_file=EXPECTED_OPENAPI_PATH / expected_output,
        input_file_type="openapi",
        extra_args=[
            "--output-model-type",
            output_model,
            "--target-python-version",
            "3.10",
            "--openapi-scopes",
            "schemas",
        ],
    )


@pytest.mark.parametrize(
    ("output_model", "expected_output"),
    [
        (
            "pydantic.BaseModel",
            "empty_dict_default.py",
        ),
        (
            "pydantic_v2.BaseModel",
            "pydantic_v2_empty_dict_default.py",
        ),
        (
            "msgspec.Struct",
            "msgspec_empty_dict_default.py",
        ),
    ],
)
@pytest.mark.skipif(
    black.__version__.split(".")[0] == "19",
    reason="Installed black doesn't support the old style",
)
def test_main_openapi_empty_dict_default(output_model: str, expected_output: str, output_file: Path) -> None:
    """Test OpenAPI generation with empty dict default values."""
    run_main_and_assert(
        input_path=OPEN_API_DATA_PATH / "empty_dict_default.yaml",
        output_path=output_file,
        expected_file=EXPECTED_OPENAPI_PATH / expected_output,
        input_file_type="openapi",
        extra_args=[
            "--output-model-type",
            output_model,
            "--target-python-version",
            "3.10",
            "--openapi-scopes",
            "schemas",
        ],
    )


@pytest.mark.parametrize(
    ("output_model", "expected_output"),
    [
        (
            "pydantic.BaseModel",
            "empty_list_default.py",
        ),
        (
            "pydantic_v2.BaseModel",
            "pydantic_v2_empty_list_default.py",
        ),
    ],
)
@pytest.mark.skipif(
    black.__version__.split(".")[0] == "19",
    reason="Installed black doesn't support the old style",
)
def test_main_openapi_empty_list_default(output_model: str, expected_output: str, output_file: Path) -> None:
    """Test OpenAPI generation with empty list default values."""
    run_main_and_assert(
        input_path=OPEN_API_DATA_PATH / "empty_list_default.yaml",
        output_path=output_file,
        expected_file=EXPECTED_OPENAPI_PATH / expected_output,
        input_file_type="openapi",
        extra_args=[
            "--output-model-type",
            output_model,
            "--target-python-version",
            "3.10",
            "--openapi-scopes",
            "schemas",
        ],
    )


def test_main_dataclass(output_file: Path) -> None:
    """Test OpenAPI generation with dataclass output."""
    run_main_and_assert(
        input_path=OPEN_API_DATA_PATH / "api.yaml",
        output_path=output_file,
        input_file_type=None,
        assert_func=assert_file_content,
        extra_args=["--output-model-type", "dataclasses.dataclass"],
    )


def test_main_dataclass_base_class(output_file: Path) -> None:
    """Test OpenAPI generation with dataclass base class."""
    run_main_and_assert(
        input_path=OPEN_API_DATA_PATH / "api.yaml",
        output_path=output_file,
        input_file_type=None,
        assert_func=assert_file_content,
        extra_args=["--output-model-type", "dataclasses.dataclass", "--base-class", "custom_base.Base"],
    )


def test_main_openapi_reference_same_hierarchy_directory(tmp_path: Path) -> None:
    """Test OpenAPI generation with reference in same hierarchy directory."""
    output_file: Path = tmp_path / "output.py"
    with chdir(OPEN_API_DATA_PATH / "reference_same_hierarchy_directory"):
        run_main_and_assert(
            input_path=Path("./public/entities.yaml"),
            output_path=output_file,
            input_file_type="openapi",
            assert_func=assert_file_content,
            expected_file="reference_same_hierarchy_directory.py",
        )


def test_main_multiple_required_any_of(output_file: Path) -> None:
    """Test OpenAPI generation with multiple required anyOf."""
    run_main_and_assert(
        input_path=OPEN_API_DATA_PATH / "multiple_required_any_of.yaml",
        output_path=output_file,
        input_file_type=None,
        assert_func=assert_file_content,
        extra_args=["--collapse-root-models"],
    )


def test_main_openapi_max_min(output_file: Path) -> None:
    """Test OpenAPI generation with max and min constraints."""
    run_main_and_assert(
        input_path=OPEN_API_DATA_PATH / "max_min_number.yaml",
        output_path=output_file,
        input_file_type=None,
        assert_func=assert_file_content,
        expected_file="max_min_number.py",
    )


@pytest.mark.cli_doc(
    options=["--use-operation-id-as-name"],
    input_schema="openapi/api.yaml",
    cli_args=["--use-operation-id-as-name", "--openapi-scopes", "paths", "schemas", "parameters"],
    golden_output="openapi/use_operation_id_as_name.py",
)
def test_main_openapi_use_operation_id_as_name(output_file: Path) -> None:
    """Use OpenAPI operationId as the generated function/class name.

    The `--use-operation-id-as-name` flag configures the code generation behavior.
    """
    run_main_and_assert(
        input_path=OPEN_API_DATA_PATH / "api.yaml",
        output_path=output_file,
        input_file_type=None,
        assert_func=assert_file_content,
        expected_file="use_operation_id_as_name.py",
        extra_args=["--use-operation-id-as-name", "--openapi-scopes", "paths", "schemas", "parameters"],
    )


def test_main_openapi_use_operation_id_as_name_not_found_operation_id(
    capsys: pytest.CaptureFixture, output_file: Path
) -> None:
    """Test OpenAPI generation with operation ID as name when ID not found."""
    run_main_and_assert(
        input_path=OPEN_API_DATA_PATH / "body_and_parameters.yaml",
        output_path=output_file,
        input_file_type="openapi",
        expected_exit=Exit.ERROR,
        extra_args=["--use-operation-id-as-name", "--openapi-scopes", "paths", "schemas", "parameters"],
        capsys=capsys,
        expected_stderr_contains="All operations must have an operationId when --use_operation_id_as_name is set.",
    )


def test_main_unsorted_optional_fields(output_file: Path) -> None:
    """Test OpenAPI generation with unsorted optional fields."""
    run_main_and_assert(
        input_path=OPEN_API_DATA_PATH / "unsorted_optional_fields.yaml",
        output_path=output_file,
        input_file_type=None,
        assert_func=assert_file_content,
        extra_args=["--output-model-type", "dataclasses.dataclass"],
    )


def test_main_typed_dict(output_file: Path) -> None:
    """Test OpenAPI generation with TypedDict output."""
    run_main_and_assert(
        input_path=OPEN_API_DATA_PATH / "api.yaml",
        output_path=output_file,
        input_file_type=None,
        assert_func=assert_file_content,
        extra_args=["--output-model-type", "typing.TypedDict"],
    )


def test_main_typed_dict_py(min_version: str, output_file: Path) -> None:
    """Test OpenAPI generation with TypedDict for specific Python version."""
    run_main_and_assert(
        input_path=OPEN_API_DATA_PATH / "api.yaml",
        output_path=output_file,
        input_file_type=None,
        assert_func=assert_file_content,
        extra_args=["--output-model-type", "typing.TypedDict", "--target-python-version", min_version],
    )


@pytest.mark.skipif(
    version.parse(black.__version__) < version.parse("23.3.0"),
    reason="Require Black version 23.3.0 or later ",
)
def test_main_modular_typed_dict(output_dir: Path) -> None:
    """Test main function on modular file."""
    with freeze_time(TIMESTAMP):
        run_main_and_assert(
            input_path=OPEN_API_DATA_PATH / "modular.yaml",
            output_path=output_dir,
            expected_directory=EXPECTED_OPENAPI_PATH / "modular_typed_dict",
            extra_args=["--output-model-type", "typing.TypedDict", "--target-python-version", "3.11"],
        )


@pytest.mark.skipif(
    version.parse(black.__version__) < version.parse("23.3.0"),
    reason="Require Black version 23.3.0 or later ",
)
def test_main_typed_dict_nullable(output_file: Path) -> None:
    """Test OpenAPI generation with nullable TypedDict."""
    run_main_and_assert(
        input_path=OPEN_API_DATA_PATH / "nullable.yaml",
        output_path=output_file,
        input_file_type=None,
        assert_func=assert_file_content,
        extra_args=["--output-model-type", "typing.TypedDict", "--target-python-version", "3.11"],
    )


@LEGACY_BLACK_SKIP
@pytest.mark.skipif(
    version.parse(black.__version__) < version.parse("23.3.0"),
    reason="Require Black version 23.3.0 or later ",
)
def test_main_msgspec_nullable(output_file: Path) -> None:
    """Test OpenAPI generation with nullable msgspec.Struct."""
    run_main_and_assert(
        input_path=OPEN_API_DATA_PATH / "nullable.yaml",
        output_path=output_file,
        input_file_type=None,
        assert_func=assert_file_content,
        expected_file="msgspec_nullable.py",
        extra_args=["--output-model-type", "msgspec.Struct", "--target-python-version", "3.11"],
    )


@pytest.mark.skipif(
    version.parse(black.__version__) < version.parse("23.3.0"),
    reason="Require Black version 23.3.0 or later ",
)
def test_main_typed_dict_nullable_strict_nullable(output_file: Path) -> None:
    """Test OpenAPI generation with strict nullable TypedDict."""
    run_main_and_assert(
        input_path=OPEN_API_DATA_PATH / "nullable.yaml",
        output_path=output_file,
        input_file_type=None,
        assert_func=assert_file_content,
        extra_args=["--output-model-type", "typing.TypedDict", "--target-python-version", "3.11", "--strict-nullable"],
    )


@pytest.mark.benchmark
def test_main_openapi_nullable_31(output_file: Path) -> None:
    """Test OpenAPI 3.1 generation with nullable types."""
    run_main_and_assert(
        input_path=OPEN_API_DATA_PATH / "nullable_31.yaml",
        output_path=output_file,
        input_file_type="openapi",
        assert_func=assert_file_content,
        expected_file="nullable_31.py",
        extra_args=["--output-model-type", "pydantic_v2.BaseModel", "--strip-default-none", "--use-union-operator"],
    )


def test_main_openapi_nullable_required_annotated(output_file: Path) -> None:
    """Test OpenAPI generation with nullable required fields using annotations."""
    run_main_and_assert(
        input_path=OPEN_API_DATA_PATH / "nullable_required_annotated.yaml",
        output_path=output_file,
        input_file_type="openapi",
        assert_func=assert_file_content,
        expected_file="nullable_required_annotated.py",
        extra_args=[
            "--output-model-type",
            "pydantic_v2.BaseModel",
            "--strict-nullable",
            "--use-annotated",
            "--snake-case-field",
        ],
    )


@pytest.mark.cli_doc(
    options=["--custom-file-header-path"],
    input_schema="openapi/api.yaml",
    cli_args=["--custom-file-header-path", "custom_file_header.txt"],
    golden_output="openapi/custom_file_header.py",
)
def test_main_custom_file_header_path(output_file: Path) -> None:
    """Add custom header content from file to generated code.

    The `--custom-file-header-path` flag allows you to specify a file containing
    custom header content (like copyright notices, linting directives, or module docstrings)
    to be inserted at the top of generated Python files.
    """
    run_main_and_assert(
        input_path=OPEN_API_DATA_PATH / "api.yaml",
        output_path=output_file,
        input_file_type=None,
        assert_func=assert_file_content,
        expected_file="custom_file_header.py",
        extra_args=["--custom-file-header-path", str(DATA_PATH / "custom_file_header.txt")],
    )


def test_main_custom_file_header_duplicate_options(capsys: pytest.CaptureFixture, output_file: Path) -> None:
    """Test OpenAPI generation with duplicate custom file header options."""
    run_main_and_assert(
        input_path=OPEN_API_DATA_PATH / "api.yaml",
        output_path=output_file,
        input_file_type=None,
        expected_exit=Exit.ERROR,
        extra_args=[
            "--custom-file-header-path",
            str(DATA_PATH / "custom_file_header.txt"),
            "--custom-file-header",
            "abc",
        ],
        capsys=capsys,
        expected_stderr_contains="`--custom_file_header_path` can not be used with `--custom_file_header`.",
    )


def test_main_custom_file_header_with_docstring(output_file: Path) -> None:
    """Test future import placement after docstring in custom header."""
    run_main_and_assert(
        input_path=OPEN_API_DATA_PATH / "api.yaml",
        output_path=output_file,
        input_file_type=None,
        assert_func=assert_file_content,
        expected_file="custom_file_header_with_docstring.py",
        extra_args=["--custom-file-header-path", str(DATA_PATH / "custom_file_header_with_docstring.txt")],
    )


def test_main_custom_file_header_with_import(output_file: Path) -> None:
    """Test future import placement before existing imports in custom header."""
    run_main_and_assert(
        input_path=OPEN_API_DATA_PATH / "api.yaml",
        output_path=output_file,
        input_file_type=None,
        assert_func=assert_file_content,
        expected_file="custom_file_header_with_import.py",
        extra_args=["--custom-file-header-path", str(DATA_PATH / "custom_file_header_with_import.txt")],
    )


def test_main_custom_file_header_with_docstring_and_import(output_file: Path) -> None:
    """Test future import placement with docstring and imports in custom header."""
    run_main_and_assert(
        input_path=OPEN_API_DATA_PATH / "api.yaml",
        output_path=output_file,
        input_file_type=None,
        assert_func=assert_file_content,
        expected_file="custom_file_header_with_docstring_and_import.py",
        extra_args=["--custom-file-header-path", str(DATA_PATH / "custom_file_header_with_docstring_and_import.txt")],
    )


def test_main_custom_file_header_without_future_imports(output_file: Path) -> None:
    """Test custom header with --disable-future-imports option."""
    run_main_and_assert(
        input_path=OPEN_API_DATA_PATH / "api.yaml",
        output_path=output_file,
        input_file_type=None,
        assert_func=assert_file_content,
        expected_file="custom_file_header_no_future.py",
        extra_args=[
            "--custom-file-header-path",
            str(DATA_PATH / "custom_file_header.txt"),
            "--disable-future-imports",
        ],
    )


def test_main_custom_file_header_empty(output_file: Path) -> None:
    """Test empty custom header file."""
    run_main_and_assert(
        input_path=OPEN_API_DATA_PATH / "api.yaml",
        output_path=output_file,
        input_file_type=None,
        assert_func=assert_file_content,
        expected_file="custom_file_header_empty.py",
        extra_args=["--custom-file-header-path", str(DATA_PATH / "custom_file_header_empty.txt")],
    )


def test_main_custom_file_header_invalid_syntax(output_file: Path) -> None:
    """Test custom header with invalid Python syntax."""
    run_main_and_assert(
        input_path=OPEN_API_DATA_PATH / "api.yaml",
        output_path=output_file,
        input_file_type=None,
        assert_func=assert_file_content,
        expected_file="custom_file_header_invalid_syntax.py",
        extra_args=["--custom-file-header-path", str(DATA_PATH / "custom_file_header_invalid_syntax.txt")],
        skip_code_validation=True,
    )


def test_main_custom_file_header_comments_only(output_file: Path) -> None:
    """Test custom header with only comments (no statements)."""
    run_main_and_assert(
        input_path=OPEN_API_DATA_PATH / "api.yaml",
        output_path=output_file,
        input_file_type=None,
        assert_func=assert_file_content,
        expected_file="custom_file_header_comments_only.py",
        extra_args=["--custom-file-header-path", str(DATA_PATH / "custom_file_header_comments_only.txt")],
    )


def test_main_pydantic_v2(output_file: Path) -> None:
    """Test OpenAPI generation with Pydantic v2 output."""
    run_main_and_assert(
        input_path=OPEN_API_DATA_PATH / "api.yaml",
        output_path=output_file,
        input_file_type=None,
        assert_func=assert_file_content,
        extra_args=["--output-model-type", "pydantic_v2.BaseModel"],
    )


def test_main_openapi_custom_id_pydantic_v2(output_file: Path) -> None:
    """Test OpenAPI generation with custom ID for Pydantic v2."""
    run_main_and_assert(
        input_path=OPEN_API_DATA_PATH / "custom_id.yaml",
        output_path=output_file,
        input_file_type=None,
        assert_func=assert_file_content,
        expected_file="custom_id_pydantic_v2.py",
        extra_args=["--output-model-type", "pydantic_v2.BaseModel"],
    )


@pytest.mark.cli_doc(
    options=["--use-serialize-as-any"],
    input_schema="openapi/serialize_as_any.yaml",
    cli_args=["--use-serialize-as-any"],
    golden_output="openapi/serialize_as_any_pydantic_v2.py",
)
def test_main_openapi_serialize_as_any_pydantic_v2(output_file: Path) -> None:
    """Wrap fields with subtypes in Pydantic's SerializeAsAny.

    The `--use-serialize-as-any` flag applies Pydantic v2's SerializeAsAny wrapper
    to fields that have subtype relationships, ensuring proper serialization of
    polymorphic types and inheritance hierarchies.
    """
    run_main_and_assert(
        input_path=OPEN_API_DATA_PATH / "serialize_as_any.yaml",
        output_path=output_file,
        input_file_type=None,
        assert_func=assert_file_content,
        expected_file="serialize_as_any_pydantic_v2.py",
        extra_args=["--output-model-type", "pydantic_v2.BaseModel", "--use-serialize-as-any"],
    )


@pytest.mark.skipif(
    black.__version__.split(".")[0] == "19",
    reason="Installed black doesn't support the old style",
)
def test_main_openapi_all_of_with_relative_ref(output_file: Path) -> None:
    """Test OpenAPI generation with allOf and relative reference."""
    run_main_and_assert(
        input_path=OPEN_API_DATA_PATH / "all_of_with_relative_ref" / "openapi.yaml",
        output_path=output_file,
        input_file_type="openapi",
        assert_func=assert_file_content,
        expected_file="all_of_with_relative_ref.py",
        extra_args=[
            "--output-model-type",
            "pydantic_v2.BaseModel",
            "--keep-model-order",
            "--collapse-root-models",
            "--field-constraints",
            "--use-title-as-name",
            "--field-include-all-keys",
            "--use-field-description",
        ],
    )


@LEGACY_BLACK_SKIP
def test_main_openapi_msgspec_struct(min_version: str, output_file: Path) -> None:
    """Test OpenAPI generation with msgspec Struct output."""
    run_main_and_assert(
        input_path=OPEN_API_DATA_PATH / "api.yaml",
        output_path=output_file,
        input_file_type=None,
        assert_func=assert_file_content,
        expected_file="msgspec_struct.py",
        extra_args=["--target-python-version", min_version, "--output-model-type", "msgspec.Struct"],
    )


@LEGACY_BLACK_SKIP
def test_main_openapi_msgspec_struct_snake_case(min_version: str, output_file: Path) -> None:
    """Test OpenAPI generation with msgspec Struct and snake case."""
    run_main_and_assert(
        input_path=OPEN_API_DATA_PATH / "api_ordered_required_fields.yaml",
        output_path=output_file,
        input_file_type=None,
        assert_func=assert_file_content,
        expected_file="msgspec_struct_snake_case.py",
        extra_args=[
            "--target-python-version",
            min_version,
            "--snake-case-field",
            "--output-model-type",
            "msgspec.Struct",
        ],
    )


@pytest.mark.skipif(
    black.__version__.split(".")[0] == "19",
    reason="Installed black doesn't support the old style",
)
@MSGSPEC_LEGACY_BLACK_SKIP
def test_main_openapi_msgspec_use_annotated_with_field_constraints(output_file: Path) -> None:
    """Test OpenAPI generation with msgspec using Annotated and field constraints."""
    run_main_and_assert(
        input_path=OPEN_API_DATA_PATH / "api_constrained.yaml",
        output_path=output_file,
        input_file_type=None,
        assert_func=assert_file_content,
        expected_file="msgspec_use_annotated_with_field_constraints.py",
        extra_args=["--field-constraints", "--target-python-version", "3.10", "--output-model-type", "msgspec.Struct"],
    )


@pytest.mark.parametrize(
    ("output_model", "expected_file"),
    [
        ("pydantic_v2.BaseModel", "discriminator/enum_one_literal_as_default.py"),
        ("dataclasses.dataclass", "discriminator/dataclass_enum_one_literal_as_default.py"),
    ],
)
@pytest.mark.cli_doc(
    options=["--use-one-literal-as-default"],
    input_schema="openapi/discriminator_enum.yaml",
    cli_args=["--use-one-literal-as-default"],
    model_outputs={
        "pydantic_v2": "openapi/discriminator/enum_one_literal_as_default.py",
        "dataclass": "openapi/discriminator/dataclass_enum_one_literal_as_default.py",
    },
)
def test_main_openapi_discriminator_one_literal_as_default(
    output_model: str, expected_file: str, output_file: Path
) -> None:
    """Set default value when only one literal is valid for a discriminator field.

    The `--use-one-literal-as-default` flag sets default values for discriminator
    fields when only one literal value is valid, reducing boilerplate in model
    instantiation.
    """
    run_main_and_assert(
        input_path=OPEN_API_DATA_PATH / "discriminator_enum.yaml",
        output_path=output_file,
        input_file_type="openapi",
        assert_func=assert_file_content,
        expected_file=EXPECTED_OPENAPI_PATH / expected_file,
        extra_args=["--output-model-type", output_model, "--use-one-literal-as-default"],
    )


@pytest.mark.skipif(
    black.__version__.split(".")[0] == "19",
    reason="Installed black doesn't support the old style",
)
def test_main_openapi_discriminator_one_literal_as_default_dataclass_py310(output_file: Path) -> None:
    """Test OpenAPI generation with discriminator one literal as default for dataclass with Python 3.10+."""
    run_main_and_assert(
        input_path=OPEN_API_DATA_PATH / "discriminator_enum.yaml",
        output_path=output_file,
        input_file_type="openapi",
        assert_func=assert_file_content,
        expected_file=EXPECTED_OPENAPI_PATH / "discriminator" / "dataclass_enum_one_literal_as_default_py310.py",
        extra_args=[
            "--output-model-type",
            "dataclasses.dataclass",
            "--use-one-literal-as-default",
            "--target-python-version",
            "3.10",
        ],
    )


@pytest.mark.skipif(
    black.__version__.split(".")[0] == "19",
    reason="Installed black doesn't support the old style",
)
def test_main_openapi_dataclass_inheritance_parent_default(output_file: Path) -> None:
    """Test dataclass field ordering fix when parent has default field."""
    run_main_and_assert(
        input_path=OPEN_API_DATA_PATH / "dataclass_inheritance_field_ordering.yaml",
        output_path=output_file,
        input_file_type="openapi",
        assert_func=assert_file_content,
        expected_file=EXPECTED_OPENAPI_PATH / "dataclass_inheritance_field_ordering_py310.py",
        extra_args=[
            "--output-model-type",
            "dataclasses.dataclass",
            "--target-python-version",
            "3.10",
        ],
    )


@pytest.mark.skipif(
    black.__version__.split(".")[0] == "19",
    reason="Installed black doesn't support the old style",
)
def test_main_openapi_keyword_only_dataclass(output_file: Path) -> None:
    """Test OpenAPI generation with keyword-only dataclass."""
    run_main_and_assert(
        input_path=OPEN_API_DATA_PATH / "inheritance.yaml",
        output_path=output_file,
        input_file_type="openapi",
        assert_func=assert_file_content,
        expected_file="dataclass_keyword_only.py",
        extra_args=[
            "--output-model-type",
            "dataclasses.dataclass",
            "--keyword-only",
            "--target-python-version",
            "3.10",
        ],
    )


def test_main_openapi_dataclass_with_naive_datetime(capsys: pytest.CaptureFixture, output_file: Path) -> None:
    """Test OpenAPI generation with dataclass using naive datetime."""
    run_main_and_assert(
        input_path=OPEN_API_DATA_PATH / "inheritance.yaml",
        output_path=output_file,
        input_file_type="openapi",
        expected_exit=Exit.ERROR,
        extra_args=[
            "--output-model-type",
            "dataclasses.dataclass",
            "--output-datetime-class",
            "NaiveDatetime",
        ],
        capsys=capsys,
        expected_stderr_contains=(
            '`--output-datetime-class` only allows "datetime" for `--output-model-type` dataclasses.dataclass'
        ),
    )


@pytest.mark.skipif(
    black.__version__.split(".")[0] == "19",
    reason="Installed black doesn't support the old style",
)
def test_main_openapi_keyword_only_msgspec(min_version: str, output_file: Path) -> None:
    """Test OpenAPI generation with keyword-only msgspec."""
    run_main_and_assert(
        input_path=OPEN_API_DATA_PATH / "inheritance.yaml",
        output_path=output_file,
        input_file_type="openapi",
        assert_func=assert_file_content,
        expected_file="msgspec_keyword_only.py",
        extra_args=["--output-model-type", "msgspec.Struct", "--keyword-only", "--target-python-version", min_version],
    )


@pytest.mark.skipif(
    black.__version__.split(".")[0] == "19",
    reason="Installed black doesn't support the old style",
)
def test_main_openapi_keyword_only_msgspec_with_extra_data(min_version: str, output_file: Path) -> None:
    """Test OpenAPI generation with keyword-only msgspec and extra data."""
    run_main_and_assert(
        input_path=OPEN_API_DATA_PATH / "inheritance.yaml",
        output_path=output_file,
        input_file_type="openapi",
        assert_func=assert_file_content,
        expected_file="msgspec_keyword_only_omit_defaults.py",
        extra_args=[
            "--output-model-type",
            "msgspec.Struct",
            "--keyword-only",
            "--target-python-version",
            min_version,
            "--extra-template-data",
            str(OPEN_API_DATA_PATH / "extra_data_msgspec.json"),
        ],
    )


@pytest.mark.skipif(
    black.__version__.split(".")[0] == "19",
    reason="Installed black doesn't support the old style",
)
def test_main_generate_openapi_keyword_only_msgspec_with_extra_data(tmp_path: Path) -> None:
    """Test OpenAPI generation with keyword-only msgspec using generate function."""
    extra_data = json.loads((OPEN_API_DATA_PATH / "extra_data_msgspec.json").read_text())
    output_file: Path = tmp_path / "output.py"
    generate(
        input_=OPEN_API_DATA_PATH / "inheritance.yaml",
        output=output_file,
        input_file_type=InputFileType.OpenAPI,
        output_model_type=DataModelType.MsgspecStruct,
        keyword_only=True,
        target_python_version=PythonVersionMin,
        extra_template_data=defaultdict(dict, extra_data),
        # Following values are defaults in the CLI, but not in the API
        openapi_scopes=[OpenAPIScope.Schemas],
        # Following values are implied by `msgspec.Struct` in the CLI
        use_annotated=True,
        field_constraints=True,
    )
    assert_file_content(output_file, "msgspec_keyword_only_omit_defaults.py")


@pytest.mark.skipif(
    black.__version__.split(".")[0] < "22",
    reason="Installed black doesn't support Python version 3.10",
)
@MSGSPEC_LEGACY_BLACK_SKIP
def test_main_openapi_msgspec_use_union_operator(output_file: Path) -> None:
    """Test msgspec Struct generation with union operator (Python 3.10+)."""
    run_main_and_assert(
        input_path=OPEN_API_DATA_PATH / "nullable.yaml",
        output_path=output_file,
        input_file_type="openapi",
        assert_func=assert_file_content,
        expected_file="msgspec_use_union_operator.py",
        extra_args=[
            "--output-model-type",
            "msgspec.Struct",
            "--use-union-operator",
            "--target-python-version",
            "3.10",
        ],
    )


@MSGSPEC_LEGACY_BLACK_SKIP
def test_main_openapi_msgspec_anyof(min_version: str, output_file: Path) -> None:
    """Test msgspec Struct generation with anyOf fields."""
    run_main_and_assert(
        input_path=OPEN_API_DATA_PATH / "anyof.yaml",
        output_path=output_file,
        input_file_type="openapi",
        assert_func=assert_file_content,
        expected_file="msgspec_anyof.py",
        extra_args=[
            "--output-model-type",
            "msgspec.Struct",
            "--target-python-version",
            min_version,
        ],
    )


@LEGACY_BLACK_SKIP
def test_main_openapi_msgspec_oneof_with_null(output_file: Path) -> None:
    """Test msgspec Struct generation with oneOf containing null type."""
    run_main_and_assert(
        input_path=OPEN_API_DATA_PATH / "msgspec_oneof_with_null.yaml",
        output_path=output_file,
        input_file_type="openapi",
        assert_func=assert_file_content,
        expected_file="msgspec_oneof_with_null.py",
        extra_args=[
            "--output-model-type",
            "msgspec.Struct",
        ],
    )


@LEGACY_BLACK_SKIP
def test_main_openapi_msgspec_oneof_with_null_union_operator(output_file: Path) -> None:
    """Test msgspec Struct generation with oneOf containing null type using union operator."""
    run_main_and_assert(
        input_path=OPEN_API_DATA_PATH / "msgspec_oneof_with_null.yaml",
        output_path=output_file,
        input_file_type="openapi",
        assert_func=assert_file_content,
        expected_file="msgspec_oneof_with_null_union_operator.py",
        extra_args=[
            "--output-model-type",
            "msgspec.Struct",
            "--use-union-operator",
        ],
    )


def test_main_openapi_referenced_default(output_file: Path) -> None:
    """Test OpenAPI generation with referenced default values."""
    run_main_and_assert(
        input_path=OPEN_API_DATA_PATH / "referenced_default.yaml",
        output_path=output_file,
        input_file_type="openapi",
        assert_func=assert_file_content,
        expected_file="referenced_default.py",
        extra_args=["--output-model-type", "pydantic_v2.BaseModel"],
    )


def test_main_openapi_referenced_default_use_annotated(output_file: Path) -> None:
    """Test OpenAPI generation with referenced default values using --use-annotated."""
    run_main_and_assert(
        input_path=OPEN_API_DATA_PATH / "referenced_default.yaml",
        output_path=output_file,
        input_file_type="openapi",
        assert_func=assert_file_content,
        expected_file="referenced_default_use_annotated.py",
        extra_args=["--output-model-type", "pydantic_v2.BaseModel", "--use-annotated"],
    )


def test_main_openapi_root_model_default_primitive(output_file: Path) -> None:
    """Test RootModel with primitive default value in union type."""
    run_main_and_assert(
        input_path=OPEN_API_DATA_PATH / "root_model_default_primitive.yaml",
        output_path=output_file,
        input_file_type="openapi",
        assert_func=assert_file_content,
        expected_file="root_model_default_primitive.py",
        extra_args=["--output-model-type", "pydantic_v2.BaseModel"],
    )


@pytest.mark.cli_doc(
    options=["--parent-scoped-naming"],
    input_schema="openapi/duplicate_models2.yaml",
    cli_args=[
        "--parent-scoped-naming",
        "--use-operation-id-as-name",
        "--openapi-scopes",
        "paths",
        "schemas",
        "parameters",
    ],
    golden_output="openapi/duplicate_models2.py",
)
def test_duplicate_models(output_file: Path) -> None:
    """Namespace models by their parent scope to avoid naming conflicts.

    The `--parent-scoped-naming` flag prefixes model names with their parent scope
    (operation/path/parameter) to prevent name collisions when the same model name
    appears in different contexts within an OpenAPI specification.
    """
    run_main_and_assert(
        input_path=OPEN_API_DATA_PATH / "duplicate_models2.yaml",
        output_path=output_file,
        input_file_type=None,
        assert_func=assert_file_content,
        expected_file="duplicate_models2.py",
        extra_args=[
            "--use-operation-id-as-name",
            "--openapi-scopes",
            "paths",
            "schemas",
            "parameters",
            "--output-model-type",
            "pydantic_v2.BaseModel",
            "--parent-scoped-naming",
        ],
    )


def test_main_openapi_shadowed_imports(output_file: Path) -> None:
    """Test OpenAPI generation with shadowed imports."""
    run_main_and_assert(
        input_path=OPEN_API_DATA_PATH / "shadowed_imports.yaml",
        output_path=output_file,
        input_file_type="openapi",
        assert_func=assert_file_content,
        expected_file="shadowed_imports.py",
        extra_args=["--output-model-type", "pydantic_v2.BaseModel"],
    )


def test_main_openapi_extra_fields_forbid(output_file: Path) -> None:
    """Test OpenAPI generation with extra fields forbidden."""
    run_main_and_assert(
        input_path=OPEN_API_DATA_PATH / "additional_properties.yaml",
        output_path=output_file,
        input_file_type="openapi",
        assert_func=assert_file_content,
        expected_file="additional_properties.py",
        extra_args=["--extra-fields", "forbid"],
    )


def test_main_openapi_same_name_objects(output_file: Path) -> None:
    """Test OpenAPI generation with same name objects."""
    run_main_and_assert(
        input_path=OPEN_API_DATA_PATH / "same_name_objects.yaml",
        output_path=output_file,
        input_file_type="openapi",
        assert_func=assert_file_content,
        expected_file="same_name_objects.py",
    )


def test_main_openapi_type_alias(output_file: Path) -> None:
    """Test that TypeAliasType is generated for OpenAPI schemas for Python 3.10-3.11."""
    run_main_and_assert(
        input_path=OPEN_API_DATA_PATH / "type_alias.yaml",
        output_path=output_file,
        input_file_type="openapi",
        assert_func=assert_file_content,
        expected_file="type_alias.py",
        extra_args=["--use-type-alias"],
    )


@pytest.mark.skipif(
    int(black.__version__.split(".")[0]) < 23,
    reason="Installed black doesn't support the new 'type' statement",
)
def test_main_openapi_type_alias_py312(output_file: Path) -> None:
    """Test that type statement syntax is generated for OpenAPI schemas with Python 3.12+ and Pydantic v2."""
    run_main_and_assert(
        input_path=OPEN_API_DATA_PATH / "type_alias.yaml",
        output_path=output_file,
        input_file_type="openapi",
        assert_func=assert_file_content,
        expected_file="type_alias_py312.py",
        extra_args=[
            "--use-type-alias",
            "--target-python-version",
            "3.12",
            "--output-model-type",
            "pydantic_v2.BaseModel",
        ],
    )


@pytest.mark.skipif(
    int(black.__version__.split(".")[0]) < 23,
    reason="Installed black doesn't support the target python version",
)
def test_main_openapi_type_alias_mutual_recursive_py311(output_file: Path) -> None:  # pragma: no cover
    """Test mutual recursive type aliases render with quoted forward refs on Python 3.11."""
    run_main_and_assert(
        input_path=OPEN_API_DATA_PATH / "type_alias_mutual_recursive.yaml",
        output_path=output_file,
        input_file_type="openapi",
        assert_func=assert_file_content,
        expected_file="type_alias_mutual_recursive.py",
        extra_args=[
            "--use-type-alias",
            "--target-python-version",
            "3.11",
            "--output-model-type",
            "pydantic.BaseModel",
        ],
    )


@pytest.mark.skipif(
    int(black.__version__.split(".")[0]) < 23,
    reason="Installed black doesn't support the target python version",
)
def test_main_openapi_type_alias_mutual_recursive_typealiastype_py311(output_file: Path) -> None:  # pragma: no cover
    """Test mutual recursive type aliases render with quoted forward refs for TypeAliasType on Python 3.11."""
    run_main_and_assert(
        input_path=OPEN_API_DATA_PATH / "type_alias_mutual_recursive.yaml",
        output_path=output_file,
        input_file_type="openapi",
        assert_func=assert_file_content,
        expected_file="msgspec_mutual_type_alias.py",
        extra_args=[
            "--use-type-alias",
            "--target-python-version",
            "3.11",
            "--output-model-type",
            "msgspec.Struct",
        ],
    )


@pytest.mark.skipif(
    int(black.__version__.split(".")[0]) < 23,
    reason="Installed black doesn't support the target python version",
)
def test_main_openapi_type_alias_recursive_py311(output_file: Path) -> None:  # pragma: no cover
    """Test recursive type aliases render with quoted self references on Python 3.11."""
    run_main_and_assert(
        input_path=OPEN_API_DATA_PATH / "type_alias_recursive.yaml",
        output_path=output_file,
        input_file_type="openapi",
        assert_func=assert_file_content,
        expected_file="type_alias_recursive_py311.py",
        extra_args=[
            "--use-type-alias",
            "--target-python-version",
            "3.11",
            "--output-model-type",
            "pydantic.BaseModel",
        ],
    )


@pytest.mark.skipif(
    int(black.__version__.split(".")[0]) < 23,
    reason="Installed black doesn't support the new 'type' statement",
)
def test_main_openapi_type_alias_recursive_py312(output_file: Path) -> None:
    """
    Test that handling of type aliases work as expected for recursive types.

    NOTE: applied to python 3.12--14
    """
    run_main_and_assert(
        input_path=OPEN_API_DATA_PATH / "type_alias_recursive.yaml",
        output_path=output_file,
        input_file_type="openapi",
        assert_func=assert_file_content,
        expected_file="type_alias_recursive_py312.py",
        extra_args=[
            "--use-type-alias",
            "--target-python-version",
            "3.12",
            "--use-standard-collections",
            "--use-union-operator",
            "--output-model-type",
            "pydantic_v2.BaseModel",
        ],
    )


def test_main_openapi_type_alias_recursive(output_file: Path) -> None:
    """Test recursive type aliases with proper forward reference quoting."""
    run_main_and_assert(
        input_path=OPEN_API_DATA_PATH / "type_alias_recursive.yaml",
        output_path=output_file,
        input_file_type="openapi",
        assert_func=assert_file_content,
        expected_file="type_alias_recursive.py",
        extra_args=["--use-type-alias"],
    )


def test_main_openapi_type_alias_recursive_pydantic_v2(output_file: Path) -> None:
    """Test recursive RootModel with forward references in Pydantic v2.

    Without --use-type-alias, recursive schemas generate RootModel classes.
    Forward references in the generic parameter must be quoted to avoid
    NameError at class definition time.
    """
    run_main_and_assert(
        input_path=OPEN_API_DATA_PATH / "type_alias_recursive.yaml",
        output_path=output_file,
        input_file_type="openapi",
        assert_func=assert_file_content,
        expected_file="type_alias_recursive_pydantic_v2.py",
        extra_args=[
            "--output-model-type",
            "pydantic_v2.BaseModel",
        ],
    )


def test_main_openapi_type_alias_cross_module_collision_a(output_file: Path) -> None:
    """Test TypeAlias generation for module A in cross-module collision scenario."""
    run_main_and_assert(
        input_path=OPEN_API_DATA_PATH / "type_alias_cross_module_collision" / "a.yaml",
        output_path=output_file,
        input_file_type="openapi",
        assert_func=assert_file_content,
        expected_file="type_alias_cross_module_collision_a.py",
        extra_args=[
            "--use-type-alias",
            "--target-python-version",
            "3.10",
        ],
    )


def test_main_openapi_type_alias_cross_module_collision_b(output_file: Path) -> None:
    """Test TypeAlias generation for module B with self-referential forward reference."""
    run_main_and_assert(
        input_path=OPEN_API_DATA_PATH / "type_alias_cross_module_collision" / "b.yaml",
        output_path=output_file,
        input_file_type="openapi",
        assert_func=assert_file_content,
        expected_file="type_alias_cross_module_collision_b.py",
        extra_args=[
            "--use-type-alias",
            "--target-python-version",
            "3.10",
        ],
    )


def test_main_openapi_type_alias_forward_ref_multiple(output_file: Path) -> None:
    """Test TypeAlias with multiple forward references that require quoting."""
    run_main_and_assert(
        input_path=OPEN_API_DATA_PATH / "type_alias_forward_ref_multiple.yaml",
        output_path=output_file,
        input_file_type="openapi",
        assert_func=assert_file_content,
        expected_file="type_alias_forward_ref_multiple.py",
        extra_args=[
            "--use-type-alias",
            "--target-python-version",
            "3.10",
        ],
    )


def test_main_openapi_byte_format(output_file: Path) -> None:
    """Test OpenAPI generation with byte format."""
    run_main_and_assert(
        input_path=OPEN_API_DATA_PATH / "byte_format.yaml",
        output_path=output_file,
        input_file_type="openapi",
        assert_func=assert_file_content,
        expected_file="byte_format.py",
        extra_args=["--output-model-type", "pydantic_v2.BaseModel"],
    )


def test_main_openapi_unquoted_null(output_file: Path) -> None:
    """Test OpenAPI generation with unquoted null values."""
    run_main_and_assert(
        input_path=OPEN_API_DATA_PATH / "unquoted_null.yaml",
        output_path=output_file,
        input_file_type="openapi",
        assert_func=assert_file_content,
        expected_file="unquoted_null.py",
        extra_args=["--output-model-type", "pydantic_v2.BaseModel"],
    )


def test_main_openapi_webhooks(output_file: Path) -> None:
    """Test OpenAPI generation with webhooks scope."""
    run_main_and_assert(
        input_path=OPEN_API_DATA_PATH / "webhooks.yaml",
        output_path=output_file,
        input_file_type="openapi",
        assert_func=assert_file_content,
        extra_args=["--openapi-scopes", "schemas", "webhooks"],
    )


def test_main_openapi_non_operations_and_security(output_file: Path) -> None:
    """Test OpenAPI generation with non-operation fields and security inheritance."""
    run_main_and_assert(
        input_path=OPEN_API_DATA_PATH / "non_operations_and_security.yaml",
        output_path=output_file,
        input_file_type="openapi",
        assert_func=assert_file_content,
        extra_args=["--openapi-scopes", "schemas", "paths", "webhooks"],
    )


def test_main_openapi_webhooks_with_parameters(output_file: Path) -> None:
    """Test OpenAPI generation with webhook-level and operation-level parameters."""
    run_main_and_assert(
        input_path=OPEN_API_DATA_PATH / "webhooks_with_parameters.yaml",
        output_path=output_file,
        input_file_type="openapi",
        assert_func=assert_file_content,
        extra_args=["--openapi-scopes", "schemas", "webhooks", "parameters"],
    )


def test_webhooks_ref_with_external_schema(output_file: Path) -> None:
    """Test OpenAPI generation with $ref to external webhook file containing relative schema refs."""
    run_main_and_assert(
        input_path=OPEN_API_DATA_PATH / "webhooks_ref_with_external_schema" / "openapi.yaml",
        output_path=output_file,
        input_file_type="openapi",
        assert_func=assert_file_content,
        expected_file="webhooks_ref_with_external_schema.py",
        extra_args=["--openapi-scopes", "schemas", "webhooks"],
    )


def test_main_openapi_external_ref_with_transitive_local_ref(output_file: Path) -> None:
    """Test OpenAPI generation with external ref that has transitive local refs."""
    run_main_and_assert(
        input_path=OPEN_API_DATA_PATH / "external_ref_with_transitive_local_ref" / "openapi.yaml",
        output_path=output_file,
        input_file_type="openapi",
        assert_func=assert_file_content,
        expected_file="external_ref_with_transitive_local_ref/output.py",
        extra_args=["--output-model-type", "pydantic_v2.BaseModel"],
    )


def test_main_openapi_namespace_subns_ref(output_dir: Path) -> None:
    """Test OpenAPI generation with namespaced schema referencing subnamespace.

    Regression test for issue #2366: When a schema with a dot-delimited name
    (e.g., ns.wrapper) references another schema in a subnamespace
    (e.g., ns.subns.item), the generated import should be "from . import subns"
    (same package) instead of "from .. import subns" (parent package).
    """
    with freeze_time(TIMESTAMP):
        run_main_and_assert(
            input_path=OPEN_API_DATA_PATH / "namespace_subns_ref.json",
            output_path=output_dir,
            expected_directory=EXPECTED_OPENAPI_PATH / "namespace_subns_ref",
        )


def test_main_openapi_read_only_write_only_default(output_file: Path) -> None:
    """Test readOnly/writeOnly default: base model only."""
    run_main_and_assert(
        input_path=OPEN_API_DATA_PATH / "read_only_write_only.yaml",
        output_path=output_file,
        input_file_type="openapi",
        assert_func=assert_file_content,
        expected_file="read_only_write_only_default.py",
        extra_args=["--output-model-type", "pydantic_v2.BaseModel"],
    )


@pytest.mark.cli_doc(
    options=["--read-only-write-only-model-type"],
    input_schema="openapi/read_only_write_only.yaml",
    cli_args=["--output-model-type", "pydantic_v2.BaseModel", "--read-only-write-only-model-type", "request-response"],
    golden_output="openapi/read_only_write_only_request_response.py",
)
def test_main_openapi_read_only_write_only_request_response(output_file: Path) -> None:
    """Generate separate request and response models for readOnly/writeOnly fields.

    The `--read-only-write-only-model-type` option controls how models with readOnly or writeOnly
    properties are generated. The 'request-response' mode creates separate Request and Response
    variants for each schema that contains readOnly or writeOnly fields, allowing proper type
    validation for API requests and responses without a shared base model.
    """
    run_main_and_assert(
        input_path=OPEN_API_DATA_PATH / "read_only_write_only.yaml",
        output_path=output_file,
        input_file_type="openapi",
        assert_func=assert_file_content,
        expected_file="read_only_write_only_request_response.py",
        extra_args=[
            "--output-model-type",
            "pydantic_v2.BaseModel",
            "--read-only-write-only-model-type",
            "request-response",
        ],
    )


def test_main_openapi_read_only_write_only_all(output_file: Path) -> None:
    """Test readOnly/writeOnly all: Base + Request + Response models."""
    run_main_and_assert(
        input_path=OPEN_API_DATA_PATH / "read_only_write_only.yaml",
        output_path=output_file,
        input_file_type="openapi",
        assert_func=assert_file_content,
        expected_file="read_only_write_only_all.py",
        extra_args=[
            "--output-model-type",
            "pydantic_v2.BaseModel",
            "--read-only-write-only-model-type",
            "all",
        ],
    )


def test_main_openapi_read_only_write_only_allof(output_file: Path) -> None:
    """Test readOnly/writeOnly with allOf inheritance."""
    run_main_and_assert(
        input_path=OPEN_API_DATA_PATH / "read_only_write_only_allof.yaml",
        output_path=output_file,
        input_file_type="openapi",
        assert_func=assert_file_content,
        expected_file="read_only_write_only_allof.py",
        extra_args=[
            "--output-model-type",
            "pydantic_v2.BaseModel",
            "--read-only-write-only-model-type",
            "all",
        ],
    )


def test_main_openapi_read_only_write_only_allof_request_response(output_file: Path) -> None:
    """Test readOnly/writeOnly with allOf using request-response mode (no base model)."""
    run_main_and_assert(
        input_path=OPEN_API_DATA_PATH / "read_only_write_only_allof.yaml",
        output_path=output_file,
        input_file_type="openapi",
        assert_func=assert_file_content,
        expected_file="read_only_write_only_allof_request_response.py",
        extra_args=[
            "--output-model-type",
            "pydantic_v2.BaseModel",
            "--read-only-write-only-model-type",
            "request-response",
        ],
    )


def test_main_openapi_read_only_write_only_collision(output_file: Path) -> None:
    """Test readOnly/writeOnly with name collision (UserRequest already exists)."""
    run_main_and_assert(
        input_path=OPEN_API_DATA_PATH / "read_only_write_only_collision.yaml",
        output_path=output_file,
        input_file_type="openapi",
        assert_func=assert_file_content,
        expected_file="read_only_write_only_collision.py",
        extra_args=[
            "--output-model-type",
            "pydantic_v2.BaseModel",
            "--read-only-write-only-model-type",
            "all",
        ],
    )


def test_main_openapi_read_only_write_only_ref(output_file: Path) -> None:
    """Test readOnly/writeOnly on $ref target schema."""
    run_main_and_assert(
        input_path=OPEN_API_DATA_PATH / "read_only_write_only_ref.yaml",
        output_path=output_file,
        input_file_type="openapi",
        assert_func=assert_file_content,
        expected_file="read_only_write_only_ref.py",
        extra_args=[
            "--output-model-type",
            "pydantic_v2.BaseModel",
            "--read-only-write-only-model-type",
            "all",
        ],
    )


def test_main_openapi_read_only_write_only_double_collision(output_file: Path) -> None:
    """Test readOnly/writeOnly with double collision (UserRequest and UserRequestModel exist)."""
    run_main_and_assert(
        input_path=OPEN_API_DATA_PATH / "read_only_write_only_double_collision.yaml",
        output_path=output_file,
        input_file_type="openapi",
        assert_func=assert_file_content,
        expected_file="read_only_write_only_double_collision.py",
        extra_args=[
            "--output-model-type",
            "pydantic_v2.BaseModel",
            "--read-only-write-only-model-type",
            "all",
        ],
    )


def test_main_openapi_read_only_write_only_nested_allof(output_file: Path) -> None:
    """Test readOnly/writeOnly with nested allOf inheritance."""
    run_main_and_assert(
        input_path=OPEN_API_DATA_PATH / "read_only_write_only_nested_allof.yaml",
        output_path=output_file,
        input_file_type="openapi",
        assert_func=assert_file_content,
        expected_file="read_only_write_only_nested_allof.py",
        extra_args=[
            "--output-model-type",
            "pydantic_v2.BaseModel",
            "--read-only-write-only-model-type",
            "all",
        ],
    )


def test_main_openapi_read_only_write_only_union(output_file: Path) -> None:
    """Test readOnly/writeOnly with Union type field."""
    run_main_and_assert(
        input_path=OPEN_API_DATA_PATH / "read_only_write_only_union.yaml",
        output_path=output_file,
        input_file_type="openapi",
        assert_func=assert_file_content,
        expected_file="read_only_write_only_union.py",
        extra_args=[
            "--output-model-type",
            "pydantic_v2.BaseModel",
            "--read-only-write-only-model-type",
            "all",
        ],
    )


def test_main_openapi_read_only_write_only_url_ref(mocker: MockerFixture, output_file: Path) -> None:
    """Test readOnly/writeOnly with URL $ref to external schema."""
    remote_schema = (OPEN_API_DATA_PATH / "read_only_write_only_url_ref_remote.yaml").read_text()
    mock_response = mocker.Mock()
    mock_response.text = remote_schema

    mocker.patch("httpx.get", return_value=mock_response)

    run_main_and_assert(
        input_path=OPEN_API_DATA_PATH / "read_only_write_only_url_ref.yaml",
        output_path=output_file,
        input_file_type="openapi",
        assert_func=assert_file_content,
        expected_file="read_only_write_only_url_ref.py",
        extra_args=[
            "--output-model-type",
            "pydantic_v2.BaseModel",
            "--read-only-write-only-model-type",
            "all",
        ],
    )


def test_main_openapi_read_only_write_only_allof_url_ref(mocker: MockerFixture, output_file: Path) -> None:
    """Test readOnly/writeOnly with allOf that references external URL schema."""
    remote_schema = (OPEN_API_DATA_PATH / "read_only_write_only_allof_url_ref_remote.yaml").read_text()
    mock_response = mocker.Mock()
    mock_response.text = remote_schema

    mocker.patch("httpx.get", return_value=mock_response)

    run_main_and_assert(
        input_path=OPEN_API_DATA_PATH / "read_only_write_only_allof_url_ref.yaml",
        output_path=output_file,
        input_file_type="openapi",
        assert_func=assert_file_content,
        expected_file="read_only_write_only_allof_url_ref.py",
        extra_args=[
            "--output-model-type",
            "pydantic_v2.BaseModel",
            "--read-only-write-only-model-type",
            "all",
        ],
    )


def test_main_openapi_read_only_write_only_allof_order(output_file: Path) -> None:
    """Test readOnly/writeOnly with allOf where child is listed before parent in schema."""
    run_main_and_assert(
        input_path=OPEN_API_DATA_PATH / "read_only_write_only_allof_order.yaml",
        output_path=output_file,
        input_file_type="openapi",
        assert_func=assert_file_content,
        expected_file="read_only_write_only_allof_order.py",
        extra_args=[
            "--output-model-type",
            "pydantic_v2.BaseModel",
            "--read-only-write-only-model-type",
            "all",
        ],
    )


def test_main_openapi_read_only_write_only_nested_allof_order(output_file: Path) -> None:
    """Test readOnly/writeOnly with nested allOf where models are listed in reverse order."""
    run_main_and_assert(
        input_path=OPEN_API_DATA_PATH / "read_only_write_only_nested_allof_order.yaml",
        output_path=output_file,
        input_file_type="openapi",
        assert_func=assert_file_content,
        expected_file="read_only_write_only_nested_allof_order.py",
        extra_args=[
            "--output-model-type",
            "pydantic_v2.BaseModel",
            "--read-only-write-only-model-type",
            "all",
        ],
    )


def test_main_openapi_read_only_write_only_allof_required_only(output_file: Path) -> None:
    """Test readOnly/writeOnly with allOf containing item with only 'required' (no ref, no properties)."""
    run_main_and_assert(
        input_path=OPEN_API_DATA_PATH / "read_only_write_only_allof_required_only.yaml",
        output_path=output_file,
        input_file_type="openapi",
        assert_func=assert_file_content,
        expected_file="read_only_write_only_allof_required_only.py",
        extra_args=[
            "--output-model-type",
            "pydantic_v2.BaseModel",
            "--read-only-write-only-model-type",
            "all",
        ],
    )


def test_main_openapi_read_only_write_only_mixed(output_file: Path) -> None:
    """Test request-response mode generates base models for schemas without readOnly/writeOnly."""
    run_main_and_assert(
        input_path=OPEN_API_DATA_PATH / "read_only_write_only_mixed.yaml",
        output_path=output_file,
        input_file_type="openapi",
        assert_func=assert_file_content,
        expected_file="read_only_write_only_mixed.py",
        extra_args=[
            "--output-model-type",
            "pydantic_v2.BaseModel",
            "--read-only-write-only-model-type",
            "request-response",
        ],
    )


def test_main_openapi_read_only_write_only_anyof(output_file: Path) -> None:
    """Test readOnly/writeOnly detection in anyOf and oneOf compositions."""
    run_main_and_assert(
        input_path=OPEN_API_DATA_PATH / "read_only_write_only_anyof.yaml",
        output_path=output_file,
        input_file_type="openapi",
        assert_func=assert_file_content,
        expected_file="read_only_write_only_anyof.py",
        extra_args=[
            "--output-model-type",
            "pydantic_v2.BaseModel",
            "--read-only-write-only-model-type",
            "all",
        ],
    )


def test_main_openapi_read_only_write_only_duplicate_allof_ref(output_file: Path) -> None:
    """Test readOnly/writeOnly with duplicate $ref in allOf."""
    run_main_and_assert(
        input_path=OPEN_API_DATA_PATH / "read_only_write_only_duplicate_allof_ref.yaml",
        output_path=output_file,
        input_file_type="openapi",
        assert_func=assert_file_content,
        expected_file="read_only_write_only_duplicate_allof_ref.py",
        extra_args=[
            "--output-model-type",
            "pydantic_v2.BaseModel",
            "--read-only-write-only-model-type",
            "all",
        ],
    )


def test_main_openapi_read_only_write_only_ref_with_desc(output_file: Path) -> None:
    """Test readOnly/writeOnly on $ref with description (JsonSchemaObject with ref)."""
    run_main_and_assert(
        input_path=OPEN_API_DATA_PATH / "read_only_write_only_ref_with_desc.yaml",
        output_path=output_file,
        input_file_type="openapi",
        assert_func=assert_file_content,
        expected_file="read_only_write_only_ref_with_desc.py",
        extra_args=[
            "--output-model-type",
            "pydantic_v2.BaseModel",
            "--read-only-write-only-model-type",
            "all",
        ],
    )


def test_main_openapi_read_only_write_only_shared_base_ref(output_file: Path) -> None:
    """Test readOnly/writeOnly with diamond inheritance (shared base via multiple paths)."""
    run_main_and_assert(
        input_path=OPEN_API_DATA_PATH / "read_only_write_only_shared_base_ref.yaml",
        output_path=output_file,
        input_file_type="openapi",
        assert_func=assert_file_content,
        expected_file="read_only_write_only_shared_base_ref.py",
        extra_args=[
            "--output-model-type",
            "pydantic_v2.BaseModel",
            "--read-only-write-only-model-type",
            "all",
        ],
    )


def test_main_openapi_read_only_write_only_empty_base(output_file: Path) -> None:
    """Test readOnly/writeOnly with empty base class (no fields)."""
    run_main_and_assert(
        input_path=OPEN_API_DATA_PATH / "read_only_write_only_empty_base.yaml",
        output_path=output_file,
        input_file_type="openapi",
        assert_func=assert_file_content,
        expected_file="read_only_write_only_empty_base.py",
        extra_args=[
            "--output-model-type",
            "pydantic_v2.BaseModel",
            "--read-only-write-only-model-type",
            "all",
        ],
    )


def test_main_openapi_dot_notation_inheritance(output_dir: Path) -> None:
    """Test dot notation in schema names with inheritance."""
    run_main_and_assert(
        input_path=OPEN_API_DATA_PATH / "dot_notation_inheritance.yaml",
        output_path=output_dir,
        expected_directory=EXPECTED_OPENAPI_PATH / "dot_notation_inheritance",
        input_file_type="openapi",
    )


def test_main_openapi_dot_notation_deep_inheritance(output_dir: Path) -> None:
    """Test dot notation with deep inheritance from ancestor packages (issue #2039)."""
    run_main_and_assert(
        input_path=OPEN_API_DATA_PATH / "dot_notation_deep_inheritance.yaml",
        output_path=output_dir,
        expected_directory=EXPECTED_OPENAPI_PATH / "dot_notation_deep_inheritance",
        input_file_type="openapi",
    )


def test_main_openapi_strict_types_field_constraints_pydantic_v2(output_file: Path) -> None:
    """Test strict types with field constraints for pydantic v2 (issue #1884)."""
    run_main_and_assert(
        input_path=OPEN_API_DATA_PATH / "strict_types_field_constraints.yaml",
        output_path=output_file,
        input_file_type="openapi",
        assert_func=assert_file_content,
        expected_file="strict_types_field_constraints_pydantic_v2.py",
        extra_args=[
            "--output-model-type",
            "pydantic_v2.BaseModel",
            "--field-constraints",
            "--strict-types",
            "int",
            "float",
            "str",
        ],
    )


def test_main_openapi_strict_types_field_constraints_msgspec(output_file: Path) -> None:
    """Test strict types with field constraints for msgspec (issue #1884)."""
    run_main_and_assert(
        input_path=OPEN_API_DATA_PATH / "strict_types_field_constraints.yaml",
        output_path=output_file,
        input_file_type="openapi",
        assert_func=assert_file_content,
        expected_file="strict_types_field_constraints_msgspec.py",
        extra_args=[
            "--output-model-type",
            "msgspec.Struct",
            "--field-constraints",
            "--strict-types",
            "int",
            "float",
            "str",
        ],
    )


def test_main_openapi_circular_imports_stripe_like(output_dir: Path) -> None:
    """Test that circular imports between root and submodules are resolved with _internal.py."""
    with freeze_time(TIMESTAMP):
        run_main_and_assert(
            input_path=OPEN_API_DATA_PATH / "circular_imports_stripe_like.yaml",
            output_path=output_dir,
            expected_directory=EXPECTED_OPENAPI_PATH / "circular_imports_stripe_like",
            input_file_type="openapi",
        )


def test_main_openapi_circular_imports_acyclic(output_dir: Path) -> None:
    """Test that acyclic dependencies do not create _internal.py."""
    with freeze_time(TIMESTAMP):
        run_main_and_assert(
            input_path=OPEN_API_DATA_PATH / "circular_imports_acyclic.yaml",
            output_path=output_dir,
            expected_directory=EXPECTED_OPENAPI_PATH / "circular_imports_acyclic",
            input_file_type="openapi",
        )


def test_main_openapi_circular_imports_class_conflict(output_dir: Path) -> None:
    """Test that class name conflicts in merged _internal.py are resolved with sequential renaming."""
    with freeze_time(TIMESTAMP):
        run_main_and_assert(
            input_path=OPEN_API_DATA_PATH / "circular_imports_class_conflict.yaml",
            output_path=output_dir,
            expected_directory=EXPECTED_OPENAPI_PATH / "circular_imports_class_conflict",
            input_file_type="openapi",
        )


def test_main_openapi_circular_imports_with_inheritance(output_dir: Path) -> None:
    """Test that circular imports with base class inheritance are resolved."""
    with freeze_time(TIMESTAMP):
        run_main_and_assert(
            input_path=OPEN_API_DATA_PATH / "circular_imports_with_inheritance.yaml",
            output_path=output_dir,
            expected_directory=EXPECTED_OPENAPI_PATH / "circular_imports_with_inheritance",
            input_file_type="openapi",
        )


def test_main_openapi_circular_imports_small_cycle(output_dir: Path) -> None:
    """Test that small 2-module cycles also create _internal.py."""
    with freeze_time(TIMESTAMP):
        run_main_and_assert(
            input_path=OPEN_API_DATA_PATH / "circular_imports_small_cycle.yaml",
            output_path=output_dir,
            expected_directory=EXPECTED_OPENAPI_PATH / "circular_imports_small_cycle",
            input_file_type="openapi",
        )


def test_main_openapi_circular_imports_different_prefixes(output_dir: Path) -> None:
    """Test circular imports with different module prefixes (tests LCP computation)."""
    with freeze_time(TIMESTAMP):
        run_main_and_assert(
            input_path=OPEN_API_DATA_PATH / "circular_imports_different_prefixes.yaml",
            output_path=output_dir,
            expected_directory=EXPECTED_OPENAPI_PATH / "circular_imports_different_prefixes",
            input_file_type="openapi",
        )


def test_main_openapi_circular_imports_mixed_prefixes(output_dir: Path) -> None:
    """Test circular imports with mixed common/different prefixes (tests LCP break branch)."""
    with freeze_time(TIMESTAMP):
        run_main_and_assert(
            input_path=OPEN_API_DATA_PATH / "circular_imports_mixed_prefixes.yaml",
            output_path=output_dir,
            expected_directory=EXPECTED_OPENAPI_PATH / "circular_imports_mixed_prefixes",
            input_file_type="openapi",
        )


def test_warning_empty_schemas_with_paths(tmp_path: Path) -> None:
    """Test warning when components/schemas is empty but paths exist."""
    openapi_file = tmp_path / "openapi.yaml"
    openapi_file.write_text("""
openapi: 3.1.0
info:
  title: Test
  version: '1'
paths:
  /test:
    get:
      responses:
        200:
          description: OK
""")

    with pytest.warns(UserWarning, match=r"No schemas found.*--openapi-scopes paths"), contextlib.suppress(Exception):
        generate(openapi_file)


def test_main_allof_enum_ref(output_file: Path) -> None:
    """Test OpenAPI generation with allOf referencing enum from another schema."""
    run_main_and_assert(
        input_path=OPEN_API_DATA_PATH / "allof_enum_ref.yaml",
        output_path=output_file,
        input_file_type=None,
        assert_func=assert_file_content,
    )


@pytest.mark.skipif(
    version.parse(pydantic.VERSION) < version.parse("2.0.0"),
    reason="Require Pydantic version 2.0.0 or later",
)
def test_main_openapi_module_class_name_collision_pydantic_v2(output_dir: Path) -> None:
    """Test Issue #1994: module and class name collision (e.g., A.A schema)."""
    run_main_and_assert(
        input_path=OPEN_API_DATA_PATH / "module_class_name_collision" / "openapi.json",
        output_path=output_dir,
        expected_directory=EXPECTED_OPENAPI_PATH / "module_class_name_collision",
        extra_args=[
            "--output-model-type",
            "pydantic_v2.BaseModel",
            "--openapi-scopes",
            "schemas",
            "--openapi-scopes",
            "paths",
        ],
    )


@pytest.mark.skipif(
    version.parse(pydantic.VERSION) < version.parse("2.0.0"),
    reason="Require Pydantic version 2.0.0 or later",
)
def test_main_openapi_module_class_name_collision_deep_pydantic_v2(output_dir: Path) -> None:
    """Test Issue #1994: deep module collision (e.g., A.B.B schema)."""
    run_main_and_assert(
        input_path=OPEN_API_DATA_PATH / "module_class_name_collision_deep" / "openapi.json",
        output_path=output_dir,
        expected_directory=EXPECTED_OPENAPI_PATH / "module_class_name_collision_deep",
        extra_args=[
            "--output-model-type",
            "pydantic_v2.BaseModel",
            "--openapi-scopes",
            "schemas",
            "--openapi-scopes",
            "paths",
        ],
    )


def test_main_nested_package_enum_default(output_dir: Path) -> None:
    """Test enum default values use short names in same module with nested package paths."""
    with freeze_time(TIMESTAMP):
        run_main_and_assert(
            input_path=OPEN_API_DATA_PATH / "nested_package_enum_default.json",
            output_path=output_dir,
            expected_directory=EXPECTED_OPENAPI_PATH / "nested_package_enum_default",
            extra_args=[
                "--output-model-type",
                "dataclasses.dataclass",
                "--set-default-enum-member",
            ],
        )


def test_main_openapi_x_enum_names(output_file: Path) -> None:
    """Test OpenAPI generation with x-enumNames extension (NSwag/NJsonSchema style)."""
    run_main_and_assert(
        input_path=OPEN_API_DATA_PATH / "x_enum_names.yaml",
        output_path=output_file,
        input_file_type="openapi",
        assert_func=assert_file_content,
        expected_file="x_enum_names.py",
    )


def test_main_enum_builtin_conflict(output_file: Path) -> None:
    """Test enum member names that conflict with str methods get underscore suffix."""
    with freeze_time(TIMESTAMP):
        run_main_and_assert(
            input_path=OPEN_API_DATA_PATH / "enum_builtin_conflict.yaml",
            output_path=output_file,
            input_file_type="openapi",
            assert_func=assert_file_content,
            expected_file="enum_builtin_conflict.py",
            extra_args=["--use-subclass-enum"],
        )


@pytest.mark.parametrize(
    ("output_model", "expected_output"),
    [
        ("pydantic.BaseModel", "unique_items_default_set_pydantic.py"),
        ("pydantic_v2.BaseModel", "unique_items_default_set_pydantic_v2.py"),
        ("dataclasses.dataclass", "unique_items_default_set_dataclass.py"),
        ("msgspec.Struct", "unique_items_default_set_msgspec.py"),
    ],
)
def test_main_unique_items_default_set(output_model: str, expected_output: str, output_file: Path) -> None:
    """Test --use-unique-items-as-set converts list defaults to set literals."""
    run_main_and_assert(
        input_path=OPEN_API_DATA_PATH / "unique_items_default_set.yaml",
        output_path=output_file,
        input_file_type="openapi",
        assert_func=assert_file_content,
        expected_file=expected_output,
        extra_args=["--output-model-type", output_model, "--use-unique-items-as-set"],
    )


def test_main_openapi_null_only_enum(output_file: Path) -> None:
    """Test OpenAPI generation with enum containing only null value."""
    run_main_and_assert(
        input_path=OPEN_API_DATA_PATH / "null_only_enum.yaml",
        output_path=output_file,
        input_file_type="openapi",
        assert_func=assert_file_content,
        expected_file="null_only_enum.py",
    )


@pytest.mark.cli_doc(
    options=["--use-status-code-in-response-name"],
    input_schema="openapi/use_status_code_in_response_name.yaml",
    cli_args=["--use-status-code-in-response-name", "--openapi-scopes", "schemas", "paths"],
    golden_output="openapi/use_status_code_in_response_name.py",
)
def test_main_openapi_use_status_code_in_response_name(output_file: Path) -> None:
    """Include HTTP status code in response model names.

    The `--use-status-code-in-response-name` flag includes the HTTP status code
    in generated response model class names. Instead of generating ambiguous names
    like ResourceGetResponse, ResourceGetResponse1, ResourceGetResponse2, it generates
    clear names like ResourceGetResponse200, ResourceGetResponse400, ResourceGetResponseDefault.
    """
    run_main_and_assert(
        input_path=OPEN_API_DATA_PATH / "use_status_code_in_response_name.yaml",
        output_path=output_file,
        input_file_type="openapi",
        assert_func=assert_file_content,
        expected_file="use_status_code_in_response_name.py",
        extra_args=["--use-status-code-in-response-name", "--openapi-scopes", "schemas", "paths"],
    )


<<<<<<< HEAD
def test_main_openapi_typing_imports_rebuild(output_file: Path) -> None:
    """Test model_rebuild() is generated for models with typing imports when using deferred annotations."""
    run_main_and_assert(
        input_path=OPEN_API_DATA_PATH / "typing_imports_rebuild.yaml",
        output_path=output_file,
        input_file_type="openapi",
        assert_func=assert_file_content,
        expected_file="typing_imports_rebuild.py",
        extra_args=["--output-model-type", "pydantic_v2.BaseModel", "--no-use-union-operator"],
=======
@freeze_time(TIMESTAMP)
def test_main_openapi_request_bodies_scope(output_file: Path) -> None:
    """Test generating models from components/requestBodies using requestbodies scope."""
    run_main_and_assert(
        input_path=OPEN_API_DATA_PATH / "request_bodies_scope.yaml",
        output_path=output_file,
        input_file_type="openapi",
        assert_func=assert_file_content,
        expected_file="request_bodies_scope.py",
        extra_args=["--openapi-scopes", "requestbodies", "--output-model-type", "pydantic_v2.BaseModel"],
    )


@freeze_time(TIMESTAMP)
def test_main_openapi_request_bodies_scope_with_ref(output_file: Path) -> None:
    """Test generating models from components/requestBodies with $ref at requestBody level."""
    run_main_and_assert(
        input_path=OPEN_API_DATA_PATH / "request_bodies_scope_with_ref.yaml",
        output_path=output_file,
        input_file_type="openapi",
        assert_func=assert_file_content,
        expected_file="request_bodies_scope_with_ref.py",
        extra_args=["--openapi-scopes", "requestbodies", "--output-model-type", "pydantic_v2.BaseModel"],
>>>>>>> 8a10962c
    )<|MERGE_RESOLUTION|>--- conflicted
+++ resolved
@@ -4371,17 +4371,6 @@
     )
 
 
-<<<<<<< HEAD
-def test_main_openapi_typing_imports_rebuild(output_file: Path) -> None:
-    """Test model_rebuild() is generated for models with typing imports when using deferred annotations."""
-    run_main_and_assert(
-        input_path=OPEN_API_DATA_PATH / "typing_imports_rebuild.yaml",
-        output_path=output_file,
-        input_file_type="openapi",
-        assert_func=assert_file_content,
-        expected_file="typing_imports_rebuild.py",
-        extra_args=["--output-model-type", "pydantic_v2.BaseModel", "--no-use-union-operator"],
-=======
 @freeze_time(TIMESTAMP)
 def test_main_openapi_request_bodies_scope(output_file: Path) -> None:
     """Test generating models from components/requestBodies using requestbodies scope."""
@@ -4405,5 +4394,16 @@
         assert_func=assert_file_content,
         expected_file="request_bodies_scope_with_ref.py",
         extra_args=["--openapi-scopes", "requestbodies", "--output-model-type", "pydantic_v2.BaseModel"],
->>>>>>> 8a10962c
+    )
+
+
+def test_main_openapi_typing_imports_rebuild(output_file: Path) -> None:
+    """Test model_rebuild() is generated for models with typing imports when using deferred annotations."""
+    run_main_and_assert(
+        input_path=OPEN_API_DATA_PATH / "typing_imports_rebuild.yaml",
+        output_path=output_file,
+        input_file_type="openapi",
+        assert_func=assert_file_content,
+        expected_file="typing_imports_rebuild.py",
+        extra_args=["--output-model-type", "pydantic_v2.BaseModel", "--no-use-union-operator"],
     )