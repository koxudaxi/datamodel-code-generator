from __future__ import annotations

import contextlib
import json
import platform
import shutil
from argparse import Namespace
from collections import defaultdict
from pathlib import Path
from typing import TYPE_CHECKING
from unittest.mock import Mock, call

import black
import isort
import pydantic
import pytest
from freezegun import freeze_time
from packaging import version

from tests.conftest import assert_directory_content, assert_output, create_assert_file_content

with contextlib.suppress(ImportError):
    pass

from datamodel_code_generator import (
    MIN_VERSION,
    DataModelType,
    InputFileType,
    OpenAPIScope,
    PythonVersionMin,
    chdir,
    generate,
    get_version,
    inferred_message,
)
from datamodel_code_generator.__main__ import Exit, main
from tests.main.test_main_general import DATA_PATH, EXPECTED_MAIN_PATH, TIMESTAMP

if TYPE_CHECKING:
    from pytest_mock import MockerFixture

OPEN_API_DATA_PATH: Path = DATA_PATH / "openapi"
EXPECTED_OPENAPI_PATH: Path = EXPECTED_MAIN_PATH / "openapi"

assert_file_content = create_assert_file_content(EXPECTED_OPENAPI_PATH)


@pytest.fixture(autouse=True)
def reset_namespace(monkeypatch: pytest.MonkeyPatch) -> None:
    namespace_ = Namespace(no_color=False)
    monkeypatch.setattr("datamodel_code_generator.__main__.namespace", namespace_)
    monkeypatch.setattr("datamodel_code_generator.arguments.namespace", namespace_)


@pytest.mark.benchmark
@freeze_time("2019-07-26")
def test_main(tmp_path: Path) -> None:
    output_file: Path = tmp_path / "output.py"
    return_code: Exit = main([
        "--input",
        str(OPEN_API_DATA_PATH / "api.yaml"),
        "--output",
        str(output_file),
    ])
    assert return_code == Exit.OK
    assert_file_content(output_file, "general.py")


@freeze_time("2019-07-26")
@pytest.mark.skipif(
    black.__version__.split(".")[0] == "19",
    reason="Installed black doesn't support the old style",
)
def test_main_openapi_discriminator_enum(tmp_path: Path) -> None:
    output_file: Path = tmp_path / "output.py"
    return_code: Exit = main([
        "--input",
        str(OPEN_API_DATA_PATH / "discriminator_enum.yaml"),
        "--output",
        str(output_file),
        "--target-python-version",
        "3.10",
        "--output-model-type",
        "pydantic_v2.BaseModel",
        "--input-file-type",
        "openapi",
    ])
    assert return_code == Exit.OK
    assert_file_content(output_file, "discriminator/enum.py")


@freeze_time("2019-07-26")
@pytest.mark.skipif(
    black.__version__.split(".")[0] == "19",
    reason="Installed black doesn't support the old style",
)
def test_main_openapi_discriminator_enum_duplicate(tmp_path: Path) -> None:
    output_file: Path = tmp_path / "output.py"
    return_code: Exit = main([
        "--input",
        str(OPEN_API_DATA_PATH / "discriminator_enum_duplicate.yaml"),
        "--output",
        str(output_file),
        "--target-python-version",
        "3.10",
        "--output-model-type",
        "pydantic_v2.BaseModel",
        "--input-file-type",
        "openapi",
    ])
    assert return_code == Exit.OK
    assert_file_content(output_file, EXPECTED_OPENAPI_PATH / "discriminator" / "enum_duplicate.py")


@freeze_time("2019-07-26")
def test_main_openapi_discriminator_with_properties(tmp_path: Path) -> None:
    output_file: Path = tmp_path / "output.py"
    return_code: Exit = main([
        "--input",
        str(OPEN_API_DATA_PATH / "discriminator_with_properties.yaml"),
        "--output",
        str(output_file),
        "--output-model-type",
        "pydantic_v2.BaseModel",
    ])
    assert return_code == Exit.OK

    assert_file_content(output_file, EXPECTED_OPENAPI_PATH / "discriminator" / "with_properties.py")


@freeze_time("2019-07-26")
def test_main_pydantic_basemodel(tmp_path: Path) -> None:
    output_file: Path = tmp_path / "output.py"
    return_code: Exit = main([
        "--input",
        str(OPEN_API_DATA_PATH / "api.yaml"),
        "--output",
        str(output_file),
        "--output-model-type",
        "pydantic.BaseModel",
    ])
    assert return_code == Exit.OK
    assert_file_content(output_file, "general.py")


@freeze_time("2019-07-26")
def test_main_base_class(tmp_path: Path) -> None:
    output_file: Path = tmp_path / "output.py"
    shutil.copy(DATA_PATH / "pyproject.toml", tmp_path / "pyproject.toml")
    return_code: Exit = main([
        "--input",
        str(OPEN_API_DATA_PATH / "api.yaml"),
        "--output",
        str(output_file),
        "--base-class",
        "custom_module.Base",
    ])
    assert return_code == Exit.OK
    assert_file_content(output_file)


@freeze_time("2019-07-26")
def test_target_python_version(tmp_path: Path) -> None:
    output_file: Path = tmp_path / "output.py"
    return_code: Exit = main([
        "--input",
        str(OPEN_API_DATA_PATH / "api.yaml"),
        "--output",
        str(output_file),
        "--target-python-version",
        f"3.{MIN_VERSION}",
    ])
    assert return_code == Exit.OK
    assert_file_content(output_file)


@pytest.mark.benchmark
def test_main_modular(tmp_path: Path) -> None:
    """Test main function on modular file."""
    input_filename = OPEN_API_DATA_PATH / "modular.yaml"
    output_path = tmp_path / "model"

    with freeze_time(TIMESTAMP):
        main(["--input", str(input_filename), "--output", str(output_path)])
    main_modular_dir = EXPECTED_OPENAPI_PATH / "modular"
    assert_directory_content(output_path, main_modular_dir)


def test_main_modular_reuse_model(tmp_path: Path) -> None:
    """Test main function on modular file."""
    input_filename = OPEN_API_DATA_PATH / "modular.yaml"
    output_path = tmp_path / "model"

    with freeze_time(TIMESTAMP):
        main([
            "--input",
            str(input_filename),
            "--output",
            str(output_path),
            "--reuse-model",
        ])
    main_modular_dir = EXPECTED_OPENAPI_PATH / "modular_reuse_model"
    assert_directory_content(output_path, main_modular_dir)


def test_main_modular_no_file() -> None:
    """Test main function on modular file with no output name."""

    input_filename = OPEN_API_DATA_PATH / "modular.yaml"

    assert main(["--input", str(input_filename)]) == Exit.ERROR


def test_main_modular_filename(tmp_path: Path) -> None:
    """Test main function on modular file with filename."""
    input_filename = OPEN_API_DATA_PATH / "modular.yaml"
    output_filename = tmp_path / "model.py"

    assert main(["--input", str(input_filename), "--output", str(output_filename)]) == Exit.ERROR


def test_main_openapi_no_file(capsys: pytest.CaptureFixture, tmp_path: Path, monkeypatch: pytest.MonkeyPatch) -> None:
    """Test main function on non-modular file with no output name."""
    monkeypatch.chdir(tmp_path)
    input_filename = OPEN_API_DATA_PATH / "api.yaml"

    with freeze_time(TIMESTAMP):
        main(["--input", str(input_filename)])

    captured = capsys.readouterr()
    assert_output(captured.out, EXPECTED_OPENAPI_PATH / "no_file.py")
    assert captured.err == inferred_message.format("openapi") + "\n"


@pytest.mark.parametrize(
    ("output_model", "expected_output"),
    [
        (
            "pydantic.BaseModel",
            "extra_template_data_config.py",
        ),
        (
            "pydantic_v2.BaseModel",
            "extra_template_data_config_pydantic_v2.py",
        ),
    ],
)
@pytest.mark.skipif(
    black.__version__.split(".")[0] == "19",
    reason="Installed black doesn't support the old style",
)
def test_main_openapi_extra_template_data_config(
    capsys: pytest.CaptureFixture,
    output_model: str,
    expected_output: str,
    tmp_path: Path,
    monkeypatch: pytest.MonkeyPatch,
) -> None:
    """Test main function with custom config data in extra template."""

    monkeypatch.chdir(tmp_path)
    input_filename = OPEN_API_DATA_PATH / "api.yaml"
    extra_template_data = OPEN_API_DATA_PATH / "extra_data.json"

    with freeze_time(TIMESTAMP):
        main([
            "--input",
            str(input_filename),
            "--extra-template-data",
            str(extra_template_data),
            "--output-model",
            output_model,
        ])

    captured = capsys.readouterr()
    assert_output(captured.out, EXPECTED_OPENAPI_PATH / expected_output)
    assert captured.err == inferred_message.format("openapi") + "\n"


def test_main_custom_template_dir_old_style(
    capsys: pytest.CaptureFixture, tmp_path: Path, monkeypatch: pytest.MonkeyPatch
) -> None:
    """Test main function with custom template directory."""

    monkeypatch.chdir(tmp_path)
    input_filename = OPEN_API_DATA_PATH / "api.yaml"
    custom_template_dir = DATA_PATH / "templates_old_style"
    extra_template_data = OPEN_API_DATA_PATH / "extra_data.json"

    with freeze_time(TIMESTAMP):
        main([
            "--input",
            str(input_filename),
            "--custom-template-dir",
            str(custom_template_dir),
            "--extra-template-data",
            str(extra_template_data),
        ])

    captured = capsys.readouterr()
    assert_output(captured.out, EXPECTED_OPENAPI_PATH / "custom_template_dir.py")
    assert captured.err == inferred_message.format("openapi") + "\n"


def test_main_openapi_custom_template_dir(
    capsys: pytest.CaptureFixture, tmp_path: Path, monkeypatch: pytest.MonkeyPatch
) -> None:
    monkeypatch.chdir(tmp_path)
    """Test main function with custom template directory."""

    input_filename = OPEN_API_DATA_PATH / "api.yaml"
    custom_template_dir = DATA_PATH / "templates"
    extra_template_data = OPEN_API_DATA_PATH / "extra_data.json"

    with freeze_time(TIMESTAMP):
        main([
            "--input",
            str(input_filename),
            "--custom-template-dir",
            str(custom_template_dir),
            "--extra-template-data",
            str(extra_template_data),
        ])

    captured = capsys.readouterr()
    assert_output(captured.out, EXPECTED_OPENAPI_PATH / "custom_template_dir.py")
    assert captured.err == inferred_message.format("openapi") + "\n"


@pytest.mark.skipif(
    black.__version__.split(".")[0] >= "24",
    reason="Installed black doesn't support the old style",
)
@freeze_time("2019-07-26")
def test_pyproject(tmp_path: Path) -> None:
    if platform.system() == "Windows":

        def get_path(path: str) -> str:
            return str(path).replace("\\", "\\\\")

    else:

        def get_path(path: str) -> str:
            return str(path)

    with chdir(tmp_path):
        output_file: Path = tmp_path / "output.py"
        pyproject_toml_path = Path(DATA_PATH) / "project" / "pyproject.toml"
        pyproject_toml = (
            pyproject_toml_path.read_text()
            .replace("INPUT_PATH", get_path(OPEN_API_DATA_PATH / "api.yaml"))
            .replace("OUTPUT_PATH", get_path(output_file))
            .replace("ALIASES_PATH", get_path(OPEN_API_DATA_PATH / "empty_aliases.json"))
            .replace(
                "EXTRA_TEMPLATE_DATA_PATH",
                get_path(OPEN_API_DATA_PATH / "empty_data.json"),
            )
            .replace("CUSTOM_TEMPLATE_DIR_PATH", get_path(tmp_path))
        )
        (tmp_path / "pyproject.toml").write_text(pyproject_toml)

        return_code: Exit = main([])
        assert return_code == Exit.OK
        assert_file_content(output_file)


@freeze_time("2019-07-26")
def test_pyproject_not_found(tmp_path: Path) -> None:
    with chdir(tmp_path):
        output_file: Path = tmp_path / "output.py"
        return_code: Exit = main([
            "--input",
            str(OPEN_API_DATA_PATH / "api.yaml"),
            "--output",
            str(output_file),
        ])
        assert return_code == Exit.OK
        assert_file_content(output_file)


@freeze_time("2019-07-26")
def test_stdin(monkeypatch: pytest.MonkeyPatch, tmp_path: Path) -> None:
    output_file: Path = tmp_path / "output.py"
    monkeypatch.setattr("sys.stdin", (OPEN_API_DATA_PATH / "api.yaml").open())
    return_code: Exit = main([
        "--output",
        str(output_file),
    ])
    assert return_code == Exit.OK
    assert_file_content(output_file)


@freeze_time("2019-07-26")
def test_validation(mocker: MockerFixture, tmp_path: Path) -> None:
    mock_prance = mocker.patch("prance.BaseParser")

    output_file: Path = tmp_path / "output.py"
    return_code: Exit = main([
        "--input",
        str(OPEN_API_DATA_PATH / "api.yaml"),
        "--output",
        str(output_file),
        "--validation",
    ])
    assert return_code == Exit.OK
    assert_file_content(output_file)
    mock_prance.assert_called_once()


@freeze_time("2019-07-26")
def test_validation_failed(mocker: MockerFixture, tmp_path: Path) -> None:
    mock_prance = mocker.patch("prance.BaseParser", side_effect=Exception("error"))
    output_file: Path = tmp_path / "output.py"
    assert (
        main([
            "--input",
            str(OPEN_API_DATA_PATH / "invalid.yaml"),
            "--output",
            str(output_file),
            "--input-file-type",
            "openapi",
            "--validation",
        ])
        == Exit.ERROR
    )
    mock_prance.assert_called_once()


@pytest.mark.parametrize(
    ("output_model", "expected_output", "args"),
    [
        ("pydantic.BaseModel", "with_field_constraints.py", []),
        (
            "pydantic.BaseModel",
            "with_field_constraints_use_unique_items_as_set.py",
            ["--use-unique-items-as-set"],
        ),
        ("pydantic_v2.BaseModel", "with_field_constraints_pydantic_v2.py", []),
        (
            "pydantic_v2.BaseModel",
            "with_field_constraints_pydantic_v2_use_generic_container_types.py",
            ["--use-generic-container-types"],
        ),
        (
            "pydantic_v2.BaseModel",
            "with_field_constraints_pydantic_v2_use_generic_container_types_set.py",
            ["--use-generic-container-types", "--use-unique-items-as-set"],
        ),
        (
            "pydantic_v2.BaseModel",
            "with_field_constraints_pydantic_v2_use_standard_collections.py",
            [
                "--use-standard-collections",
            ],
        ),
        (
            "pydantic_v2.BaseModel",
            "with_field_constraints_pydantic_v2_use_standard_collections_set.py",
            ["--use-standard-collections", "--use-unique-items-as-set"],
        ),
    ],
)
@freeze_time("2019-07-26")
def test_main_with_field_constraints(output_model: str, expected_output: str, args: list[str], tmp_path: Path) -> None:
    output_file: Path = tmp_path / "output.py"
    return_code: Exit = main([
        "--input",
        str(OPEN_API_DATA_PATH / "api_constrained.yaml"),
        "--output",
        str(output_file),
        "--field-constraints",
        "--output-model-type",
        output_model,
        *args,
    ])
    assert return_code == Exit.OK
    assert_file_content(output_file, expected_output)


@pytest.mark.parametrize(
    ("output_model", "expected_output"),
    [
        (
            "pydantic.BaseModel",
            "without_field_constraints.py",
        ),
        (
            "pydantic_v2.BaseModel",
            "without_field_constraints_pydantic_v2.py",
        ),
    ],
)
@freeze_time("2019-07-26")
def test_main_without_field_constraints(output_model: str, expected_output: str, tmp_path: Path) -> None:
    output_file: Path = tmp_path / "output.py"
    return_code: Exit = main([
        "--input",
        str(OPEN_API_DATA_PATH / "api_constrained.yaml"),
        "--output",
        str(output_file),
        "--output-model-type",
        output_model,
    ])
    assert return_code == Exit.OK
    assert_file_content(output_file, expected_output)


@pytest.mark.parametrize(
    ("output_model", "expected_output"),
    [
        (
            "pydantic.BaseModel",
            "with_aliases.py",
        ),
        (
            "msgspec.Struct",
            "with_aliases_msgspec.py",
        ),
    ],
)
@freeze_time("2019-07-26")
@pytest.mark.skipif(
    black.__version__.split(".")[0] == "19",
    reason="Installed black doesn't support the old style",
)
def test_main_with_aliases(output_model: str, expected_output: str, tmp_path: Path) -> None:
    output_file: Path = tmp_path / "output.py"
    return_code: Exit = main([
        "--input",
        str(OPEN_API_DATA_PATH / "api.yaml"),
        "--aliases",
        str(OPEN_API_DATA_PATH / "aliases.json"),
        "--target-python",
        "3.9",
        "--output-model",
        output_model,
        "--output",
        str(output_file),
    ])
    assert return_code == Exit.OK
    assert_file_content(output_file, expected_output)


def test_main_with_bad_aliases(tmp_path: Path) -> None:
    output_file: Path = tmp_path / "output.py"
    return_code: Exit = main([
        "--input",
        str(OPEN_API_DATA_PATH / "api.yaml"),
        "--aliases",
        str(OPEN_API_DATA_PATH / "not.json"),
        "--output",
        str(output_file),
    ])
    assert return_code == Exit.ERROR


def test_main_with_more_bad_aliases(tmp_path: Path) -> None:
    output_file: Path = tmp_path / "output.py"
    return_code: Exit = main([
        "--input",
        str(OPEN_API_DATA_PATH / "api.yaml"),
        "--aliases",
        str(OPEN_API_DATA_PATH / "list.json"),
        "--output",
        str(output_file),
    ])
    assert return_code == Exit.ERROR


def test_main_with_bad_extra_data(tmp_path: Path) -> None:
    output_file: Path = tmp_path / "output.py"
    return_code: Exit = main([
        "--input",
        str(OPEN_API_DATA_PATH / "api.yaml"),
        "--extra-template-data",
        str(OPEN_API_DATA_PATH / "not.json"),
        "--output",
        str(output_file),
    ])
    assert return_code == Exit.ERROR


@pytest.mark.benchmark
@freeze_time("2019-07-26")
def test_main_with_snake_case_field(tmp_path: Path) -> None:
    output_file: Path = tmp_path / "output.py"
    return_code: Exit = main([
        "--input",
        str(OPEN_API_DATA_PATH / "api.yaml"),
        "--output",
        str(output_file),
        "--snake-case-field",
    ])
    assert return_code == Exit.OK
    assert_file_content(output_file)


@pytest.mark.benchmark
@freeze_time("2019-07-26")
def test_main_with_strip_default_none(tmp_path: Path) -> None:
    output_file: Path = tmp_path / "output.py"
    return_code: Exit = main([
        "--input",
        str(OPEN_API_DATA_PATH / "api.yaml"),
        "--output",
        str(output_file),
        "--strip-default-none",
    ])
    assert return_code == Exit.OK
    assert_file_content(output_file)


def test_disable_timestamp(tmp_path: Path) -> None:
    output_file: Path = tmp_path / "output.py"
    return_code: Exit = main([
        "--input",
        str(OPEN_API_DATA_PATH / "api.yaml"),
        "--output",
        str(output_file),
        "--disable-timestamp",
    ])
    assert return_code == Exit.OK
    assert_file_content(output_file)


@freeze_time("2019-07-26")
def test_enable_version_header(tmp_path: Path) -> None:
    output_file: Path = tmp_path / "output.py"
    return_code: Exit = main([
        "--input",
        str(OPEN_API_DATA_PATH / "api.yaml"),
        "--output",
        str(output_file),
        "--enable-version-header",
    ])
    assert return_code == Exit.OK
    assert_file_content(
        output_file,
        "enable_version_header.py",
        transform=lambda s: s.replace(f"#   version:   {get_version()}", "#   version:   0.0.0"),
    )


@pytest.mark.parametrize(
    ("output_model", "expected_output"),
    [
        (
            "pydantic.BaseModel",
            "allow_population_by_field_name.py",
        ),
        (
            "pydantic_v2.BaseModel",
            "allow_population_by_field_name_pydantic_v2.py",
        ),
    ],
)
@freeze_time("2019-07-26")
@pytest.mark.skipif(
    black.__version__.split(".")[0] == "19",
    reason="Installed black doesn't support the old style",
)
def test_allow_population_by_field_name(output_model: str, expected_output: str, tmp_path: Path) -> None:
    output_file: Path = tmp_path / "output.py"
    return_code: Exit = main([
        "--input",
        str(OPEN_API_DATA_PATH / "api.yaml"),
        "--output",
        str(output_file),
        "--allow-population-by-field-name",
        "--output-model-type",
        output_model,
    ])
    assert return_code == Exit.OK
    assert_file_content(output_file, expected_output)


@pytest.mark.parametrize(
    ("output_model", "expected_output"),
    [
        (
            "pydantic.BaseModel",
            "allow_extra_fields.py",
        ),
        (
            "pydantic_v2.BaseModel",
            "allow_extra_fields_pydantic_v2.py",
        ),
    ],
)
@freeze_time("2019-07-26")
@pytest.mark.skipif(
    black.__version__.split(".")[0] == "19",
    reason="Installed black doesn't support the old style",
)
def test_allow_extra_fields(output_model: str, expected_output: str, tmp_path: Path) -> None:
    output_file: Path = tmp_path / "output.py"
    return_code: Exit = main([
        "--input",
        str(OPEN_API_DATA_PATH / "api.yaml"),
        "--output",
        str(output_file),
        "--allow-extra-fields",
        "--output-model-type",
        output_model,
    ])
    assert return_code == Exit.OK
    assert_file_content(output_file, expected_output)


@pytest.mark.parametrize(
    ("output_model", "expected_output"),
    [
        (
            "pydantic.BaseModel",
            "enable_faux_immutability.py",
        ),
        (
            "pydantic_v2.BaseModel",
            "enable_faux_immutability_pydantic_v2.py",
        ),
    ],
)
@freeze_time("2019-07-26")
@pytest.mark.skipif(
    black.__version__.split(".")[0] == "19",
    reason="Installed black doesn't support the old style",
)
def test_enable_faux_immutability(output_model: str, expected_output: str, tmp_path: Path) -> None:
    output_file: Path = tmp_path / "output.py"
    return_code: Exit = main([
        "--input",
        str(OPEN_API_DATA_PATH / "api.yaml"),
        "--output",
        str(output_file),
        "--enable-faux-immutability",
        "--output-model-type",
        output_model,
    ])
    assert return_code == Exit.OK
    assert_file_content(output_file, expected_output)


@pytest.mark.benchmark
@freeze_time("2019-07-26")
def test_use_default(tmp_path: Path) -> None:
    output_file: Path = tmp_path / "output.py"
    return_code: Exit = main([
        "--input",
        str(OPEN_API_DATA_PATH / "api.yaml"),
        "--output",
        str(output_file),
        "--use-default",
    ])
    assert return_code == Exit.OK
    assert_file_content(output_file)


@pytest.mark.benchmark
@freeze_time("2019-07-26")
def test_force_optional(tmp_path: Path) -> None:
    output_file: Path = tmp_path / "output.py"
    return_code: Exit = main([
        "--input",
        str(OPEN_API_DATA_PATH / "api.yaml"),
        "--output",
        str(output_file),
        "--force-optional",
    ])
    assert return_code == Exit.OK
    assert_file_content(output_file)


@freeze_time("2019-07-26")
def test_main_with_exclusive(tmp_path: Path) -> None:
    output_file: Path = tmp_path / "output.py"
    return_code: Exit = main([
        "--input",
        str(OPEN_API_DATA_PATH / "exclusive.yaml"),
        "--output",
        str(output_file),
    ])
    assert return_code == Exit.OK
    assert_file_content(output_file)


@freeze_time("2019-07-26")
def test_main_subclass_enum(tmp_path: Path) -> None:
    output_file: Path = tmp_path / "output.py"
    return_code: Exit = main([
        "--input",
        str(OPEN_API_DATA_PATH / "subclass_enum.json"),
        "--output",
        str(output_file),
    ])
    assert return_code == Exit.OK
    assert_file_content(output_file)


@freeze_time("2019-07-26")
@pytest.mark.skipif(
    black.__version__.split(".")[0] == "22",
    reason="Installed black doesn't support the old style",
)
def test_main_specialized_enum(tmp_path: Path) -> None:
    output_file: Path = tmp_path / "output.py"
    return_code: Exit = main([
        "--input",
        str(OPEN_API_DATA_PATH / "subclass_enum.json"),
        "--output",
        str(output_file),
        "--target-python-version",
        "3.11",
    ])
    assert return_code == Exit.OK
    assert_file_content(output_file, "enum_specialized.py")


@freeze_time("2019-07-26")
@pytest.mark.skipif(
    black.__version__.split(".")[0] == "22",
    reason="Installed black doesn't support the old style",
)
def test_main_specialized_enums_disabled(tmp_path: Path) -> None:
    output_file: Path = tmp_path / "output.py"
    return_code: Exit = main([
        "--input",
        str(OPEN_API_DATA_PATH / "subclass_enum.json"),
        "--output",
        str(output_file),
        "--target-python-version",
        "3.11",
        "--no-use-specialized-enum",
    ])
    assert return_code == Exit.OK
    assert_file_content(output_file, "subclass_enum.py")


def test_main_use_standard_collections(tmp_path: Path) -> None:
    input_filename = OPEN_API_DATA_PATH / "modular.yaml"
    output_path = tmp_path / "model"

    with freeze_time(TIMESTAMP):
        main([
            "--input",
            str(input_filename),
            "--output",
            str(output_path),
            "--use-standard-collections",
        ])
    main_use_standard_collections_dir = EXPECTED_OPENAPI_PATH / "use_standard_collections"
    assert_directory_content(output_path, main_use_standard_collections_dir)


@pytest.mark.skipif(
    black.__version__.split(".")[0] >= "24",
    reason="Installed black doesn't support the old style",
)
def test_main_use_generic_container_types(tmp_path: Path) -> None:
    input_filename = OPEN_API_DATA_PATH / "modular.yaml"
    output_path = tmp_path / "model"

    with freeze_time(TIMESTAMP):
        main([
            "--input",
            str(input_filename),
            "--output",
            str(output_path),
            "--use-generic-container-types",
        ])
    main_use_generic_container_types_dir = EXPECTED_OPENAPI_PATH / "use_generic_container_types"
    assert_directory_content(output_path, main_use_generic_container_types_dir)


@pytest.mark.skipif(
    black.__version__.split(".")[0] >= "24",
    reason="Installed black doesn't support the old style",
)
@pytest.mark.benchmark
def test_main_use_generic_container_types_standard_collections(
    tmp_path: Path,
) -> None:
    input_filename = OPEN_API_DATA_PATH / "modular.yaml"
    output_path = tmp_path / "model"

    with freeze_time(TIMESTAMP):
        main([
            "--input",
            str(input_filename),
            "--output",
            str(output_path),
            "--use-generic-container-types",
            "--use-standard-collections",
        ])
    main_use_generic_container_types_standard_collections_dir = (
        EXPECTED_OPENAPI_PATH / "use_generic_container_types_standard_collections"
    )
    assert_directory_content(output_path, main_use_generic_container_types_standard_collections_dir)


def test_main_original_field_name_delimiter_without_snake_case_field(capsys: pytest.CaptureFixture) -> None:
    input_filename = OPEN_API_DATA_PATH / "modular.yaml"

    return_code: Exit = main([
        "--input",
        str(input_filename),
        "--original-field-name-delimiter",
        "-",
    ])
    captured = capsys.readouterr()
    assert return_code == Exit.ERROR
    assert captured.err == "`--original-field-name-delimiter` can not be used without `--snake-case-field`.\n"


@freeze_time("2019-07-26")
@pytest.mark.parametrize(
    ("output_model", "expected_output", "date_type"),
    [
        ("pydantic.BaseModel", "datetime.py", "AwareDatetime"),
        ("pydantic_v2.BaseModel", "datetime_pydantic_v2.py", "AwareDatetime"),
        ("pydantic_v2.BaseModel", "datetime_pydantic_v2_datetime.py", "datetime"),
        ("dataclasses.dataclass", "datetime_dataclass.py", "datetime"),
        ("msgspec.Struct", "datetime_msgspec.py", "datetime"),
    ],
)
def test_main_openapi_aware_datetime(output_model: str, expected_output: str, date_type: str, tmp_path: Path) -> None:
    output_file: Path = tmp_path / "output.py"
    return_code: Exit = main([
        "--input",
        str(OPEN_API_DATA_PATH / "datetime.yaml"),
        "--output",
        str(output_file),
        "--input-file-type",
        "openapi",
        "--output-datetime-class",
        date_type,
        "--output-model",
        output_model,
    ])
    assert return_code == Exit.OK
    assert_file_content(output_file, expected_output)


@freeze_time("2019-07-26")
@pytest.mark.parametrize(
    ("output_model", "expected_output"),
    [
        (
            "pydantic.BaseModel",
            "datetime.py",
        ),
        (
            "pydantic_v2.BaseModel",
            "datetime_pydantic_v2.py",
        ),
    ],
)
def test_main_openapi_datetime(output_model: str, expected_output: str, tmp_path: Path) -> None:
    output_file: Path = tmp_path / "output.py"
    return_code: Exit = main([
        "--input",
        str(OPEN_API_DATA_PATH / "datetime.yaml"),
        "--output",
        str(output_file),
        "--input-file-type",
        "openapi",
        "--output-model",
        output_model,
    ])
    assert return_code == Exit.OK
    assert_file_content(output_file, expected_output)


@freeze_time("2019-07-26")
def test_main_models_not_found(capsys: pytest.CaptureFixture, tmp_path: Path) -> None:
    output_file: Path = tmp_path / "output.py"
    return_code: Exit = main([
        "--input",
        str(OPEN_API_DATA_PATH / "no_components.yaml"),
        "--output",
        str(output_file),
        "--input-file-type",
        "openapi",
    ])
    captured = capsys.readouterr()
    assert return_code == Exit.ERROR
    assert captured.err == "Models not found in the input data\n"


@pytest.mark.skipif(
    version.parse(pydantic.VERSION) < version.parse("1.9.0"),
    reason="Require Pydantic version 1.9.0 or later ",
)
@freeze_time("2019-07-26")
def test_main_openapi_enum_models_as_literal_one(min_version: str, tmp_path: Path) -> None:
    output_file: Path = tmp_path / "output.py"
    return_code: Exit = main([
        "--input",
        str(OPEN_API_DATA_PATH / "enum_models.yaml"),
        "--output",
        str(output_file),
        "--input-file-type",
        "openapi",
        "--enum-field-as-literal",
        "one",
        "--target-python-version",
        min_version,
    ])
    assert return_code == Exit.OK
    assert_file_content(output_file, "enum_models/one.py")


@pytest.mark.skipif(
    version.parse(pydantic.VERSION) < version.parse("1.9.0"),
    reason="Require Pydantic version 1.9.0 or later ",
)
@freeze_time("2019-07-26")
def test_main_openapi_use_one_literal_as_default(min_version: str, tmp_path: Path) -> None:
    output_file: Path = tmp_path / "output.py"
    return_code: Exit = main([
        "--input",
        str(OPEN_API_DATA_PATH / "enum_models.yaml"),
        "--output",
        str(output_file),
        "--input-file-type",
        "openapi",
        "--enum-field-as-literal",
        "one",
        "--target-python-version",
        min_version,
        "--use-one-literal-as-default",
    ])
    assert return_code == Exit.OK
    assert_file_content(output_file, EXPECTED_OPENAPI_PATH / "enum_models" / "one_literal_as_default.py")


@pytest.mark.skipif(
    version.parse(pydantic.VERSION) < version.parse("1.9.0"),
    reason="Require Pydantic version 1.9.0 or later ",
)
@pytest.mark.skipif(
    black.__version__.split(".")[0] >= "24",
    reason="Installed black doesn't support the old style",
)
@freeze_time("2019-07-26")
def test_main_openapi_enum_models_as_literal_all(min_version: str, tmp_path: Path) -> None:
    output_file: Path = tmp_path / "output.py"
    return_code: Exit = main([
        "--input",
        str(OPEN_API_DATA_PATH / "enum_models.yaml"),
        "--output",
        str(output_file),
        "--input-file-type",
        "openapi",
        "--enum-field-as-literal",
        "all",
        "--target-python-version",
        min_version,
    ])
    assert return_code == Exit.OK
    assert_file_content(output_file, "enum_models/all.py")


@pytest.mark.skipif(
    version.parse(pydantic.VERSION) < version.parse("1.9.0"),
    reason="Require Pydantic version 1.9.0 or later ",
)
@pytest.mark.skipif(
    black.__version__.split(".")[0] >= "24",
    reason="Installed black doesn't support the old style",
)
@freeze_time("2019-07-26")
def test_main_openapi_enum_models_as_literal(tmp_path: Path) -> None:
    output_file: Path = tmp_path / "output.py"
    return_code: Exit = main([
        "--input",
        str(OPEN_API_DATA_PATH / "enum_models.yaml"),
        "--output",
        str(output_file),
        "--input-file-type",
        "openapi",
        "--enum-field-as-literal",
        "all",
        "--target-python-version",
        f"3.{MIN_VERSION}",
    ])

    assert return_code == Exit.OK
    assert_file_content(output_file, EXPECTED_OPENAPI_PATH / "enum_models" / "as_literal.py")


@pytest.mark.benchmark
@freeze_time("2019-07-26")
def test_main_openapi_all_of_required(tmp_path: Path) -> None:
    output_file: Path = tmp_path / "output.py"
    return_code: Exit = main([
        "--input",
        str(OPEN_API_DATA_PATH / "allof_required.yaml"),
        "--output",
        str(output_file),
        "--input-file-type",
        "openapi",
    ])
    assert return_code == Exit.OK
    assert_file_content(output_file, "allof_required.py")


@pytest.mark.benchmark
@freeze_time("2019-07-26")
def test_main_openapi_nullable(tmp_path: Path) -> None:
    output_file: Path = tmp_path / "output.py"
    return_code: Exit = main([
        "--input",
        str(OPEN_API_DATA_PATH / "nullable.yaml"),
        "--output",
        str(output_file),
        "--input-file-type",
        "openapi",
    ])
    assert return_code == Exit.OK
    assert_file_content(output_file, "nullable.py")


@freeze_time("2019-07-26")
def test_main_openapi_nullable_strict_nullable(tmp_path: Path) -> None:
    output_file: Path = tmp_path / "output.py"
    return_code: Exit = main([
        "--input",
        str(OPEN_API_DATA_PATH / "nullable.yaml"),
        "--output",
        str(output_file),
        "--input-file-type",
        "openapi",
        "--strict-nullable",
    ])
    assert return_code == Exit.OK
    assert_file_content(output_file, "nullable_strict_nullable.py")


@pytest.mark.parametrize(
    ("output_model", "expected_output"),
    [
        (
            "pydantic.BaseModel",
            "general.py",
        ),
        (
            "pydantic_v2.BaseModel",
            "pydantic_v2.py",
        ),
        (
            "msgspec.Struct",
            "msgspec_pattern.py",
        ),
    ],
)
@freeze_time("2019-07-26")
@pytest.mark.skipif(
    black.__version__.split(".")[0] == "19",
    reason="Installed black doesn't support the old style",
)
def test_main_openapi_pattern(output_model: str, expected_output: str, tmp_path: Path) -> None:
    output_file: Path = tmp_path / "output.py"
    return_code: Exit = main([
        "--input",
        str(OPEN_API_DATA_PATH / "pattern.yaml"),
        "--output",
        str(output_file),
        "--input-file-type",
        "openapi",
        "--target-python",
        "3.9",
        "--output-model-type",
        output_model,
    ])
    assert return_code == Exit.OK
    assert_file_content(
        output_file,
        f"pattern/{expected_output}",
        transform=lambda s: s.replace("pattern.yaml", "pattern.json"),
    )


@pytest.mark.parametrize(
    ("expected_output", "args"),
    [
        ("pattern_with_lookaround_pydantic_v2.py", []),
        (
            "pattern_with_lookaround_pydantic_v2_field_constraints.py",
            ["--field-constraints"],
        ),
    ],
)
@freeze_time("2019-07-26")
@pytest.mark.skipif(
    black.__version__.split(".")[0] < "22",
    reason="Installed black doesn't support Python version 3.10",
)
def test_main_openapi_pattern_with_lookaround_pydantic_v2(
    expected_output: str, args: list[str], tmp_path: Path
) -> None:
    output_file: Path = tmp_path / "output.py"
    return_code: Exit = main([
        "--input",
        str(OPEN_API_DATA_PATH / "pattern_lookaround.yaml"),
        "--output",
        str(output_file),
        "--input-file-type",
        "openapi",
        "--target-python",
        "3.9",
        "--output-model-type",
        "pydantic_v2.BaseModel",
        *args,
    ])
    assert return_code == Exit.OK
    assert_file_content(output_file, expected_output)


@freeze_time("2019-07-26")
def test_main_generate_custom_class_name_generator_modular(
    tmp_path: Path,
) -> None:
    output_path = tmp_path / "model"
    main_modular_custom_class_name_dir = EXPECTED_OPENAPI_PATH / "modular_custom_class_name"

    def custom_class_name_generator(name: str) -> str:
        return f"Custom{name[0].upper() + name[1:]}"

    with freeze_time(TIMESTAMP):
        input_ = (OPEN_API_DATA_PATH / "modular.yaml").relative_to(Path.cwd())
        assert not input_.is_absolute()
        generate(
            input_=input_,
            input_file_type=InputFileType.OpenAPI,
            output=output_path,
            custom_class_name_generator=custom_class_name_generator,
        )

        assert_directory_content(output_path, main_modular_custom_class_name_dir)


@freeze_time("2019-07-26")
def test_main_http_openapi(mocker: MockerFixture, tmp_path: Path) -> None:
    def get_mock_response(path: str) -> Mock:
        mock = mocker.Mock()
        mock.text = (OPEN_API_DATA_PATH / path).read_text()
        return mock

    httpx_get_mock = mocker.patch(
        "httpx.get",
        side_effect=[
            get_mock_response("refs.yaml"),
            get_mock_response("definitions.yaml"),
        ],
    )

    output_file: Path = tmp_path / "output.py"
    return_code: Exit = main([
        "--url",
        "https://example.com/refs.yaml",
        "--output",
        str(output_file),
        "--input-file-type",
        "openapi",
    ])
    assert return_code == Exit.OK
    assert_file_content(output_file, "http_refs.py")
    httpx_get_mock.assert_has_calls([
        call(
            "https://example.com/refs.yaml",
            headers=None,
            verify=True,
            follow_redirects=True,
            params=None,
        ),
        call(
            "https://teamdigitale.github.io/openapi/0.0.6/definitions.yaml",
            headers=None,
            verify=True,
            follow_redirects=True,
            params=None,
        ),
    ])


@freeze_time("2019-07-26")
def test_main_disable_appending_item_suffix(tmp_path: Path) -> None:
    output_file: Path = tmp_path / "output.py"
    return_code: Exit = main([
        "--input",
        str(OPEN_API_DATA_PATH / "api_constrained.yaml"),
        "--output",
        str(output_file),
        "--field-constraints",
        "--disable-appending-item-suffix",
    ])
    assert return_code == Exit.OK
    assert_file_content(output_file)


@freeze_time("2019-07-26")
def test_main_openapi_body_and_parameters(tmp_path: Path) -> None:
    output_file: Path = tmp_path / "output.py"
    return_code: Exit = main([
        "--input",
        str(OPEN_API_DATA_PATH / "body_and_parameters.yaml"),
        "--output",
        str(output_file),
        "--input-file-type",
        "openapi",
        "--openapi-scopes",
        "paths",
        "schemas",
    ])
    assert return_code == Exit.OK
    assert_file_content(output_file, EXPECTED_OPENAPI_PATH / "body_and_parameters" / "general.py")


@freeze_time("2019-07-26")
def test_main_openapi_body_and_parameters_remote_ref(mocker: MockerFixture, tmp_path: Path) -> None:
    input_path = OPEN_API_DATA_PATH / "body_and_parameters_remote_ref.yaml"
    person_response = mocker.Mock()
    person_response.text = input_path.read_text()
    httpx_get_mock = mocker.patch("httpx.get", side_effect=[person_response])

    output_file: Path = tmp_path / "output.py"
    return_code: Exit = main([
        "--input",
        str(input_path),
        "--output",
        str(output_file),
        "--input-file-type",
        "openapi",
        "--openapi-scopes",
        "paths",
        "schemas",
    ])
    assert return_code == Exit.OK
    assert_file_content(output_file, EXPECTED_OPENAPI_PATH / "body_and_parameters" / "remote_ref.py")
    httpx_get_mock.assert_has_calls([
        call(
            "https://schema.example",
            headers=None,
            verify=True,
            follow_redirects=True,
            params=None,
        ),
    ])


@freeze_time("2019-07-26")
def test_main_openapi_body_and_parameters_only_paths(tmp_path: Path) -> None:
    output_file: Path = tmp_path / "output.py"
    return_code: Exit = main([
        "--input",
        str(OPEN_API_DATA_PATH / "body_and_parameters.yaml"),
        "--output",
        str(output_file),
        "--input-file-type",
        "openapi",
        "--openapi-scopes",
        "paths",
    ])
    assert return_code == Exit.OK
    assert_file_content(output_file, EXPECTED_OPENAPI_PATH / "body_and_parameters" / "only_paths.py")


@freeze_time("2019-07-26")
def test_main_openapi_body_and_parameters_only_schemas(tmp_path: Path) -> None:
    output_file: Path = tmp_path / "output.py"
    return_code: Exit = main([
        "--input",
        str(OPEN_API_DATA_PATH / "body_and_parameters.yaml"),
        "--output",
        str(output_file),
        "--input-file-type",
        "openapi",
        "--openapi-scopes",
        "schemas",
    ])
    assert return_code == Exit.OK
    assert_file_content(output_file, EXPECTED_OPENAPI_PATH / "body_and_parameters" / "only_schemas.py")


@freeze_time("2019-07-26")
def test_main_openapi_content_in_parameters(tmp_path: Path) -> None:
    output_file: Path = tmp_path / "output.py"
    return_code: Exit = main([
        "--input",
        str(OPEN_API_DATA_PATH / "content_in_parameters.yaml"),
        "--output",
        str(output_file),
        "--input-file-type",
        "openapi",
    ])
    assert return_code == Exit.OK
    assert_file_content(output_file, "content_in_parameters.py")


@freeze_time("2019-07-26")
def test_main_openapi_oas_response_reference(tmp_path: Path) -> None:
    output_file: Path = tmp_path / "output.py"
    return_code: Exit = main([
        "--input",
        str(OPEN_API_DATA_PATH / "oas_response_reference.yaml"),
        "--output",
        str(output_file),
        "--input-file-type",
        "openapi",
        "--openapi-scopes",
        "paths",
        "schemas",
    ])
    assert return_code == Exit.OK
    assert_file_content(output_file, "oas_response_reference.py")


@freeze_time("2019-07-26")
def test_main_openapi_json_pointer(tmp_path: Path) -> None:
    output_file: Path = tmp_path / "output.py"
    return_code: Exit = main([
        "--input",
        str(OPEN_API_DATA_PATH / "json_pointer.yaml"),
        "--output",
        str(output_file),
        "--input-file-type",
        "openapi",
    ])
    assert return_code == Exit.OK
    assert_file_content(output_file, "json_pointer.py")


@freeze_time("2019-07-26")
@pytest.mark.parametrize(
    ("output_model", "expected_output"),
    [
        ("pydantic.BaseModel", "use_annotated_with_field_constraints.py"),
        (
            "pydantic_v2.BaseModel",
            "use_annotated_with_field_constraints_pydantic_v2.py",
        ),
    ],
)
@pytest.mark.skipif(
    black.__version__.split(".")[0] == "19",
    reason="Installed black doesn't support the old style",
)
def test_main_use_annotated_with_field_constraints(
    output_model: str, expected_output: str, min_version: str, tmp_path: Path
) -> None:
    output_file: Path = tmp_path / "output.py"
    return_code: Exit = main([
        "--input",
        str(OPEN_API_DATA_PATH / "api_constrained.yaml"),
        "--output",
        str(output_file),
        "--field-constraints",
        "--use-annotated",
        "--target-python-version",
        min_version,
        "--output-model",
        output_model,
    ])
    assert return_code == Exit.OK
    assert_file_content(output_file, expected_output)


@freeze_time("2019-07-26")
def test_main_nested_enum(tmp_path: Path) -> None:
    output_file: Path = tmp_path / "output.py"
    return_code: Exit = main([
        "--input",
        str(OPEN_API_DATA_PATH / "nested_enum.json"),
        "--output",
        str(output_file),
        "--input-file-type",
        "openapi",
    ])
    assert return_code == Exit.OK
    assert_file_content(output_file)


@freeze_time("2019-07-26")
def test_openapi_special_yaml_keywords(mocker: MockerFixture, tmp_path: Path) -> None:
    mock_prance = mocker.patch("prance.BaseParser")

    output_file: Path = tmp_path / "output.py"
    return_code: Exit = main([
        "--input",
        str(OPEN_API_DATA_PATH / "special_yaml_keywords.yaml"),
        "--output",
        str(output_file),
        "--validation",
    ])
    assert return_code == Exit.OK
    assert_file_content(output_file, "special_yaml_keywords.py")
    mock_prance.assert_called_once()


@pytest.mark.skipif(
    black.__version__.split(".")[0] < "22",
    reason="Installed black doesn't support Python version 3.10",
)
@freeze_time("2019-07-26")
def test_main_openapi_nullable_use_union_operator(tmp_path: Path) -> None:
    output_file: Path = tmp_path / "output.py"
    return_code: Exit = main([
        "--input",
        str(OPEN_API_DATA_PATH / "nullable.yaml"),
        "--output",
        str(output_file),
        "--input-file-type",
        "openapi",
        "--use-union-operator",
        "--strict-nullable",
    ])
    assert return_code == Exit.OK
    assert_file_content(output_file, "nullable_strict_nullable_use_union_operator.py")


@freeze_time("2019-07-26")
def test_external_relative_ref(tmp_path: Path) -> None:
    return_code: Exit = main([
        "--input",
        str(OPEN_API_DATA_PATH / "external_relative_ref" / "model_b"),
        "--output",
        str(tmp_path),
    ])
    assert return_code == Exit.OK
    main_modular_dir = EXPECTED_OPENAPI_PATH / "external_relative_ref"
    assert_directory_content(tmp_path, main_modular_dir)


@pytest.mark.benchmark
@freeze_time("2019-07-26")
def test_main_collapse_root_models(tmp_path: Path) -> None:
    output_file: Path = tmp_path / "output.py"
    return_code: Exit = main([
        "--input",
        str(OPEN_API_DATA_PATH / "not_real_string.json"),
        "--output",
        str(output_file),
        "--collapse-root-models",
    ])
    assert return_code == Exit.OK
    assert_file_content(output_file)


@freeze_time("2019-07-26")
def test_main_collapse_root_models_field_constraints(tmp_path: Path) -> None:
    output_file: Path = tmp_path / "output.py"
    return_code: Exit = main([
        "--input",
        str(OPEN_API_DATA_PATH / "not_real_string.json"),
        "--output",
        str(output_file),
        "--collapse-root-models",
        "--field-constraints",
    ])
    assert return_code == Exit.OK
    assert_file_content(output_file)


@freeze_time("2019-07-26")
def test_main_collapse_root_models_with_references_to_flat_types(tmp_path: Path) -> None:
    output_file: Path = tmp_path / "output.py"
    return_code: Exit = main([
        "--input",
        str(OPEN_API_DATA_PATH / "flat_type.jsonschema"),
        "--output",
        str(output_file),
        "--collapse-root-models",
    ])

    assert return_code == Exit.OK
    assert_file_content(output_file)


@freeze_time("2019-07-26")
def test_main_openapi_max_items_enum(tmp_path: Path) -> None:
    output_file: Path = tmp_path / "output.py"
    return_code: Exit = main([
        "--input",
        str(OPEN_API_DATA_PATH / "max_items_enum.yaml"),
        "--output",
        str(output_file),
        "--input-file-type",
        "openapi",
    ])
    assert return_code == Exit.OK
    assert_file_content(output_file, "max_items_enum.py")


@pytest.mark.parametrize(
    ("output_model", "expected_output"),
    [
        (
            "pydantic.BaseModel",
            "const.py",
        ),
        (
            "pydantic_v2.BaseModel",
            "const_pydantic_v2.py",
        ),
    ],
)
@freeze_time("2019-07-26")
def test_main_openapi_const(output_model: str, expected_output: str, tmp_path: Path) -> None:
    output_file: Path = tmp_path / "output.py"
    return_code: Exit = main([
        "--input",
        str(OPEN_API_DATA_PATH / "const.json"),
        "--output",
        str(output_file),
        "--input-file-type",
        "openapi",
        "--output-model",
        output_model,
    ])
    assert return_code == Exit.OK
    assert_file_content(output_file, expected_output)


@pytest.mark.parametrize(
    ("output_model", "expected_output"),
    [
        (
            "pydantic.BaseModel",
            "const_field.py",
        ),
        (
            "pydantic_v2.BaseModel",
            "const_field_pydantic_v2.py",
        ),
        (
            "msgspec.Struct",
            "const_field_msgspec.py",
        ),
        (
            "typing.TypedDict",
            "const_field_typed_dict.py",
        ),
        (
            "dataclasses.dataclass",
            "const_field_dataclass.py",
        ),
    ],
)
@freeze_time("2019-07-26")
def test_main_openapi_const_field(output_model: str, expected_output: str, tmp_path: Path) -> None:
    output_file: Path = tmp_path / "output.py"
    return_code: Exit = main([
        "--input",
        str(OPEN_API_DATA_PATH / "const.yaml"),
        "--output",
        str(output_file),
        "--input-file-type",
        "openapi",
        "--output-model",
        output_model,
        "--collapse-root-models",
    ])
    assert return_code == Exit.OK
    assert_file_content(output_file, expected_output)


@freeze_time("2019-07-26")
def test_main_openapi_complex_reference(tmp_path: Path) -> None:
    output_file: Path = tmp_path / "output.py"
    return_code: Exit = main([
        "--input",
        str(OPEN_API_DATA_PATH / "complex_reference.json"),
        "--output",
        str(output_file),
        "--input-file-type",
        "openapi",
    ])
    assert return_code == Exit.OK
    assert_file_content(output_file, "complex_reference.py")


@freeze_time("2019-07-26")
def test_main_openapi_reference_to_object_properties(tmp_path: Path) -> None:
    output_file: Path = tmp_path / "output.py"
    return_code: Exit = main([
        "--input",
        str(OPEN_API_DATA_PATH / "reference_to_object_properties.yaml"),
        "--output",
        str(output_file),
        "--input-file-type",
        "openapi",
    ])
    assert return_code == Exit.OK
    assert_file_content(output_file, "reference_to_object_properties.py")


@freeze_time("2019-07-26")
def test_main_openapi_reference_to_object_properties_collapse_root_models(tmp_path: Path) -> None:
    output_file: Path = tmp_path / "output.py"
    return_code: Exit = main([
        "--input",
        str(OPEN_API_DATA_PATH / "reference_to_object_properties.yaml"),
        "--output",
        str(output_file),
        "--input-file-type",
        "openapi",
        "--collapse-root-models",
    ])
    assert return_code == Exit.OK
    assert_file_content(output_file, "reference_to_object_properties_collapse_root_models.py")


@freeze_time("2019-07-26")
def test_main_openapi_override_required_all_of_field(tmp_path: Path) -> None:
    output_file: Path = tmp_path / "output.py"
    return_code: Exit = main([
        "--input",
        str(OPEN_API_DATA_PATH / "override_required_all_of.yaml"),
        "--output",
        str(output_file),
        "--input-file-type",
        "openapi",
        "--collapse-root-models",
    ])
    assert return_code == Exit.OK
    assert_file_content(output_file, "override_required_all_of.py")


@freeze_time("2019-07-26")
def test_main_use_default_kwarg(tmp_path: Path) -> None:
    output_file: Path = tmp_path / "output.py"
    return_code: Exit = main([
        "--input",
        str(OPEN_API_DATA_PATH / "nullable.yaml"),
        "--output",
        str(output_file),
        "--input-file-type",
        "openapi",
        "--use-default-kwarg",
    ])
    assert return_code == Exit.OK
    assert_file_content(output_file)


@pytest.mark.parametrize(
    ("input_", "output"),
    [
        (
            "discriminator.yaml",
            "general.py",
        ),
        (
            "discriminator_without_mapping.yaml",
            "without_mapping.py",
        ),
    ],
)
@freeze_time("2019-07-26")
def test_main_openapi_discriminator(input_: str, output: str, tmp_path: Path) -> None:
    output_file: Path = tmp_path / "output.py"
    return_code: Exit = main([
        "--input",
        str(OPEN_API_DATA_PATH / input_),
        "--output",
        str(output_file),
        "--input-file-type",
        "openapi",
    ])
    assert return_code == Exit.OK
    assert_file_content(output_file, EXPECTED_OPENAPI_PATH / "discriminator" / output)


@freeze_time("2023-07-27")
@pytest.mark.parametrize(
    ("kind", "option", "expected"),
    [
        (
            "anyOf",
            "--collapse-root-models",
            "in_array_collapse_root_models.py",
        ),
        (
            "oneOf",
            "--collapse-root-models",
            "in_array_collapse_root_models.py",
        ),
        ("anyOf", None, "in_array.py"),
        ("oneOf", None, "in_array.py"),
    ],
)
def test_main_openapi_discriminator_in_array(kind: str, option: str | None, expected: str, tmp_path: Path) -> None:
    output_file: Path = tmp_path / "output.py"
    input_file = f"discriminator_in_array_{kind.lower()}.yaml"
    return_code: Exit = main([
        a
        for a in [
            "--input",
            str(OPEN_API_DATA_PATH / input_file),
            "--output",
            str(output_file),
            "--input-file-type",
            "openapi",
            option,
        ]
        if a
    ])
    assert return_code == Exit.OK
    assert_file_content(
        output_file,
        f"discriminator/{expected}",
        transform=lambda s: s.replace(input_file, "discriminator_in_array.yaml"),
    )


@pytest.mark.parametrize(
    ("output_model", "expected_output"),
    [
        (
            "pydantic.BaseModel",
            "default_object",
        ),
        (
            "pydantic_v2.BaseModel",
            "pydantic_v2_default_object",
        ),
        (
            "msgspec.Struct",
            "msgspec_default_object",
        ),
    ],
)
@freeze_time("2019-07-26")
@pytest.mark.skipif(
    black.__version__.split(".")[0] == "19",
    reason="Installed black doesn't support the old style",
)
def test_main_openapi_default_object(output_model: str, expected_output: str, tmp_path: Path) -> None:
    return_code: Exit = main([
        "--input",
        str(OPEN_API_DATA_PATH / "default_object.yaml"),
        "--output",
        str(tmp_path),
        "--output-model",
        output_model,
        "--input-file-type",
        "openapi",
        "--target-python-version",
        "3.9",
    ])
    assert return_code == Exit.OK

    main_modular_dir = EXPECTED_OPENAPI_PATH / expected_output
    assert_directory_content(tmp_path, main_modular_dir)


@freeze_time("2019-07-26")
def test_main_dataclass(tmp_path: Path) -> None:
    output_file: Path = tmp_path / "output.py"
    return_code: Exit = main([
        "--input",
        str(OPEN_API_DATA_PATH / "api.yaml"),
        "--output",
        str(output_file),
        "--output-model-type",
        "dataclasses.dataclass",
    ])
    assert return_code == Exit.OK
    assert_file_content(output_file)


@freeze_time("2019-07-26")
def test_main_dataclass_base_class(tmp_path: Path) -> None:
    output_file: Path = tmp_path / "output.py"
    return_code: Exit = main([
        "--input",
        str(OPEN_API_DATA_PATH / "api.yaml"),
        "--output",
        str(output_file),
        "--output-model-type",
        "dataclasses.dataclass",
        "--base-class",
        "custom_base.Base",
    ])
    assert return_code == Exit.OK
    assert_file_content(output_file)


@freeze_time("2019-07-26")
def test_main_openapi_reference_same_hierarchy_directory(tmp_path: Path) -> None:
    with chdir(OPEN_API_DATA_PATH / "reference_same_hierarchy_directory"):
        output_file: Path = tmp_path / "output.py"
        return_code: Exit = main([
            "--input",
            "./public/entities.yaml",
            "--output",
            str(output_file),
            "--input-file-type",
            "openapi",
        ])
        assert return_code == Exit.OK
        assert_file_content(output_file, "reference_same_hierarchy_directory.py")


@freeze_time("2019-07-26")
def test_main_multiple_required_any_of(tmp_path: Path) -> None:
    output_file: Path = tmp_path / "output.py"
    return_code: Exit = main([
        "--input",
        str(OPEN_API_DATA_PATH / "multiple_required_any_of.yaml"),
        "--output",
        str(output_file),
        "--collapse-root-models",
    ])
    assert return_code == Exit.OK
    assert_file_content(output_file)


@freeze_time("2019-07-26")
def test_main_openapi_max_min(tmp_path: Path) -> None:
    output_file: Path = tmp_path / "output.py"
    return_code: Exit = main([
        "--input",
        str(OPEN_API_DATA_PATH / "max_min_number.yaml"),
        "--output",
        str(output_file),
    ])
    assert return_code == Exit.OK
    assert_file_content(output_file, "max_min_number.py")


@freeze_time("2019-07-26")
def test_main_openapi_use_operation_id_as_name(tmp_path: Path) -> None:
    output_file: Path = tmp_path / "output.py"
    return_code: Exit = main([
        "--input",
        str(OPEN_API_DATA_PATH / "api.yaml"),
        "--output",
        str(output_file),
        "--use-operation-id-as-name",
        "--openapi-scopes",
        "paths",
        "schemas",
        "parameters",
    ])
    assert return_code == Exit.OK
    assert_file_content(output_file, "use_operation_id_as_name.py")


@freeze_time("2019-07-26")
def test_main_openapi_use_operation_id_as_name_not_found_operation_id(
    capsys: pytest.CaptureFixture, tmp_path: Path
) -> None:
    output_file: Path = tmp_path / "output.py"
    return_code: Exit = main([
        "--input",
        str(OPEN_API_DATA_PATH / "body_and_parameters.yaml"),
        "--output",
        str(output_file),
        "--input-file-type",
        "openapi",
        "--use-operation-id-as-name",
        "--openapi-scopes",
        "paths",
        "schemas",
        "parameters",
    ])
    captured = capsys.readouterr()
    assert return_code == Exit.ERROR
    assert (
        captured.err == "All operations must have an operationId when --use_operation_id_as_name is set."
        "The following path was missing an operationId: pets\n"
    )


@freeze_time("2019-07-26")
def test_main_unsorted_optional_fields(tmp_path: Path) -> None:
    output_file: Path = tmp_path / "output.py"
    return_code: Exit = main([
        "--input",
        str(OPEN_API_DATA_PATH / "unsorted_optional_fields.yaml"),
        "--output",
        str(output_file),
        "--output-model-type",
        "dataclasses.dataclass",
    ])
    assert return_code == Exit.OK
    assert_file_content(output_file)


@freeze_time("2019-07-26")
def test_main_typed_dict(tmp_path: Path) -> None:
    output_file: Path = tmp_path / "output.py"
    return_code: Exit = main([
        "--input",
        str(OPEN_API_DATA_PATH / "api.yaml"),
        "--output",
        str(output_file),
        "--output-model-type",
        "typing.TypedDict",
    ])
    assert return_code == Exit.OK
    assert_file_content(output_file)


@freeze_time("2019-07-26")
def test_main_typed_dict_py(min_version: str, tmp_path: Path) -> None:
    output_file: Path = tmp_path / "output.py"
    return_code: Exit = main([
        "--input",
        str(OPEN_API_DATA_PATH / "api.yaml"),
        "--output",
        str(output_file),
        "--output-model-type",
        "typing.TypedDict",
        "--target-python-version",
        min_version,
    ])
    assert return_code == Exit.OK
    assert_file_content(output_file)


@pytest.mark.skipif(
    version.parse(black.__version__) < version.parse("23.3.0"),
    reason="Require Black version 23.3.0 or later ",
)
def test_main_modular_typed_dict(tmp_path: Path) -> None:
    """Test main function on modular file."""

    input_filename = OPEN_API_DATA_PATH / "modular.yaml"
    output_path = tmp_path / "model"

    with freeze_time(TIMESTAMP):
        main([
            "--input",
            str(input_filename),
            "--output",
            str(output_path),
            "--output-model-type",
            "typing.TypedDict",
            "--target-python-version",
            "3.11",
        ])
    main_modular_dir = EXPECTED_OPENAPI_PATH / "modular_typed_dict"
    assert_directory_content(output_path, main_modular_dir)


@pytest.mark.skipif(
    version.parse(black.__version__) < version.parse("23.3.0"),
    reason="Require Black version 23.3.0 or later ",
)
@freeze_time("2019-07-26")
def test_main_typed_dict_nullable(tmp_path: Path) -> None:
    output_file: Path = tmp_path / "output.py"
    return_code: Exit = main([
        "--input",
        str(OPEN_API_DATA_PATH / "nullable.yaml"),
        "--output",
        str(output_file),
        "--output-model-type",
        "typing.TypedDict",
        "--target-python-version",
        "3.11",
    ])
    assert return_code == Exit.OK
    assert_file_content(output_file)


@pytest.mark.skipif(
    version.parse(black.__version__) < version.parse("23.3.0"),
    reason="Require Black version 23.3.0 or later ",
)
@freeze_time("2019-07-26")
def test_main_typed_dict_nullable_strict_nullable(tmp_path: Path) -> None:
    output_file: Path = tmp_path / "output.py"
    return_code: Exit = main([
        "--input",
        str(OPEN_API_DATA_PATH / "nullable.yaml"),
        "--output",
        str(output_file),
        "--output-model-type",
        "typing.TypedDict",
        "--target-python-version",
        "3.11",
        "--strict-nullable",
    ])
    assert return_code == Exit.OK
    assert_file_content(output_file)


@pytest.mark.benchmark
@freeze_time("2019-07-26")
def test_main_openapi_nullable_31(tmp_path: Path) -> None:
    output_file: Path = tmp_path / "output.py"
    return_code: Exit = main([
        "--input",
        str(OPEN_API_DATA_PATH / "nullable_31.yaml"),
        "--output",
        str(output_file),
        "--input-file-type",
        "openapi",
        "--output-model-type",
        "pydantic_v2.BaseModel",
        "--strip-default-none",
        "--use-union-operator",
    ])
    assert return_code == Exit.OK
    assert_file_content(output_file, "nullable_31.py")


@freeze_time("2019-07-26")
def test_main_custom_file_header_path(tmp_path: Path) -> None:
    output_file: Path = tmp_path / "output.py"
    return_code: Exit = main([
        "--input",
        str(OPEN_API_DATA_PATH / "api.yaml"),
        "--output",
        str(output_file),
        "--custom-file-header-path",
        str(DATA_PATH / "custom_file_header.txt"),
    ])
    assert return_code == Exit.OK
    assert_file_content(output_file, "custom_file_header.py")


@freeze_time("2019-07-26")
def test_main_custom_file_header_duplicate_options(capsys: pytest.CaptureFixture, tmp_path: Path) -> None:
    output_file: Path = tmp_path / "output.py"
    return_code: Exit = main([
        "--input",
        str(OPEN_API_DATA_PATH / "api.yaml"),
        "--output",
        str(output_file),
        "--custom-file-header-path",
        str(DATA_PATH / "custom_file_header.txt"),
        "--custom-file-header",
        "abc",
    ])

    captured = capsys.readouterr()
    assert return_code == Exit.ERROR
    assert captured.err == "`--custom_file_header_path` can not be used with `--custom_file_header`.\n"


@freeze_time("2019-07-26")
def test_main_pydantic_v2(tmp_path: Path) -> None:
    output_file: Path = tmp_path / "output.py"
    return_code: Exit = main([
        "--input",
        str(OPEN_API_DATA_PATH / "api.yaml"),
        "--output",
        str(output_file),
        "--output-model-type",
        "pydantic_v2.BaseModel",
    ])
    assert return_code == Exit.OK
    assert_file_content(output_file)


@freeze_time("2019-07-26")
def test_main_openapi_custom_id_pydantic_v2(tmp_path: Path) -> None:
    output_file: Path = tmp_path / "output.py"
    return_code: Exit = main([
        "--input",
        str(OPEN_API_DATA_PATH / "custom_id.yaml"),
        "--output",
        str(output_file),
        "--output-model-type",
        "pydantic_v2.BaseModel",
    ])
    assert return_code == Exit.OK
    assert_file_content(output_file, "custom_id_pydantic_v2.py")


@pytest.mark.skipif(
    not isort.__version__.startswith("4."),
    reason="isort 5.x don't sort pydantic modules",
)
@freeze_time("2019-07-26")
def test_main_openapi_custom_id_pydantic_v2_custom_base(tmp_path: Path) -> None:
    output_file: Path = tmp_path / "output.py"
    return_code: Exit = main([
        "--input",
        str(OPEN_API_DATA_PATH / "custom_id.yaml"),
        "--output",
        str(output_file),
        "--output-model-type",
        "pydantic_v2.BaseModel",
        "--base-class",
        "custom_base.Base",
    ])
    assert return_code == Exit.OK
    assert_file_content(output_file, "custom_id_pydantic_v2_custom_base.py")


@freeze_time("2019-07-26")
@pytest.mark.skipif(
    black.__version__.split(".")[0] == "19",
    reason="Installed black doesn't support the old style",
)
def test_main_openapi_all_of_with_relative_ref(tmp_path: Path) -> None:
    output_file: Path = tmp_path / "output.py"
    return_code: Exit = main([
        "--input",
        str(OPEN_API_DATA_PATH / "all_of_with_relative_ref" / "openapi.yaml"),
        "--output",
        str(output_file),
        "--input-file-type",
        "openapi",
        "--output-model-type",
        "pydantic_v2.BaseModel",
        "--keep-model-order",
        "--collapse-root-models",
        "--field-constraints",
        "--use-title-as-name",
        "--field-include-all-keys",
        "--use-field-description",
    ])
    assert return_code == Exit.OK
    assert_file_content(output_file, "all_of_with_relative_ref.py")


@freeze_time("2019-07-26")
def test_main_openapi_msgspec_struct(min_version: str, tmp_path: Path) -> None:
    output_file: Path = tmp_path / "output.py"
    return_code: Exit = main([
        "--input",
        str(OPEN_API_DATA_PATH / "api.yaml"),
        "--output",
        str(output_file),
        "--target-python-version",
        min_version,
        "--output-model-type",
        "msgspec.Struct",
    ])
    assert return_code == Exit.OK
    assert_file_content(output_file, "msgspec_struct.py")


@freeze_time("2019-07-26")
def test_main_openapi_msgspec_struct_snake_case(min_version: str, tmp_path: Path) -> None:
    output_file: Path = tmp_path / "output.py"
    return_code: Exit = main([
        "--input",
        str(OPEN_API_DATA_PATH / "api_ordered_required_fields.yaml"),
        "--output",
        str(output_file),
        "--target-python-version",
        min_version,
        "--snake-case-field",
        "--output-model-type",
        "msgspec.Struct",
    ])
    assert return_code == Exit.OK
    assert_file_content(output_file, "msgspec_struct_snake_case.py")


@freeze_time("2019-07-26")
@pytest.mark.skipif(
    black.__version__.split(".")[0] == "19",
    reason="Installed black doesn't support the old style",
)
def test_main_openapi_msgspec_use_annotated_with_field_constraints(tmp_path: Path) -> None:
    output_file: Path = tmp_path / "output.py"
    return_code: Exit = main([
        "--input",
        str(OPEN_API_DATA_PATH / "api_constrained.yaml"),
        "--output",
        str(output_file),
        "--field-constraints",
        "--target-python-version",
        "3.9",
        "--output-model-type",
        "msgspec.Struct",
    ])
    assert return_code == Exit.OK
    assert_file_content(output_file, "msgspec_use_annotated_with_field_constraints.py")


@freeze_time("2019-07-26")
def test_main_openapi_discriminator_one_literal_as_default(tmp_path: Path) -> None:
    output_file: Path = tmp_path / "output.py"
    return_code: Exit = main([
        "--input",
        str(OPEN_API_DATA_PATH / "discriminator_enum.yaml"),
        "--output",
        str(output_file),
        "--input-file-type",
        "openapi",
        "--output-model-type",
        "pydantic_v2.BaseModel",
        "--use-one-literal-as-default",
    ])
    assert return_code == Exit.OK
    assert_file_content(output_file, EXPECTED_OPENAPI_PATH / "discriminator" / "enum_one_literal_as_default.py")


@freeze_time("2019-07-26")
def test_main_openapi_discriminator_one_literal_as_default_dataclass(tmp_path: Path) -> None:
    output_file: Path = tmp_path / "output.py"
    return_code: Exit = main([
        "--input",
        str(OPEN_API_DATA_PATH / "discriminator_enum.yaml"),
        "--output",
        str(output_file),
        "--input-file-type",
        "openapi",
        "--output-model-type",
        "dataclasses.dataclass",
        "--use-one-literal-as-default",
    ])
    assert return_code == Exit.OK
    assert_file_content(
        output_file, EXPECTED_OPENAPI_PATH / "discriminator" / "dataclass_enum_one_literal_as_default.py"
    )


@freeze_time("2019-07-26")
@pytest.mark.skipif(
    black.__version__.split(".")[0] == "19",
    reason="Installed black doesn't support the old style",
)
def test_main_openapi_keyword_only_dataclass(tmp_path: Path) -> None:
    output_file: Path = tmp_path / "output.py"
    return_code: Exit = main([
        "--input",
        str(OPEN_API_DATA_PATH / "inheritance.yaml"),
        "--output",
        str(output_file),
        "--input-file-type",
        "openapi",
        "--output-model-type",
        "dataclasses.dataclass",
        "--keyword-only",
        "--target-python-version",
        "3.10",
    ])
    assert return_code == Exit.OK
    assert_file_content(output_file, "dataclass_keyword_only.py")


@freeze_time("2019-07-26")
def test_main_openapi_keyword_only_dataclass_with_python_3_9(capsys: pytest.CaptureFixture) -> None:
    return_code = main([
        "--input",
        str(OPEN_API_DATA_PATH / "inheritance.yaml"),
        "--input-file-type",
        "openapi",
        "--output-model-type",
        "dataclasses.dataclass",
        "--keyword-only",
        "--target-python-version",
        "3.9",
    ])
    assert return_code == Exit.ERROR
    captured = capsys.readouterr()
    assert not captured.out
    assert captured.err == "`--keyword-only` requires `--target-python-version` 3.10 or higher.\n"


@freeze_time("2019-07-26")
def test_main_openapi_dataclass_with_naive_datetime(capsys: pytest.CaptureFixture) -> None:
    return_code = main([
        "--input",
        str(OPEN_API_DATA_PATH / "inheritance.yaml"),
        "--input-file-type",
        "openapi",
        "--output-model-type",
        "dataclasses.dataclass",
        "--output-datetime-class",
        "NaiveDatetime",
    ])
    assert return_code == Exit.ERROR
    captured = capsys.readouterr()
    assert not captured.out
    assert (
        captured.err
        == '`--output-datetime-class` only allows "datetime" for `--output-model-type` dataclasses.dataclass\n'
    )


@freeze_time("2019-07-26")
@pytest.mark.skipif(
    black.__version__.split(".")[0] == "19",
    reason="Installed black doesn't support the old style",
)
def test_main_openapi_keyword_only_msgspec(min_version: str, tmp_path: Path) -> None:
    output_file: Path = tmp_path / "output.py"
    return_code: Exit = main([
        "--input",
        str(OPEN_API_DATA_PATH / "inheritance.yaml"),
        "--output",
        str(output_file),
        "--input-file-type",
        "openapi",
        "--output-model-type",
        "msgspec.Struct",
        "--keyword-only",
        "--target-python-version",
        min_version,
    ])
    assert return_code == Exit.OK
    assert_file_content(output_file, "msgspec_keyword_only.py")


@freeze_time("2019-07-26")
@pytest.mark.skipif(
    black.__version__.split(".")[0] == "19",
    reason="Installed black doesn't support the old style",
)
def test_main_openapi_keyword_only_msgspec_with_extra_data(min_version: str, tmp_path: Path) -> None:
    output_file: Path = tmp_path / "output.py"
    return_code: Exit = main([
        "--input",
        str(OPEN_API_DATA_PATH / "inheritance.yaml"),
        "--output",
        str(output_file),
        "--input-file-type",
        "openapi",
        "--output-model-type",
        "msgspec.Struct",
        "--keyword-only",
        "--target-python-version",
        min_version,
        "--extra-template-data",
        str(OPEN_API_DATA_PATH / "extra_data_msgspec.json"),
    ])
    assert return_code == Exit.OK
    assert_file_content(output_file, "msgspec_keyword_only_omit_defaults.py")


@freeze_time("2019-07-26")
@pytest.mark.skipif(
    black.__version__.split(".")[0] == "19",
    reason="Installed black doesn't support the old style",
)
def test_main_generate_openapi_keyword_only_msgspec_with_extra_data(tmp_path: Path) -> None:
    extra_data = json.loads((OPEN_API_DATA_PATH / "extra_data_msgspec.json").read_text())
    output_file: Path = tmp_path / "output.py"
    generate(
        input_=OPEN_API_DATA_PATH / "inheritance.yaml",
        output=output_file,
        input_file_type=InputFileType.OpenAPI,
        output_model_type=DataModelType.MsgspecStruct,
        keyword_only=True,
        target_python_version=PythonVersionMin,
        extra_template_data=defaultdict(dict, extra_data),
        # Following values are defaults in the CLI, but not in the API
        openapi_scopes=[OpenAPIScope.Schemas],
        # Following values are implied by `msgspec.Struct` in the CLI
        use_annotated=True,
        field_constraints=True,
    )
    assert_file_content(output_file, "msgspec_keyword_only_omit_defaults.py")


@freeze_time("2019-07-26")
def test_main_openapi_referenced_default(tmp_path: Path) -> None:
    output_file: Path = tmp_path / "output.py"
    return_code: Exit = main([
        "--input",
        str(OPEN_API_DATA_PATH / "referenced_default.yaml"),
        "--output",
        str(output_file),
        "--input-file-type",
        "openapi",
        "--output-model-type",
        "pydantic_v2.BaseModel",
    ])
    assert return_code == Exit.OK
    assert_file_content(output_file, "referenced_default.py")


@freeze_time("2019-07-26")
def test_duplicate_models(tmp_path: Path) -> None:
    output_file: Path = tmp_path / "output.py"
    return_code: Exit = main([
        "--input",
        str(OPEN_API_DATA_PATH / "duplicate_models2.yaml"),
        "--output",
        str(output_file),
        "--use-operation-id-as-name",
        "--openapi-scopes",
        "paths",
        "schemas",
        "parameters",
        "--output-model-type",
        "pydantic_v2.BaseModel",
        "--parent-scoped-naming",
    ])
    assert return_code == Exit.OK
    assert_file_content(output_file, "duplicate_models2.py")


@freeze_time("2019-07-26")
def test_main_openapi_shadowed_imports(tmp_path: Path) -> None:
    output_file: Path = tmp_path / "output.py"
    return_code: Exit = main([
        "--input",
        str(OPEN_API_DATA_PATH / "shadowed_imports.yaml"),
        "--output",
        str(output_file),
        "--input-file-type",
        "openapi",
        "--output-model-type",
        "pydantic_v2.BaseModel",
    ])
    assert return_code == Exit.OK
    assert_file_content(output_file, "shadowed_imports.py")


@freeze_time("2019-07-26")
def test_main_openapi_extra_fields_forbid(tmp_path: Path) -> None:
    output_file: Path = tmp_path / "output.py"
    return_code: Exit = main([
        "--input",
        str(OPEN_API_DATA_PATH / "additional_properties.yaml"),
        "--output",
        str(output_file),
        "--input-file-type",
        "openapi",
        "--extra-fields",
        "forbid",
    ])
    assert return_code == Exit.OK
    assert_file_content(output_file, "additional_properties.py")


@freeze_time("2019-07-26")
def test_main_openapi_same_name_objects(tmp_path: Path) -> None:
    output_file: Path = tmp_path / "output.py"
    return_code: Exit = main([
        "--input",
        str(OPEN_API_DATA_PATH / "same_name_objects.yaml"),
        "--output",
        str(output_file),
        "--input-file-type",
        "openapi",
    ])
    assert return_code == Exit.OK
    assert_file_content(output_file, "same_name_objects.py")


@freeze_time("2019-07-26")
def test_main_openapi_type_alias(tmp_path: Path) -> None:
    """Test that TypeAliasType is generated for OpenAPI schemas for Python 3.9-3.11."""
    output_file: Path = tmp_path / "output.py"
    return_code: Exit = main([
        "--input",
        str(OPEN_API_DATA_PATH / "type_alias.yaml"),
        "--output",
        str(output_file),
        "--use-type-alias",
        "--input-file-type",
        "openapi",
    ])
    assert return_code == Exit.OK
    assert_file_content(output_file, "type_alias.py")


@freeze_time("2019-07-26")
@pytest.mark.skipif(
    int(black.__version__.split(".")[0]) < 23,
    reason="Installed black doesn't support the new 'type' statement",
)
def test_main_openapi_type_alias_py312(tmp_path: Path) -> None:
    """Test that type statement syntax is generated for OpenAPI schemas with Python 3.12+ and Pydantic v2."""
    output_file: Path = tmp_path / "output.py"
    return_code: Exit = main([
        "--input",
        str(OPEN_API_DATA_PATH / "type_alias.yaml"),
        "--output",
        str(output_file),
        "--use-type-alias",
        "--input-file-type",
        "openapi",
        "--target-python-version",
        "3.12",
        "--output-model-type",
        "pydantic_v2.BaseModel",
    ])
    assert return_code == Exit.OK
    assert_file_content(output_file, "type_alias_py312.py")


@freeze_time("2019-07-26")
def test_main_openapi_byte_format(tmp_path: Path) -> None:
    output_file: Path = tmp_path / "output.py"
    return_code: Exit = main([
        "--input",
        str(OPEN_API_DATA_PATH / "byte_format.yaml"),
        "--output",
        str(output_file),
        "--input-file-type",
        "openapi",
        "--output-model-type",
        "pydantic_v2.BaseModel",
    ])
    assert return_code == Exit.OK
<<<<<<< HEAD
    assert_file_content(output_file, "byte_format.py")
=======
    assert output_file.read_text(encoding="utf-8") == (EXPECTED_OPENAPI_PATH / "byte_format.py").read_text()


@freeze_time("2019-07-26")
def test_main_openapi_unquoted_null(tmp_path: Path) -> None:
    output_file: Path = tmp_path / "output.py"
    return_code: Exit = main([
        "--input",
        str(OPEN_API_DATA_PATH / "unquoted_null.yaml"),
        "--output",
        str(output_file),
        "--input-file-type",
        "openapi",
        "--output-model-type",
        "pydantic_v2.BaseModel",
    ])
    assert return_code == Exit.OK
    assert output_file.read_text(encoding="utf-8") == (EXPECTED_OPENAPI_PATH / "unquoted_null.py").read_text()
>>>>>>> c166c34e
<|MERGE_RESOLUTION|>--- conflicted
+++ resolved
@@ -2596,10 +2596,7 @@
         "pydantic_v2.BaseModel",
     ])
     assert return_code == Exit.OK
-<<<<<<< HEAD
     assert_file_content(output_file, "byte_format.py")
-=======
-    assert output_file.read_text(encoding="utf-8") == (EXPECTED_OPENAPI_PATH / "byte_format.py").read_text()
 
 
 @freeze_time("2019-07-26")
@@ -2617,4 +2614,3 @@
     ])
     assert return_code == Exit.OK
     assert output_file.read_text(encoding="utf-8") == (EXPECTED_OPENAPI_PATH / "unquoted_null.py").read_text()
->>>>>>> c166c34e
