from __future__ import annotations

import contextlib
import json
import platform
import shutil
from argparse import Namespace
from collections import defaultdict
from pathlib import Path
from typing import TYPE_CHECKING
from unittest.mock import Mock, call

import black
import isort
import pydantic
import pytest
from freezegun import freeze_time
from packaging import version

from tests.conftest import assert_directory_content, assert_output, create_assert_file_content

with contextlib.suppress(ImportError):
    pass

from datamodel_code_generator import (
    MIN_VERSION,
    DataModelType,
    InputFileType,
    OpenAPIScope,
    PythonVersionMin,
    chdir,
    generate,
    get_version,
    inferred_message,
)
from datamodel_code_generator.__main__ import Exit, main
from tests.main.test_main_general import DATA_PATH, EXPECTED_MAIN_PATH, TIMESTAMP

if TYPE_CHECKING:
    from pytest_mock import MockerFixture

OPEN_API_DATA_PATH: Path = DATA_PATH / "openapi"
EXPECTED_OPENAPI_PATH: Path = EXPECTED_MAIN_PATH / "openapi"

assert_file_content = create_assert_file_content(EXPECTED_OPENAPI_PATH)


@pytest.fixture(autouse=True)
def reset_namespace(monkeypatch: pytest.MonkeyPatch) -> None:
    namespace_ = Namespace(no_color=False)
    monkeypatch.setattr("datamodel_code_generator.__main__.namespace", namespace_)
    monkeypatch.setattr("datamodel_code_generator.arguments.namespace", namespace_)


@pytest.mark.benchmark
@freeze_time("2019-07-26")
def test_main(tmp_path: Path) -> None:
    output_file: Path = tmp_path / "output.py"
    return_code: Exit = main([
        "--input",
        str(OPEN_API_DATA_PATH / "api.yaml"),
        "--output",
        str(output_file),
    ])
    assert return_code == Exit.OK
    assert_file_content(output_file, "general.py")


@freeze_time("2019-07-26")
@pytest.mark.skipif(
    black.__version__.split(".")[0] == "19",
    reason="Installed black doesn't support the old style",
)
def test_main_openapi_discriminator_enum(tmp_path: Path) -> None:
    output_file: Path = tmp_path / "output.py"
    return_code: Exit = main([
        "--input",
        str(OPEN_API_DATA_PATH / "discriminator_enum.yaml"),
        "--output",
        str(output_file),
        "--target-python-version",
        "3.10",
        "--output-model-type",
        "pydantic_v2.BaseModel",
        "--input-file-type",
        "openapi",
    ])
    assert return_code == Exit.OK
    assert_file_content(output_file, "discriminator/enum.py")


@freeze_time("2019-07-26")
@pytest.mark.skipif(
    black.__version__.split(".")[0] == "19",
    reason="Installed black doesn't support the old style",
)
def test_main_openapi_discriminator_enum_duplicate(tmp_path: Path) -> None:
    output_file: Path = tmp_path / "output.py"
    return_code: Exit = main([
        "--input",
        str(OPEN_API_DATA_PATH / "discriminator_enum_duplicate.yaml"),
        "--output",
        str(output_file),
        "--target-python-version",
        "3.10",
        "--output-model-type",
        "pydantic_v2.BaseModel",
        "--input-file-type",
        "openapi",
    ])
    assert return_code == Exit.OK
    assert_file_content(output_file, EXPECTED_OPENAPI_PATH / "discriminator" / "enum_duplicate.py")


@freeze_time("2019-07-26")
def test_main_openapi_discriminator_with_properties(tmp_path: Path) -> None:
    output_file: Path = tmp_path / "output.py"
    return_code: Exit = main([
        "--input",
        str(OPEN_API_DATA_PATH / "discriminator_with_properties.yaml"),
        "--output",
        str(output_file),
        "--output-model-type",
        "pydantic_v2.BaseModel",
    ])
    assert return_code == Exit.OK

    assert_file_content(output_file, EXPECTED_OPENAPI_PATH / "discriminator" / "with_properties.py")


@freeze_time("2019-07-26")
def test_main_pydantic_basemodel(tmp_path: Path) -> None:
    output_file: Path = tmp_path / "output.py"
    return_code: Exit = main([
        "--input",
        str(OPEN_API_DATA_PATH / "api.yaml"),
        "--output",
        str(output_file),
        "--output-model-type",
        "pydantic.BaseModel",
    ])
    assert return_code == Exit.OK
    assert_file_content(output_file, "general.py")


@freeze_time("2019-07-26")
def test_main_base_class(tmp_path: Path) -> None:
    output_file: Path = tmp_path / "output.py"
    shutil.copy(DATA_PATH / "pyproject.toml", tmp_path / "pyproject.toml")
    return_code: Exit = main([
        "--input",
        str(OPEN_API_DATA_PATH / "api.yaml"),
        "--output",
        str(output_file),
        "--base-class",
        "custom_module.Base",
    ])
    assert return_code == Exit.OK
    assert_file_content(output_file)


@freeze_time("2019-07-26")
def test_target_python_version(tmp_path: Path) -> None:
    output_file: Path = tmp_path / "output.py"
    return_code: Exit = main([
        "--input",
        str(OPEN_API_DATA_PATH / "api.yaml"),
        "--output",
        str(output_file),
        "--target-python-version",
        f"3.{MIN_VERSION}",
    ])
    assert return_code == Exit.OK
    assert_file_content(output_file)


@pytest.mark.benchmark
def test_main_modular(tmp_path: Path) -> None:
    """Test main function on modular file."""
    input_filename = OPEN_API_DATA_PATH / "modular.yaml"
    output_path = tmp_path / "model"

    with freeze_time(TIMESTAMP):
        main(["--input", str(input_filename), "--output", str(output_path)])
    main_modular_dir = EXPECTED_OPENAPI_PATH / "modular"
    assert_directory_content(output_path, main_modular_dir)


def test_main_modular_reuse_model(tmp_path: Path) -> None:
    """Test main function on modular file."""
    input_filename = OPEN_API_DATA_PATH / "modular.yaml"
    output_path = tmp_path / "model"

    with freeze_time(TIMESTAMP):
        main([
            "--input",
            str(input_filename),
            "--output",
            str(output_path),
            "--reuse-model",
        ])
    main_modular_dir = EXPECTED_OPENAPI_PATH / "modular_reuse_model"
    assert_directory_content(output_path, main_modular_dir)


def test_main_modular_no_file() -> None:
    """Test main function on modular file with no output name."""

    input_filename = OPEN_API_DATA_PATH / "modular.yaml"

    assert main(["--input", str(input_filename)]) == Exit.ERROR


def test_main_modular_filename(tmp_path: Path) -> None:
    """Test main function on modular file with filename."""
    input_filename = OPEN_API_DATA_PATH / "modular.yaml"
    output_filename = tmp_path / "model.py"

    assert main(["--input", str(input_filename), "--output", str(output_filename)]) == Exit.ERROR


def test_main_openapi_no_file(capsys: pytest.CaptureFixture, tmp_path: Path, monkeypatch: pytest.MonkeyPatch) -> None:
    """Test main function on non-modular file with no output name."""
    monkeypatch.chdir(tmp_path)
    input_filename = OPEN_API_DATA_PATH / "api.yaml"

    with freeze_time(TIMESTAMP):
        main(["--input", str(input_filename)])

    captured = capsys.readouterr()
    assert_output(captured.out, EXPECTED_OPENAPI_PATH / "no_file.py")
    assert captured.err == inferred_message.format("openapi") + "\n"


@pytest.mark.parametrize(
    ("output_model", "expected_output"),
    [
        (
            "pydantic.BaseModel",
            "extra_template_data_config.py",
        ),
        (
            "pydantic_v2.BaseModel",
            "extra_template_data_config_pydantic_v2.py",
        ),
    ],
)
@pytest.mark.skipif(
    black.__version__.split(".")[0] == "19",
    reason="Installed black doesn't support the old style",
)
def test_main_openapi_extra_template_data_config(
    capsys: pytest.CaptureFixture,
    output_model: str,
    expected_output: str,
    tmp_path: Path,
    monkeypatch: pytest.MonkeyPatch,
) -> None:
    """Test main function with custom config data in extra template."""

    monkeypatch.chdir(tmp_path)
    input_filename = OPEN_API_DATA_PATH / "api.yaml"
    extra_template_data = OPEN_API_DATA_PATH / "extra_data.json"

    with freeze_time(TIMESTAMP):
        main([
            "--input",
            str(input_filename),
            "--extra-template-data",
            str(extra_template_data),
            "--output-model",
            output_model,
        ])

    captured = capsys.readouterr()
    assert_output(captured.out, EXPECTED_OPENAPI_PATH / expected_output)
    assert captured.err == inferred_message.format("openapi") + "\n"


def test_main_custom_template_dir_old_style(
    capsys: pytest.CaptureFixture, tmp_path: Path, monkeypatch: pytest.MonkeyPatch
) -> None:
    """Test main function with custom template directory."""

    monkeypatch.chdir(tmp_path)
    input_filename = OPEN_API_DATA_PATH / "api.yaml"
    custom_template_dir = DATA_PATH / "templates_old_style"
    extra_template_data = OPEN_API_DATA_PATH / "extra_data.json"

    with freeze_time(TIMESTAMP):
        main([
            "--input",
            str(input_filename),
            "--custom-template-dir",
            str(custom_template_dir),
            "--extra-template-data",
            str(extra_template_data),
        ])

    captured = capsys.readouterr()
    assert_output(captured.out, EXPECTED_OPENAPI_PATH / "custom_template_dir.py")
    assert captured.err == inferred_message.format("openapi") + "\n"


def test_main_openapi_custom_template_dir(
    capsys: pytest.CaptureFixture, tmp_path: Path, monkeypatch: pytest.MonkeyPatch
) -> None:
    monkeypatch.chdir(tmp_path)
    """Test main function with custom template directory."""

    input_filename = OPEN_API_DATA_PATH / "api.yaml"
    custom_template_dir = DATA_PATH / "templates"
    extra_template_data = OPEN_API_DATA_PATH / "extra_data.json"

    with freeze_time(TIMESTAMP):
        main([
            "--input",
            str(input_filename),
            "--custom-template-dir",
            str(custom_template_dir),
            "--extra-template-data",
            str(extra_template_data),
        ])

    captured = capsys.readouterr()
    assert_output(captured.out, EXPECTED_OPENAPI_PATH / "custom_template_dir.py")
    assert captured.err == inferred_message.format("openapi") + "\n"


@pytest.mark.skipif(
    black.__version__.split(".")[0] >= "24",
    reason="Installed black doesn't support the old style",
)
@freeze_time("2019-07-26")
def test_pyproject(tmp_path: Path) -> None:
    if platform.system() == "Windows":

        def get_path(path: str) -> str:
            return str(path).replace("\\", "\\\\")

    else:

        def get_path(path: str) -> str:
            return str(path)

    with chdir(tmp_path):
        output_file: Path = tmp_path / "output.py"
        pyproject_toml_path = Path(DATA_PATH) / "project" / "pyproject.toml"
        pyproject_toml = (
            pyproject_toml_path.read_text()
            .replace("INPUT_PATH", get_path(OPEN_API_DATA_PATH / "api.yaml"))
            .replace("OUTPUT_PATH", get_path(output_file))
            .replace("ALIASES_PATH", get_path(OPEN_API_DATA_PATH / "empty_aliases.json"))
            .replace(
                "EXTRA_TEMPLATE_DATA_PATH",
                get_path(OPEN_API_DATA_PATH / "empty_data.json"),
            )
            .replace("CUSTOM_TEMPLATE_DIR_PATH", get_path(tmp_path))
        )
        (tmp_path / "pyproject.toml").write_text(pyproject_toml)

        return_code: Exit = main([])
        assert return_code == Exit.OK
        assert_file_content(output_file)


@freeze_time("2019-07-26")
def test_pyproject_not_found(tmp_path: Path) -> None:
    with chdir(tmp_path):
        output_file: Path = tmp_path / "output.py"
        return_code: Exit = main([
            "--input",
            str(OPEN_API_DATA_PATH / "api.yaml"),
            "--output",
            str(output_file),
        ])
        assert return_code == Exit.OK
        assert_file_content(output_file)


@freeze_time("2019-07-26")
def test_stdin(monkeypatch: pytest.MonkeyPatch, tmp_path: Path) -> None:
    output_file: Path = tmp_path / "output.py"
    monkeypatch.setattr("sys.stdin", (OPEN_API_DATA_PATH / "api.yaml").open())
    return_code: Exit = main([
        "--output",
        str(output_file),
    ])
    assert return_code == Exit.OK
    assert_file_content(output_file)


@freeze_time("2019-07-26")
def test_validation(mocker: MockerFixture, tmp_path: Path) -> None:
    mock_prance = mocker.patch("prance.BaseParser")

    output_file: Path = tmp_path / "output.py"
    return_code: Exit = main([
        "--input",
        str(OPEN_API_DATA_PATH / "api.yaml"),
        "--output",
        str(output_file),
        "--validation",
    ])
    assert return_code == Exit.OK
    assert_file_content(output_file)
    mock_prance.assert_called_once()


@freeze_time("2019-07-26")
def test_validation_failed(mocker: MockerFixture, tmp_path: Path) -> None:
    mock_prance = mocker.patch("prance.BaseParser", side_effect=Exception("error"))
    output_file: Path = tmp_path / "output.py"
    assert (
        main([
            "--input",
            str(OPEN_API_DATA_PATH / "invalid.yaml"),
            "--output",
            str(output_file),
            "--input-file-type",
            "openapi",
            "--validation",
        ])
        == Exit.ERROR
    )
    mock_prance.assert_called_once()


@pytest.mark.parametrize(
    ("output_model", "expected_output", "args"),
    [
        ("pydantic.BaseModel", "with_field_constraints.py", []),
        (
            "pydantic.BaseModel",
            "with_field_constraints_use_unique_items_as_set.py",
            ["--use-unique-items-as-set"],
        ),
        ("pydantic_v2.BaseModel", "with_field_constraints_pydantic_v2.py", []),
        (
            "pydantic_v2.BaseModel",
            "with_field_constraints_pydantic_v2_use_generic_container_types.py",
            ["--use-generic-container-types"],
        ),
        (
            "pydantic_v2.BaseModel",
            "with_field_constraints_pydantic_v2_use_generic_container_types_set.py",
            ["--use-generic-container-types", "--use-unique-items-as-set"],
        ),
        (
            "pydantic_v2.BaseModel",
            "with_field_constraints_pydantic_v2_use_standard_collections.py",
            [
                "--use-standard-collections",
            ],
        ),
        (
            "pydantic_v2.BaseModel",
            "with_field_constraints_pydantic_v2_use_standard_collections_set.py",
            ["--use-standard-collections", "--use-unique-items-as-set"],
        ),
    ],
)
@freeze_time("2019-07-26")
def test_main_with_field_constraints(output_model: str, expected_output: str, args: list[str], tmp_path: Path) -> None:
    output_file: Path = tmp_path / "output.py"
    return_code: Exit = main([
        "--input",
        str(OPEN_API_DATA_PATH / "api_constrained.yaml"),
        "--output",
        str(output_file),
        "--field-constraints",
        "--output-model-type",
        output_model,
        *args,
    ])
    assert return_code == Exit.OK
    assert_file_content(output_file, expected_output)


@pytest.mark.parametrize(
    ("output_model", "expected_output"),
    [
        (
            "pydantic.BaseModel",
            "without_field_constraints.py",
        ),
        (
            "pydantic_v2.BaseModel",
            "without_field_constraints_pydantic_v2.py",
        ),
    ],
)
@freeze_time("2019-07-26")
def test_main_without_field_constraints(output_model: str, expected_output: str, tmp_path: Path) -> None:
    output_file: Path = tmp_path / "output.py"
    return_code: Exit = main([
        "--input",
        str(OPEN_API_DATA_PATH / "api_constrained.yaml"),
        "--output",
        str(output_file),
        "--output-model-type",
        output_model,
    ])
    assert return_code == Exit.OK
    assert_file_content(output_file, expected_output)


@pytest.mark.parametrize(
    ("output_model", "expected_output"),
    [
        (
            "pydantic.BaseModel",
            "with_aliases.py",
        ),
        (
            "msgspec.Struct",
            "with_aliases_msgspec.py",
        ),
    ],
)
@freeze_time("2019-07-26")
@pytest.mark.skipif(
    black.__version__.split(".")[0] == "19",
    reason="Installed black doesn't support the old style",
)
def test_main_with_aliases(output_model: str, expected_output: str, tmp_path: Path) -> None:
    output_file: Path = tmp_path / "output.py"
    return_code: Exit = main([
        "--input",
        str(OPEN_API_DATA_PATH / "api.yaml"),
        "--aliases",
        str(OPEN_API_DATA_PATH / "aliases.json"),
        "--target-python",
        "3.9",
        "--output-model",
        output_model,
        "--output",
        str(output_file),
    ])
    assert return_code == Exit.OK
    assert_file_content(output_file, expected_output)


def test_main_with_bad_aliases(tmp_path: Path) -> None:
    output_file: Path = tmp_path / "output.py"
    return_code: Exit = main([
        "--input",
        str(OPEN_API_DATA_PATH / "api.yaml"),
        "--aliases",
        str(OPEN_API_DATA_PATH / "not.json"),
        "--output",
        str(output_file),
    ])
    assert return_code == Exit.ERROR


def test_main_with_more_bad_aliases(tmp_path: Path) -> None:
    output_file: Path = tmp_path / "output.py"
    return_code: Exit = main([
        "--input",
        str(OPEN_API_DATA_PATH / "api.yaml"),
        "--aliases",
        str(OPEN_API_DATA_PATH / "list.json"),
        "--output",
        str(output_file),
    ])
    assert return_code == Exit.ERROR


def test_main_with_bad_extra_data(tmp_path: Path) -> None:
    output_file: Path = tmp_path / "output.py"
    return_code: Exit = main([
        "--input",
        str(OPEN_API_DATA_PATH / "api.yaml"),
        "--extra-template-data",
        str(OPEN_API_DATA_PATH / "not.json"),
        "--output",
        str(output_file),
    ])
    assert return_code == Exit.ERROR


@pytest.mark.benchmark
@freeze_time("2019-07-26")
def test_main_with_snake_case_field(tmp_path: Path) -> None:
    output_file: Path = tmp_path / "output.py"
    return_code: Exit = main([
        "--input",
        str(OPEN_API_DATA_PATH / "api.yaml"),
        "--output",
        str(output_file),
        "--snake-case-field",
    ])
    assert return_code == Exit.OK
    assert_file_content(output_file)


@pytest.mark.benchmark
@freeze_time("2019-07-26")
def test_main_with_strip_default_none(tmp_path: Path) -> None:
    output_file: Path = tmp_path / "output.py"
    return_code: Exit = main([
        "--input",
        str(OPEN_API_DATA_PATH / "api.yaml"),
        "--output",
        str(output_file),
        "--strip-default-none",
    ])
    assert return_code == Exit.OK
    assert_file_content(output_file)


def test_disable_timestamp(tmp_path: Path) -> None:
    output_file: Path = tmp_path / "output.py"
    return_code: Exit = main([
        "--input",
        str(OPEN_API_DATA_PATH / "api.yaml"),
        "--output",
        str(output_file),
        "--disable-timestamp",
    ])
    assert return_code == Exit.OK
    assert_file_content(output_file)


@freeze_time("2019-07-26")
def test_enable_version_header(tmp_path: Path) -> None:
    output_file: Path = tmp_path / "output.py"
    return_code: Exit = main([
        "--input",
        str(OPEN_API_DATA_PATH / "api.yaml"),
        "--output",
        str(output_file),
        "--enable-version-header",
    ])
    assert return_code == Exit.OK
    assert_file_content(
        output_file,
        "enable_version_header.py",
        transform=lambda s: s.replace(f"#   version:   {get_version()}", "#   version:   0.0.0"),
    )


@pytest.mark.parametrize(
    ("output_model", "expected_output"),
    [
        (
            "pydantic.BaseModel",
            "allow_population_by_field_name.py",
        ),
        (
            "pydantic_v2.BaseModel",
            "allow_population_by_field_name_pydantic_v2.py",
        ),
    ],
)
@freeze_time("2019-07-26")
@pytest.mark.skipif(
    black.__version__.split(".")[0] == "19",
    reason="Installed black doesn't support the old style",
)
def test_allow_population_by_field_name(output_model: str, expected_output: str, tmp_path: Path) -> None:
    output_file: Path = tmp_path / "output.py"
    return_code: Exit = main([
        "--input",
        str(OPEN_API_DATA_PATH / "api.yaml"),
        "--output",
        str(output_file),
        "--allow-population-by-field-name",
        "--output-model-type",
        output_model,
    ])
    assert return_code == Exit.OK
    assert_file_content(output_file, expected_output)


@pytest.mark.parametrize(
    ("output_model", "expected_output"),
    [
        (
            "pydantic.BaseModel",
            "allow_extra_fields.py",
        ),
        (
            "pydantic_v2.BaseModel",
            "allow_extra_fields_pydantic_v2.py",
        ),
    ],
)
@freeze_time("2019-07-26")
@pytest.mark.skipif(
    black.__version__.split(".")[0] == "19",
    reason="Installed black doesn't support the old style",
)
def test_allow_extra_fields(output_model: str, expected_output: str, tmp_path: Path) -> None:
    output_file: Path = tmp_path / "output.py"
    return_code: Exit = main([
        "--input",
        str(OPEN_API_DATA_PATH / "api.yaml"),
        "--output",
        str(output_file),
        "--allow-extra-fields",
        "--output-model-type",
        output_model,
    ])
    assert return_code == Exit.OK
    assert_file_content(output_file, expected_output)


@pytest.mark.parametrize(
    ("output_model", "expected_output"),
    [
        (
            "pydantic.BaseModel",
            "enable_faux_immutability.py",
        ),
        (
            "pydantic_v2.BaseModel",
            "enable_faux_immutability_pydantic_v2.py",
        ),
    ],
)
@freeze_time("2019-07-26")
@pytest.mark.skipif(
    black.__version__.split(".")[0] == "19",
    reason="Installed black doesn't support the old style",
)
def test_enable_faux_immutability(output_model: str, expected_output: str, tmp_path: Path) -> None:
    output_file: Path = tmp_path / "output.py"
    return_code: Exit = main([
        "--input",
        str(OPEN_API_DATA_PATH / "api.yaml"),
        "--output",
        str(output_file),
        "--enable-faux-immutability",
        "--output-model-type",
        output_model,
    ])
    assert return_code == Exit.OK
    assert_file_content(output_file, expected_output)


@pytest.mark.benchmark
@freeze_time("2019-07-26")
def test_use_default(tmp_path: Path) -> None:
    output_file: Path = tmp_path / "output.py"
    return_code: Exit = main([
        "--input",
        str(OPEN_API_DATA_PATH / "api.yaml"),
        "--output",
        str(output_file),
        "--use-default",
    ])
    assert return_code == Exit.OK
    assert_file_content(output_file)


@pytest.mark.benchmark
@freeze_time("2019-07-26")
def test_force_optional(tmp_path: Path) -> None:
    output_file: Path = tmp_path / "output.py"
    return_code: Exit = main([
        "--input",
        str(OPEN_API_DATA_PATH / "api.yaml"),
        "--output",
        str(output_file),
        "--force-optional",
    ])
    assert return_code == Exit.OK
    assert_file_content(output_file)


@freeze_time("2019-07-26")
def test_main_with_exclusive(tmp_path: Path) -> None:
    output_file: Path = tmp_path / "output.py"
    return_code: Exit = main([
        "--input",
        str(OPEN_API_DATA_PATH / "exclusive.yaml"),
        "--output",
        str(output_file),
    ])
    assert return_code == Exit.OK
    assert_file_content(output_file)


@freeze_time("2019-07-26")
def test_main_subclass_enum(tmp_path: Path) -> None:
    output_file: Path = tmp_path / "output.py"
    return_code: Exit = main([
        "--input",
        str(OPEN_API_DATA_PATH / "subclass_enum.json"),
        "--output",
        str(output_file),
    ])
    assert return_code == Exit.OK
    assert_file_content(output_file)


@freeze_time("2019-07-26")
@pytest.mark.skipif(
    black.__version__.split(".")[0] == "22",
    reason="Installed black doesn't support the old style",
)
def test_main_specialized_enum(tmp_path: Path) -> None:
    output_file: Path = tmp_path / "output.py"
    return_code: Exit = main([
        "--input",
        str(OPEN_API_DATA_PATH / "subclass_enum.json"),
        "--output",
        str(output_file),
        "--target-python-version",
        "3.11",
    ])
    assert return_code == Exit.OK
    assert_file_content(output_file, "enum_specialized.py")


@freeze_time("2019-07-26")
@pytest.mark.skipif(
    black.__version__.split(".")[0] == "22",
    reason="Installed black doesn't support the old style",
)
def test_main_specialized_enums_disabled(tmp_path: Path) -> None:
    output_file: Path = tmp_path / "output.py"
    return_code: Exit = main([
        "--input",
        str(OPEN_API_DATA_PATH / "subclass_enum.json"),
        "--output",
        str(output_file),
        "--target-python-version",
        "3.11",
        "--no-use-specialized-enum",
    ])
    assert return_code == Exit.OK
    assert_file_content(output_file, "subclass_enum.py")


def test_main_use_standard_collections(tmp_path: Path) -> None:
    input_filename = OPEN_API_DATA_PATH / "modular.yaml"
    output_path = tmp_path / "model"

    with freeze_time(TIMESTAMP):
        main([
            "--input",
            str(input_filename),
            "--output",
            str(output_path),
            "--use-standard-collections",
        ])
    main_use_standard_collections_dir = EXPECTED_OPENAPI_PATH / "use_standard_collections"
    assert_directory_content(output_path, main_use_standard_collections_dir)


@pytest.mark.skipif(
    black.__version__.split(".")[0] >= "24",
    reason="Installed black doesn't support the old style",
)
def test_main_use_generic_container_types(tmp_path: Path) -> None:
    input_filename = OPEN_API_DATA_PATH / "modular.yaml"
    output_path = tmp_path / "model"

    with freeze_time(TIMESTAMP):
        main([
            "--input",
            str(input_filename),
            "--output",
            str(output_path),
            "--use-generic-container-types",
        ])
    main_use_generic_container_types_dir = EXPECTED_OPENAPI_PATH / "use_generic_container_types"
    assert_directory_content(output_path, main_use_generic_container_types_dir)


@pytest.mark.skipif(
    black.__version__.split(".")[0] >= "24",
    reason="Installed black doesn't support the old style",
)
@pytest.mark.benchmark
def test_main_use_generic_container_types_standard_collections(
    tmp_path: Path,
) -> None:
    input_filename = OPEN_API_DATA_PATH / "modular.yaml"
    output_path = tmp_path / "model"

    with freeze_time(TIMESTAMP):
        main([
            "--input",
            str(input_filename),
            "--output",
            str(output_path),
            "--use-generic-container-types",
            "--use-standard-collections",
        ])
    main_use_generic_container_types_standard_collections_dir = (
        EXPECTED_OPENAPI_PATH / "use_generic_container_types_standard_collections"
    )
    assert_directory_content(output_path, main_use_generic_container_types_standard_collections_dir)


def test_main_original_field_name_delimiter_without_snake_case_field(capsys: pytest.CaptureFixture) -> None:
    input_filename = OPEN_API_DATA_PATH / "modular.yaml"

    return_code: Exit = main([
        "--input",
        str(input_filename),
        "--original-field-name-delimiter",
        "-",
    ])
    captured = capsys.readouterr()
    assert return_code == Exit.ERROR
    assert captured.err == "`--original-field-name-delimiter` can not be used without `--snake-case-field`.\n"


@freeze_time("2019-07-26")
@pytest.mark.parametrize(
    ("output_model", "expected_output", "date_type"),
    [
        ("pydantic.BaseModel", "datetime.py", "AwareDatetime"),
        ("pydantic_v2.BaseModel", "datetime_pydantic_v2.py", "AwareDatetime"),
        ("pydantic_v2.BaseModel", "datetime_pydantic_v2_datetime.py", "datetime"),
        ("dataclasses.dataclass", "datetime_dataclass.py", "datetime"),
        ("msgspec.Struct", "datetime_msgspec.py", "datetime"),
    ],
)
def test_main_openapi_aware_datetime(output_model: str, expected_output: str, date_type: str, tmp_path: Path) -> None:
    output_file: Path = tmp_path / "output.py"
    return_code: Exit = main([
        "--input",
        str(OPEN_API_DATA_PATH / "datetime.yaml"),
        "--output",
        str(output_file),
        "--input-file-type",
        "openapi",
        "--output-datetime-class",
        date_type,
        "--output-model",
        output_model,
    ])
    assert return_code == Exit.OK
    assert_file_content(output_file, expected_output)


@freeze_time("2019-07-26")
@pytest.mark.parametrize(
    ("output_model", "expected_output"),
    [
        (
            "pydantic.BaseModel",
            "datetime.py",
        ),
        (
            "pydantic_v2.BaseModel",
            "datetime_pydantic_v2.py",
        ),
    ],
)
def test_main_openapi_datetime(output_model: str, expected_output: str, tmp_path: Path) -> None:
    output_file: Path = tmp_path / "output.py"
    return_code: Exit = main([
        "--input",
        str(OPEN_API_DATA_PATH / "datetime.yaml"),
        "--output",
        str(output_file),
        "--input-file-type",
        "openapi",
        "--output-model",
        output_model,
    ])
    assert return_code == Exit.OK
    assert_file_content(output_file, expected_output)


@freeze_time("2019-07-26")
def test_main_models_not_found(capsys: pytest.CaptureFixture, tmp_path: Path) -> None:
    output_file: Path = tmp_path / "output.py"
    return_code: Exit = main([
        "--input",
        str(OPEN_API_DATA_PATH / "no_components.yaml"),
        "--output",
        str(output_file),
        "--input-file-type",
        "openapi",
    ])
    captured = capsys.readouterr()
    assert return_code == Exit.ERROR
    assert captured.err == "Models not found in the input data\n"


@pytest.mark.skipif(
    version.parse(pydantic.VERSION) < version.parse("1.9.0"),
    reason="Require Pydantic version 1.9.0 or later ",
)
@freeze_time("2019-07-26")
def test_main_openapi_enum_models_as_literal_one(min_version: str, tmp_path: Path) -> None:
    output_file: Path = tmp_path / "output.py"
    return_code: Exit = main([
        "--input",
        str(OPEN_API_DATA_PATH / "enum_models.yaml"),
        "--output",
        str(output_file),
        "--input-file-type",
        "openapi",
        "--enum-field-as-literal",
        "one",
        "--target-python-version",
        min_version,
    ])
    assert return_code == Exit.OK
    assert_file_content(output_file, "enum_models/one.py")


@pytest.mark.skipif(
    version.parse(pydantic.VERSION) < version.parse("1.9.0"),
    reason="Require Pydantic version 1.9.0 or later ",
)
@freeze_time("2019-07-26")
def test_main_openapi_use_one_literal_as_default(min_version: str, tmp_path: Path) -> None:
    output_file: Path = tmp_path / "output.py"
    return_code: Exit = main([
        "--input",
        str(OPEN_API_DATA_PATH / "enum_models.yaml"),
        "--output",
        str(output_file),
        "--input-file-type",
        "openapi",
        "--enum-field-as-literal",
        "one",
        "--target-python-version",
        min_version,
        "--use-one-literal-as-default",
    ])
    assert return_code == Exit.OK
    assert_file_content(output_file, EXPECTED_OPENAPI_PATH / "enum_models" / "one_literal_as_default.py")


@pytest.mark.skipif(
    version.parse(pydantic.VERSION) < version.parse("1.9.0"),
    reason="Require Pydantic version 1.9.0 or later ",
)
@pytest.mark.skipif(
    black.__version__.split(".")[0] >= "24",
    reason="Installed black doesn't support the old style",
)
@freeze_time("2019-07-26")
def test_main_openapi_enum_models_as_literal_all(min_version: str, tmp_path: Path) -> None:
    output_file: Path = tmp_path / "output.py"
    return_code: Exit = main([
        "--input",
        str(OPEN_API_DATA_PATH / "enum_models.yaml"),
        "--output",
        str(output_file),
        "--input-file-type",
        "openapi",
        "--enum-field-as-literal",
        "all",
        "--target-python-version",
        min_version,
    ])
    assert return_code == Exit.OK
    assert_file_content(output_file, "enum_models/all.py")


@pytest.mark.skipif(
    version.parse(pydantic.VERSION) < version.parse("1.9.0"),
    reason="Require Pydantic version 1.9.0 or later ",
)
@pytest.mark.skipif(
    black.__version__.split(".")[0] >= "24",
    reason="Installed black doesn't support the old style",
)
@freeze_time("2019-07-26")
def test_main_openapi_enum_models_as_literal(tmp_path: Path) -> None:
    output_file: Path = tmp_path / "output.py"
    return_code: Exit = main([
        "--input",
        str(OPEN_API_DATA_PATH / "enum_models.yaml"),
        "--output",
        str(output_file),
        "--input-file-type",
        "openapi",
        "--enum-field-as-literal",
        "all",
        "--target-python-version",
        f"3.{MIN_VERSION}",
    ])

    assert return_code == Exit.OK
    assert_file_content(output_file, EXPECTED_OPENAPI_PATH / "enum_models" / "as_literal.py")


@pytest.mark.benchmark
@freeze_time("2019-07-26")
def test_main_openapi_all_of_required(tmp_path: Path) -> None:
    output_file: Path = tmp_path / "output.py"
    return_code: Exit = main([
        "--input",
        str(OPEN_API_DATA_PATH / "allof_required.yaml"),
        "--output",
        str(output_file),
        "--input-file-type",
        "openapi",
    ])
    assert return_code == Exit.OK
    assert_file_content(output_file, "allof_required.py")


@pytest.mark.benchmark
@freeze_time("2019-07-26")
def test_main_openapi_nullable(tmp_path: Path) -> None:
    output_file: Path = tmp_path / "output.py"
    return_code: Exit = main([
        "--input",
        str(OPEN_API_DATA_PATH / "nullable.yaml"),
        "--output",
        str(output_file),
        "--input-file-type",
        "openapi",
    ])
    assert return_code == Exit.OK
    assert_file_content(output_file, "nullable.py")


@freeze_time("2019-07-26")
def test_main_openapi_nullable_strict_nullable(tmp_path: Path) -> None:
    output_file: Path = tmp_path / "output.py"
    return_code: Exit = main([
        "--input",
        str(OPEN_API_DATA_PATH / "nullable.yaml"),
        "--output",
        str(output_file),
        "--input-file-type",
        "openapi",
        "--strict-nullable",
    ])
    assert return_code == Exit.OK
    assert_file_content(output_file, "nullable_strict_nullable.py")


@pytest.mark.parametrize(
    ("output_model", "expected_output"),
    [
        (
            "pydantic.BaseModel",
            "general.py",
        ),
        (
            "pydantic_v2.BaseModel",
            "pydantic_v2.py",
        ),
        (
            "msgspec.Struct",
            "msgspec_pattern.py",
        ),
    ],
)
@freeze_time("2019-07-26")
@pytest.mark.skipif(
    black.__version__.split(".")[0] == "19",
    reason="Installed black doesn't support the old style",
)
def test_main_openapi_pattern(output_model: str, expected_output: str, tmp_path: Path) -> None:
    output_file: Path = tmp_path / "output.py"
    return_code: Exit = main([
        "--input",
        str(OPEN_API_DATA_PATH / "pattern.yaml"),
        "--output",
        str(output_file),
        "--input-file-type",
        "openapi",
        "--target-python",
        "3.9",
        "--output-model-type",
        output_model,
    ])
    assert return_code == Exit.OK
    assert_file_content(
        output_file,
        f"pattern/{expected_output}",
        transform=lambda s: s.replace("pattern.yaml", "pattern.json"),
    )


@pytest.mark.parametrize(
    ("expected_output", "args"),
    [
        ("pattern_with_lookaround_pydantic_v2.py", []),
        (
            "pattern_with_lookaround_pydantic_v2_field_constraints.py",
            ["--field-constraints"],
        ),
    ],
)
@freeze_time("2019-07-26")
@pytest.mark.skipif(
    black.__version__.split(".")[0] < "22",
    reason="Installed black doesn't support Python version 3.10",
)
def test_main_openapi_pattern_with_lookaround_pydantic_v2(
    expected_output: str, args: list[str], tmp_path: Path
) -> None:
    output_file: Path = tmp_path / "output.py"
    return_code: Exit = main([
        "--input",
        str(OPEN_API_DATA_PATH / "pattern_lookaround.yaml"),
        "--output",
        str(output_file),
        "--input-file-type",
        "openapi",
        "--target-python",
        "3.9",
        "--output-model-type",
        "pydantic_v2.BaseModel",
        *args,
    ])
    assert return_code == Exit.OK
    assert_file_content(output_file, expected_output)


@freeze_time("2019-07-26")
def test_main_generate_custom_class_name_generator_modular(
    tmp_path: Path,
) -> None:
    output_path = tmp_path / "model"
    main_modular_custom_class_name_dir = EXPECTED_OPENAPI_PATH / "modular_custom_class_name"

    def custom_class_name_generator(name: str) -> str:
        return f"Custom{name[0].upper() + name[1:]}"

    with freeze_time(TIMESTAMP):
        input_ = (OPEN_API_DATA_PATH / "modular.yaml").relative_to(Path.cwd())
        assert not input_.is_absolute()
        generate(
            input_=input_,
            input_file_type=InputFileType.OpenAPI,
            output=output_path,
            custom_class_name_generator=custom_class_name_generator,
        )

        assert_directory_content(output_path, main_modular_custom_class_name_dir)


@freeze_time("2019-07-26")
def test_main_http_openapi(mocker: MockerFixture, tmp_path: Path) -> None:
    def get_mock_response(path: str) -> Mock:
        mock = mocker.Mock()
        mock.text = (OPEN_API_DATA_PATH / path).read_text()
        return mock

    httpx_get_mock = mocker.patch(
        "httpx.get",
        side_effect=[
            get_mock_response("refs.yaml"),
            get_mock_response("definitions.yaml"),
        ],
    )

    output_file: Path = tmp_path / "output.py"
    return_code: Exit = main([
        "--url",
        "https://example.com/refs.yaml",
        "--output",
        str(output_file),
        "--input-file-type",
        "openapi",
    ])
    assert return_code == Exit.OK
    assert_file_content(output_file, "http_refs.py")
    httpx_get_mock.assert_has_calls([
        call(
            "https://example.com/refs.yaml",
            headers=None,
            verify=True,
            follow_redirects=True,
            params=None,
        ),
        call(
            "https://teamdigitale.github.io/openapi/0.0.6/definitions.yaml",
            headers=None,
            verify=True,
            follow_redirects=True,
            params=None,
        ),
    ])


@freeze_time("2019-07-26")
def test_main_disable_appending_item_suffix(tmp_path: Path) -> None:
    output_file: Path = tmp_path / "output.py"
    return_code: Exit = main([
        "--input",
        str(OPEN_API_DATA_PATH / "api_constrained.yaml"),
        "--output",
        str(output_file),
        "--field-constraints",
        "--disable-appending-item-suffix",
    ])
    assert return_code == Exit.OK
    assert_file_content(output_file)


@freeze_time("2019-07-26")
def test_main_openapi_body_and_parameters(tmp_path: Path) -> None:
    output_file: Path = tmp_path / "output.py"
    return_code: Exit = main([
        "--input",
        str(OPEN_API_DATA_PATH / "body_and_parameters.yaml"),
        "--output",
        str(output_file),
        "--input-file-type",
        "openapi",
        "--openapi-scopes",
        "paths",
        "schemas",
    ])
    assert return_code == Exit.OK
    assert_file_content(output_file, EXPECTED_OPENAPI_PATH / "body_and_parameters" / "general.py")


@freeze_time("2019-07-26")
def test_main_openapi_body_and_parameters_remote_ref(mocker: MockerFixture, tmp_path: Path) -> None:
    input_path = OPEN_API_DATA_PATH / "body_and_parameters_remote_ref.yaml"
    person_response = mocker.Mock()
    person_response.text = input_path.read_text()
    httpx_get_mock = mocker.patch("httpx.get", side_effect=[person_response])

    output_file: Path = tmp_path / "output.py"
    return_code: Exit = main([
        "--input",
        str(input_path),
        "--output",
        str(output_file),
        "--input-file-type",
        "openapi",
        "--openapi-scopes",
        "paths",
        "schemas",
    ])
    assert return_code == Exit.OK
    assert_file_content(output_file, EXPECTED_OPENAPI_PATH / "body_and_parameters" / "remote_ref.py")
    httpx_get_mock.assert_has_calls([
        call(
            "https://schema.example",
            headers=None,
            verify=True,
            follow_redirects=True,
            params=None,
        ),
    ])


@freeze_time("2019-07-26")
def test_main_openapi_body_and_parameters_only_paths(tmp_path: Path) -> None:
    output_file: Path = tmp_path / "output.py"
    return_code: Exit = main([
        "--input",
        str(OPEN_API_DATA_PATH / "body_and_parameters.yaml"),
        "--output",
        str(output_file),
        "--input-file-type",
        "openapi",
        "--openapi-scopes",
        "paths",
    ])
    assert return_code == Exit.OK
    assert_file_content(output_file, EXPECTED_OPENAPI_PATH / "body_and_parameters" / "only_paths.py")


@freeze_time("2019-07-26")
def test_main_openapi_body_and_parameters_only_schemas(tmp_path: Path) -> None:
    output_file: Path = tmp_path / "output.py"
    return_code: Exit = main([
        "--input",
        str(OPEN_API_DATA_PATH / "body_and_parameters.yaml"),
        "--output",
        str(output_file),
        "--input-file-type",
        "openapi",
        "--openapi-scopes",
        "schemas",
    ])
    assert return_code == Exit.OK
    assert_file_content(output_file, EXPECTED_OPENAPI_PATH / "body_and_parameters" / "only_schemas.py")


@freeze_time("2019-07-26")
def test_main_openapi_content_in_parameters(tmp_path: Path) -> None:
    output_file: Path = tmp_path / "output.py"
    return_code: Exit = main([
        "--input",
        str(OPEN_API_DATA_PATH / "content_in_parameters.yaml"),
        "--output",
        str(output_file),
        "--input-file-type",
        "openapi",
    ])
    assert return_code == Exit.OK
    assert_file_content(output_file, "content_in_parameters.py")


@freeze_time("2019-07-26")
def test_main_openapi_oas_response_reference(tmp_path: Path) -> None:
    output_file: Path = tmp_path / "output.py"
    return_code: Exit = main([
        "--input",
        str(OPEN_API_DATA_PATH / "oas_response_reference.yaml"),
        "--output",
        str(output_file),
        "--input-file-type",
        "openapi",
        "--openapi-scopes",
        "paths",
        "schemas",
    ])
    assert return_code == Exit.OK
    assert_file_content(output_file, "oas_response_reference.py")


@freeze_time("2019-07-26")
def test_main_openapi_json_pointer(tmp_path: Path) -> None:
    output_file: Path = tmp_path / "output.py"
    return_code: Exit = main([
        "--input",
        str(OPEN_API_DATA_PATH / "json_pointer.yaml"),
        "--output",
        str(output_file),
        "--input-file-type",
        "openapi",
    ])
    assert return_code == Exit.OK
    assert_file_content(output_file, "json_pointer.py")


@freeze_time("2019-07-26")
@pytest.mark.parametrize(
    ("output_model", "expected_output"),
    [
        ("pydantic.BaseModel", "use_annotated_with_field_constraints.py"),
        (
            "pydantic_v2.BaseModel",
            "use_annotated_with_field_constraints_pydantic_v2.py",
        ),
    ],
)
@pytest.mark.skipif(
    black.__version__.split(".")[0] == "19",
    reason="Installed black doesn't support the old style",
)
def test_main_use_annotated_with_field_constraints(
    output_model: str, expected_output: str, min_version: str, tmp_path: Path
) -> None:
    output_file: Path = tmp_path / "output.py"
    return_code: Exit = main([
        "--input",
        str(OPEN_API_DATA_PATH / "api_constrained.yaml"),
        "--output",
        str(output_file),
        "--field-constraints",
        "--use-annotated",
        "--target-python-version",
        min_version,
        "--output-model",
        output_model,
    ])
    assert return_code == Exit.OK
    assert_file_content(output_file, expected_output)


@freeze_time("2019-07-26")
def test_main_nested_enum(tmp_path: Path) -> None:
    output_file: Path = tmp_path / "output.py"
    return_code: Exit = main([
        "--input",
        str(OPEN_API_DATA_PATH / "nested_enum.json"),
        "--output",
        str(output_file),
        "--input-file-type",
        "openapi",
    ])
    assert return_code == Exit.OK
    assert_file_content(output_file)


@freeze_time("2019-07-26")
def test_openapi_special_yaml_keywords(mocker: MockerFixture, tmp_path: Path) -> None:
    mock_prance = mocker.patch("prance.BaseParser")

    output_file: Path = tmp_path / "output.py"
    return_code: Exit = main([
        "--input",
        str(OPEN_API_DATA_PATH / "special_yaml_keywords.yaml"),
        "--output",
        str(output_file),
        "--validation",
    ])
    assert return_code == Exit.OK
    assert_file_content(output_file, "special_yaml_keywords.py")
    mock_prance.assert_called_once()


@pytest.mark.skipif(
    black.__version__.split(".")[0] < "22",
    reason="Installed black doesn't support Python version 3.10",
)
@freeze_time("2019-07-26")
def test_main_openapi_nullable_use_union_operator(tmp_path: Path) -> None:
    output_file: Path = tmp_path / "output.py"
    return_code: Exit = main([
        "--input",
        str(OPEN_API_DATA_PATH / "nullable.yaml"),
        "--output",
        str(output_file),
        "--input-file-type",
        "openapi",
        "--use-union-operator",
        "--strict-nullable",
    ])
    assert return_code == Exit.OK
    assert_file_content(output_file, "nullable_strict_nullable_use_union_operator.py")


@freeze_time("2019-07-26")
def test_external_relative_ref(tmp_path: Path) -> None:
    return_code: Exit = main([
        "--input",
        str(OPEN_API_DATA_PATH / "external_relative_ref" / "model_b"),
        "--output",
        str(tmp_path),
    ])
    assert return_code == Exit.OK
    main_modular_dir = EXPECTED_OPENAPI_PATH / "external_relative_ref"
    assert_directory_content(tmp_path, main_modular_dir)


@pytest.mark.benchmark
@freeze_time("2019-07-26")
def test_main_collapse_root_models(tmp_path: Path) -> None:
    output_file: Path = tmp_path / "output.py"
    return_code: Exit = main([
        "--input",
        str(OPEN_API_DATA_PATH / "not_real_string.json"),
        "--output",
        str(output_file),
        "--collapse-root-models",
    ])
    assert return_code == Exit.OK
    assert_file_content(output_file)


@freeze_time("2019-07-26")
def test_main_collapse_root_models_field_constraints(tmp_path: Path) -> None:
    output_file: Path = tmp_path / "output.py"
    return_code: Exit = main([
        "--input",
        str(OPEN_API_DATA_PATH / "not_real_string.json"),
        "--output",
        str(output_file),
        "--collapse-root-models",
        "--field-constraints",
    ])
    assert return_code == Exit.OK
    assert_file_content(output_file)


@freeze_time("2019-07-26")
def test_main_collapse_root_models_with_references_to_flat_types(tmp_path: Path) -> None:
    output_file: Path = tmp_path / "output.py"
    return_code: Exit = main([
        "--input",
        str(OPEN_API_DATA_PATH / "flat_type.jsonschema"),
        "--output",
        str(output_file),
        "--collapse-root-models",
    ])

    assert return_code == Exit.OK
    assert_file_content(output_file)


@freeze_time("2019-07-26")
def test_main_openapi_max_items_enum(tmp_path: Path) -> None:
    output_file: Path = tmp_path / "output.py"
    return_code: Exit = main([
        "--input",
        str(OPEN_API_DATA_PATH / "max_items_enum.yaml"),
        "--output",
        str(output_file),
        "--input-file-type",
        "openapi",
    ])
    assert return_code == Exit.OK
    assert_file_content(output_file, "max_items_enum.py")


@pytest.mark.parametrize(
    ("output_model", "expected_output"),
    [
        (
            "pydantic.BaseModel",
            "const.py",
        ),
        (
            "pydantic_v2.BaseModel",
            "const_pydantic_v2.py",
        ),
    ],
)
@freeze_time("2019-07-26")
def test_main_openapi_const(output_model: str, expected_output: str, tmp_path: Path) -> None:
    output_file: Path = tmp_path / "output.py"
    return_code: Exit = main([
        "--input",
        str(OPEN_API_DATA_PATH / "const.json"),
        "--output",
        str(output_file),
        "--input-file-type",
        "openapi",
        "--output-model",
        output_model,
    ])
    assert return_code == Exit.OK
    assert_file_content(output_file, expected_output)


@pytest.mark.parametrize(
    ("output_model", "expected_output"),
    [
        (
            "pydantic.BaseModel",
            "const_field.py",
        ),
        (
            "pydantic_v2.BaseModel",
            "const_field_pydantic_v2.py",
        ),
        (
            "msgspec.Struct",
            "const_field_msgspec.py",
        ),
        (
            "typing.TypedDict",
            "const_field_typed_dict.py",
        ),
        (
            "dataclasses.dataclass",
            "const_field_dataclass.py",
        ),
    ],
)
@freeze_time("2019-07-26")
def test_main_openapi_const_field(output_model: str, expected_output: str, tmp_path: Path) -> None:
    output_file: Path = tmp_path / "output.py"
    return_code: Exit = main([
        "--input",
        str(OPEN_API_DATA_PATH / "const.yaml"),
        "--output",
        str(output_file),
        "--input-file-type",
        "openapi",
        "--output-model",
        output_model,
        "--collapse-root-models",
    ])
    assert return_code == Exit.OK
    assert_file_content(output_file, expected_output)


@freeze_time("2019-07-26")
def test_main_openapi_complex_reference(tmp_path: Path) -> None:
    output_file: Path = tmp_path / "output.py"
    return_code: Exit = main([
        "--input",
        str(OPEN_API_DATA_PATH / "complex_reference.json"),
        "--output",
        str(output_file),
        "--input-file-type",
        "openapi",
    ])
    assert return_code == Exit.OK
    assert_file_content(output_file, "complex_reference.py")


@freeze_time("2019-07-26")
def test_main_openapi_reference_to_object_properties(tmp_path: Path) -> None:
    output_file: Path = tmp_path / "output.py"
    return_code: Exit = main([
        "--input",
        str(OPEN_API_DATA_PATH / "reference_to_object_properties.yaml"),
        "--output",
        str(output_file),
        "--input-file-type",
        "openapi",
    ])
    assert return_code == Exit.OK
    assert_file_content(output_file, "reference_to_object_properties.py")


@freeze_time("2019-07-26")
def test_main_openapi_reference_to_object_properties_collapse_root_models(tmp_path: Path) -> None:
    output_file: Path = tmp_path / "output.py"
    return_code: Exit = main([
        "--input",
        str(OPEN_API_DATA_PATH / "reference_to_object_properties.yaml"),
        "--output",
        str(output_file),
        "--input-file-type",
        "openapi",
        "--collapse-root-models",
    ])
    assert return_code == Exit.OK
    assert_file_content(output_file, "reference_to_object_properties_collapse_root_models.py")


@freeze_time("2019-07-26")
def test_main_openapi_override_required_all_of_field(tmp_path: Path) -> None:
    output_file: Path = tmp_path / "output.py"
    return_code: Exit = main([
        "--input",
        str(OPEN_API_DATA_PATH / "override_required_all_of.yaml"),
        "--output",
        str(output_file),
        "--input-file-type",
        "openapi",
        "--collapse-root-models",
    ])
    assert return_code == Exit.OK
    assert_file_content(output_file, "override_required_all_of.py")


@freeze_time("2019-07-26")
def test_main_use_default_kwarg(tmp_path: Path) -> None:
    output_file: Path = tmp_path / "output.py"
    return_code: Exit = main([
        "--input",
        str(OPEN_API_DATA_PATH / "nullable.yaml"),
        "--output",
        str(output_file),
        "--input-file-type",
        "openapi",
        "--use-default-kwarg",
    ])
    assert return_code == Exit.OK
    assert_file_content(output_file)


@pytest.mark.parametrize(
    ("input_", "output"),
    [
        (
            "discriminator.yaml",
            "general.py",
        ),
        (
            "discriminator_without_mapping.yaml",
            "without_mapping.py",
        ),
    ],
)
@freeze_time("2019-07-26")
def test_main_openapi_discriminator(input_: str, output: str, tmp_path: Path) -> None:
    output_file: Path = tmp_path / "output.py"
    return_code: Exit = main([
        "--input",
        str(OPEN_API_DATA_PATH / input_),
        "--output",
        str(output_file),
        "--input-file-type",
        "openapi",
    ])
    assert return_code == Exit.OK
    assert_file_content(output_file, EXPECTED_OPENAPI_PATH / "discriminator" / output)


@freeze_time("2023-07-27")
@pytest.mark.parametrize(
    ("kind", "option", "expected"),
    [
        (
            "anyOf",
            "--collapse-root-models",
            "in_array_collapse_root_models.py",
        ),
        (
            "oneOf",
            "--collapse-root-models",
            "in_array_collapse_root_models.py",
        ),
        ("anyOf", None, "in_array.py"),
        ("oneOf", None, "in_array.py"),
    ],
)
def test_main_openapi_discriminator_in_array(kind: str, option: str | None, expected: str, tmp_path: Path) -> None:
    output_file: Path = tmp_path / "output.py"
    input_file = f"discriminator_in_array_{kind.lower()}.yaml"
    return_code: Exit = main([
        a
        for a in [
            "--input",
            str(OPEN_API_DATA_PATH / input_file),
            "--output",
            str(output_file),
            "--input-file-type",
            "openapi",
            option,
        ]
        if a
    ])
    assert return_code == Exit.OK
    assert_file_content(
        output_file,
        f"discriminator/{expected}",
        transform=lambda s: s.replace(input_file, "discriminator_in_array.yaml"),
    )


@pytest.mark.parametrize(
    ("output_model", "expected_output"),
    [
        (
            "pydantic.BaseModel",
            "default_object",
        ),
        (
            "pydantic_v2.BaseModel",
            "pydantic_v2_default_object",
        ),
        (
            "msgspec.Struct",
            "msgspec_default_object",
        ),
    ],
)
@freeze_time("2019-07-26")
@pytest.mark.skipif(
    black.__version__.split(".")[0] == "19",
    reason="Installed black doesn't support the old style",
)
def test_main_openapi_default_object(output_model: str, expected_output: str, tmp_path: Path) -> None:
    return_code: Exit = main([
        "--input",
        str(OPEN_API_DATA_PATH / "default_object.yaml"),
        "--output",
        str(tmp_path),
        "--output-model",
        output_model,
        "--input-file-type",
        "openapi",
        "--target-python-version",
        "3.9",
    ])
    assert return_code == Exit.OK

    main_modular_dir = EXPECTED_OPENAPI_PATH / expected_output
    assert_directory_content(tmp_path, main_modular_dir)


@freeze_time("2019-07-26")
def test_main_dataclass(tmp_path: Path) -> None:
    output_file: Path = tmp_path / "output.py"
    return_code: Exit = main([
        "--input",
        str(OPEN_API_DATA_PATH / "api.yaml"),
        "--output",
        str(output_file),
        "--output-model-type",
        "dataclasses.dataclass",
    ])
    assert return_code == Exit.OK
    assert_file_content(output_file)


@freeze_time("2019-07-26")
def test_main_dataclass_base_class(tmp_path: Path) -> None:
    output_file: Path = tmp_path / "output.py"
    return_code: Exit = main([
        "--input",
        str(OPEN_API_DATA_PATH / "api.yaml"),
        "--output",
        str(output_file),
        "--output-model-type",
        "dataclasses.dataclass",
        "--base-class",
        "custom_base.Base",
    ])
    assert return_code == Exit.OK
    assert_file_content(output_file)


@freeze_time("2019-07-26")
def test_main_openapi_reference_same_hierarchy_directory(tmp_path: Path) -> None:
    with chdir(OPEN_API_DATA_PATH / "reference_same_hierarchy_directory"):
        output_file: Path = tmp_path / "output.py"
        return_code: Exit = main([
            "--input",
            "./public/entities.yaml",
            "--output",
            str(output_file),
            "--input-file-type",
            "openapi",
        ])
        assert return_code == Exit.OK
        assert_file_content(output_file, "reference_same_hierarchy_directory.py")


@freeze_time("2019-07-26")
def test_main_multiple_required_any_of(tmp_path: Path) -> None:
    output_file: Path = tmp_path / "output.py"
    return_code: Exit = main([
        "--input",
        str(OPEN_API_DATA_PATH / "multiple_required_any_of.yaml"),
        "--output",
        str(output_file),
        "--collapse-root-models",
    ])
    assert return_code == Exit.OK
    assert_file_content(output_file)


@freeze_time("2019-07-26")
def test_main_openapi_max_min(tmp_path: Path) -> None:
    output_file: Path = tmp_path / "output.py"
    return_code: Exit = main([
        "--input",
        str(OPEN_API_DATA_PATH / "max_min_number.yaml"),
        "--output",
        str(output_file),
    ])
    assert return_code == Exit.OK
    assert_file_content(output_file, "max_min_number.py")


@freeze_time("2019-07-26")
def test_main_openapi_use_operation_id_as_name(tmp_path: Path) -> None:
    output_file: Path = tmp_path / "output.py"
    return_code: Exit = main([
        "--input",
        str(OPEN_API_DATA_PATH / "api.yaml"),
        "--output",
        str(output_file),
        "--use-operation-id-as-name",
        "--openapi-scopes",
        "paths",
        "schemas",
        "parameters",
    ])
    assert return_code == Exit.OK
    assert_file_content(output_file, "use_operation_id_as_name.py")


@freeze_time("2019-07-26")
def test_main_openapi_use_operation_id_as_name_not_found_operation_id(
    capsys: pytest.CaptureFixture, tmp_path: Path
) -> None:
    output_file: Path = tmp_path / "output.py"
    return_code: Exit = main([
        "--input",
        str(OPEN_API_DATA_PATH / "body_and_parameters.yaml"),
        "--output",
        str(output_file),
        "--input-file-type",
        "openapi",
        "--use-operation-id-as-name",
        "--openapi-scopes",
        "paths",
        "schemas",
        "parameters",
    ])
    captured = capsys.readouterr()
    assert return_code == Exit.ERROR
    assert (
        captured.err == "All operations must have an operationId when --use_operation_id_as_name is set."
        "The following path was missing an operationId: pets\n"
    )


@freeze_time("2019-07-26")
def test_main_unsorted_optional_fields(tmp_path: Path) -> None:
    output_file: Path = tmp_path / "output.py"
    return_code: Exit = main([
        "--input",
        str(OPEN_API_DATA_PATH / "unsorted_optional_fields.yaml"),
        "--output",
        str(output_file),
        "--output-model-type",
        "dataclasses.dataclass",
    ])
    assert return_code == Exit.OK
    assert_file_content(output_file)


@freeze_time("2019-07-26")
def test_main_typed_dict(tmp_path: Path) -> None:
    output_file: Path = tmp_path / "output.py"
    return_code: Exit = main([
        "--input",
        str(OPEN_API_DATA_PATH / "api.yaml"),
        "--output",
        str(output_file),
        "--output-model-type",
        "typing.TypedDict",
    ])
    assert return_code == Exit.OK
    assert_file_content(output_file)


@freeze_time("2019-07-26")
def test_main_typed_dict_py(min_version: str, tmp_path: Path) -> None:
    output_file: Path = tmp_path / "output.py"
    return_code: Exit = main([
        "--input",
        str(OPEN_API_DATA_PATH / "api.yaml"),
        "--output",
        str(output_file),
        "--output-model-type",
        "typing.TypedDict",
        "--target-python-version",
        min_version,
    ])
    assert return_code == Exit.OK
    assert_file_content(output_file)


@pytest.mark.skipif(
    version.parse(black.__version__) < version.parse("23.3.0"),
    reason="Require Black version 23.3.0 or later ",
)
def test_main_modular_typed_dict(tmp_path: Path) -> None:
    """Test main function on modular file."""

    input_filename = OPEN_API_DATA_PATH / "modular.yaml"
    output_path = tmp_path / "model"

    with freeze_time(TIMESTAMP):
        main([
            "--input",
            str(input_filename),
            "--output",
            str(output_path),
            "--output-model-type",
            "typing.TypedDict",
            "--target-python-version",
            "3.11",
        ])
    main_modular_dir = EXPECTED_OPENAPI_PATH / "modular_typed_dict"
    assert_directory_content(output_path, main_modular_dir)


@pytest.mark.skipif(
    version.parse(black.__version__) < version.parse("23.3.0"),
    reason="Require Black version 23.3.0 or later ",
)
@freeze_time("2019-07-26")
def test_main_typed_dict_nullable(tmp_path: Path) -> None:
    output_file: Path = tmp_path / "output.py"
    return_code: Exit = main([
        "--input",
        str(OPEN_API_DATA_PATH / "nullable.yaml"),
        "--output",
        str(output_file),
        "--output-model-type",
        "typing.TypedDict",
        "--target-python-version",
        "3.11",
    ])
    assert return_code == Exit.OK
    assert_file_content(output_file)


@pytest.mark.skipif(
    version.parse(black.__version__) < version.parse("23.3.0"),
    reason="Require Black version 23.3.0 or later ",
)
@freeze_time("2019-07-26")
def test_main_typed_dict_nullable_strict_nullable(tmp_path: Path) -> None:
    output_file: Path = tmp_path / "output.py"
    return_code: Exit = main([
        "--input",
        str(OPEN_API_DATA_PATH / "nullable.yaml"),
        "--output",
        str(output_file),
        "--output-model-type",
        "typing.TypedDict",
        "--target-python-version",
        "3.11",
        "--strict-nullable",
    ])
    assert return_code == Exit.OK
    assert_file_content(output_file)


@pytest.mark.benchmark
@freeze_time("2019-07-26")
def test_main_openapi_nullable_31(tmp_path: Path) -> None:
    output_file: Path = tmp_path / "output.py"
    return_code: Exit = main([
        "--input",
        str(OPEN_API_DATA_PATH / "nullable_31.yaml"),
        "--output",
        str(output_file),
        "--input-file-type",
        "openapi",
        "--output-model-type",
        "pydantic_v2.BaseModel",
        "--strip-default-none",
        "--use-union-operator",
    ])
    assert return_code == Exit.OK
    assert_file_content(output_file, "nullable_31.py")


@freeze_time("2019-07-26")
def test_main_custom_file_header_path(tmp_path: Path) -> None:
    output_file: Path = tmp_path / "output.py"
    return_code: Exit = main([
        "--input",
        str(OPEN_API_DATA_PATH / "api.yaml"),
        "--output",
        str(output_file),
        "--custom-file-header-path",
        str(DATA_PATH / "custom_file_header.txt"),
    ])
    assert return_code == Exit.OK
    assert_file_content(output_file, "custom_file_header.py")


@freeze_time("2019-07-26")
def test_main_custom_file_header_duplicate_options(capsys: pytest.CaptureFixture, tmp_path: Path) -> None:
    output_file: Path = tmp_path / "output.py"
    return_code: Exit = main([
        "--input",
        str(OPEN_API_DATA_PATH / "api.yaml"),
        "--output",
        str(output_file),
        "--custom-file-header-path",
        str(DATA_PATH / "custom_file_header.txt"),
        "--custom-file-header",
        "abc",
    ])

    captured = capsys.readouterr()
    assert return_code == Exit.ERROR
    assert captured.err == "`--custom_file_header_path` can not be used with `--custom_file_header`.\n"


@freeze_time("2019-07-26")
def test_main_pydantic_v2(tmp_path: Path) -> None:
    output_file: Path = tmp_path / "output.py"
    return_code: Exit = main([
        "--input",
        str(OPEN_API_DATA_PATH / "api.yaml"),
        "--output",
        str(output_file),
        "--output-model-type",
        "pydantic_v2.BaseModel",
    ])
    assert return_code == Exit.OK
    assert_file_content(output_file)


@freeze_time("2019-07-26")
def test_main_openapi_custom_id_pydantic_v2(tmp_path: Path) -> None:
    output_file: Path = tmp_path / "output.py"
    return_code: Exit = main([
        "--input",
        str(OPEN_API_DATA_PATH / "custom_id.yaml"),
        "--output",
        str(output_file),
        "--output-model-type",
        "pydantic_v2.BaseModel",
    ])
    assert return_code == Exit.OK
    assert_file_content(output_file, "custom_id_pydantic_v2.py")


@pytest.mark.skipif(
    not isort.__version__.startswith("4."),
    reason="isort 5.x don't sort pydantic modules",
)
@freeze_time("2019-07-26")
def test_main_openapi_custom_id_pydantic_v2_custom_base(tmp_path: Path) -> None:
    output_file: Path = tmp_path / "output.py"
    return_code: Exit = main([
        "--input",
        str(OPEN_API_DATA_PATH / "custom_id.yaml"),
        "--output",
        str(output_file),
        "--output-model-type",
        "pydantic_v2.BaseModel",
        "--base-class",
        "custom_base.Base",
    ])
    assert return_code == Exit.OK
    assert_file_content(output_file, "custom_id_pydantic_v2_custom_base.py")


@freeze_time("2019-07-26")
@pytest.mark.skipif(
    black.__version__.split(".")[0] == "19",
    reason="Installed black doesn't support the old style",
)
def test_main_openapi_all_of_with_relative_ref(tmp_path: Path) -> None:
    output_file: Path = tmp_path / "output.py"
    return_code: Exit = main([
        "--input",
        str(OPEN_API_DATA_PATH / "all_of_with_relative_ref" / "openapi.yaml"),
        "--output",
        str(output_file),
        "--input-file-type",
        "openapi",
        "--output-model-type",
        "pydantic_v2.BaseModel",
        "--keep-model-order",
        "--collapse-root-models",
        "--field-constraints",
        "--use-title-as-name",
        "--field-include-all-keys",
        "--use-field-description",
    ])
    assert return_code == Exit.OK
    assert_file_content(output_file, "all_of_with_relative_ref.py")


@freeze_time("2019-07-26")
def test_main_openapi_msgspec_struct(min_version: str, tmp_path: Path) -> None:
    output_file: Path = tmp_path / "output.py"
    return_code: Exit = main([
        "--input",
        str(OPEN_API_DATA_PATH / "api.yaml"),
        "--output",
        str(output_file),
        "--target-python-version",
        min_version,
        "--output-model-type",
        "msgspec.Struct",
    ])
    assert return_code == Exit.OK
    assert_file_content(output_file, "msgspec_struct.py")


@freeze_time("2019-07-26")
def test_main_openapi_msgspec_struct_snake_case(min_version: str, tmp_path: Path) -> None:
    output_file: Path = tmp_path / "output.py"
    return_code: Exit = main([
        "--input",
        str(OPEN_API_DATA_PATH / "api_ordered_required_fields.yaml"),
        "--output",
        str(output_file),
        "--target-python-version",
        min_version,
        "--snake-case-field",
        "--output-model-type",
        "msgspec.Struct",
    ])
    assert return_code == Exit.OK
    assert_file_content(output_file, "msgspec_struct_snake_case.py")


@freeze_time("2019-07-26")
@pytest.mark.skipif(
    black.__version__.split(".")[0] == "19",
    reason="Installed black doesn't support the old style",
)
def test_main_openapi_msgspec_use_annotated_with_field_constraints(tmp_path: Path) -> None:
    output_file: Path = tmp_path / "output.py"
    return_code: Exit = main([
        "--input",
        str(OPEN_API_DATA_PATH / "api_constrained.yaml"),
        "--output",
        str(output_file),
        "--field-constraints",
        "--target-python-version",
        "3.9",
        "--output-model-type",
        "msgspec.Struct",
    ])
    assert return_code == Exit.OK
    assert_file_content(output_file, "msgspec_use_annotated_with_field_constraints.py")


@freeze_time("2019-07-26")
def test_main_openapi_discriminator_one_literal_as_default(tmp_path: Path) -> None:
    output_file: Path = tmp_path / "output.py"
    return_code: Exit = main([
        "--input",
        str(OPEN_API_DATA_PATH / "discriminator_enum.yaml"),
        "--output",
        str(output_file),
        "--input-file-type",
        "openapi",
        "--output-model-type",
        "pydantic_v2.BaseModel",
        "--use-one-literal-as-default",
    ])
    assert return_code == Exit.OK
    assert_file_content(output_file, EXPECTED_OPENAPI_PATH / "discriminator" / "enum_one_literal_as_default.py")


@freeze_time("2019-07-26")
def test_main_openapi_discriminator_one_literal_as_default_dataclass(tmp_path: Path) -> None:
    output_file: Path = tmp_path / "output.py"
    return_code: Exit = main([
        "--input",
        str(OPEN_API_DATA_PATH / "discriminator_enum.yaml"),
        "--output",
        str(output_file),
        "--input-file-type",
        "openapi",
        "--output-model-type",
        "dataclasses.dataclass",
        "--use-one-literal-as-default",
    ])
    assert return_code == Exit.OK
    assert_file_content(
        output_file, EXPECTED_OPENAPI_PATH / "discriminator" / "dataclass_enum_one_literal_as_default.py"
    )


@freeze_time("2019-07-26")
@pytest.mark.skipif(
    black.__version__.split(".")[0] == "19",
    reason="Installed black doesn't support the old style",
)
def test_main_openapi_keyword_only_dataclass(tmp_path: Path) -> None:
    output_file: Path = tmp_path / "output.py"
    return_code: Exit = main([
        "--input",
        str(OPEN_API_DATA_PATH / "inheritance.yaml"),
        "--output",
        str(output_file),
        "--input-file-type",
        "openapi",
        "--output-model-type",
        "dataclasses.dataclass",
        "--keyword-only",
        "--target-python-version",
        "3.10",
    ])
    assert return_code == Exit.OK
    assert_file_content(output_file, "dataclass_keyword_only.py")


@freeze_time("2019-07-26")
def test_main_openapi_keyword_only_dataclass_with_python_3_9(capsys: pytest.CaptureFixture) -> None:
    return_code = main([
        "--input",
        str(OPEN_API_DATA_PATH / "inheritance.yaml"),
        "--input-file-type",
        "openapi",
        "--output-model-type",
        "dataclasses.dataclass",
        "--keyword-only",
        "--target-python-version",
        "3.9",
    ])
    assert return_code == Exit.ERROR
    captured = capsys.readouterr()
    assert not captured.out
    assert captured.err == "`--keyword-only` requires `--target-python-version` 3.10 or higher.\n"


@freeze_time("2019-07-26")
def test_main_openapi_dataclass_with_naive_datetime(capsys: pytest.CaptureFixture) -> None:
    return_code = main([
        "--input",
        str(OPEN_API_DATA_PATH / "inheritance.yaml"),
        "--input-file-type",
        "openapi",
        "--output-model-type",
        "dataclasses.dataclass",
        "--output-datetime-class",
        "NaiveDatetime",
    ])
    assert return_code == Exit.ERROR
    captured = capsys.readouterr()
    assert not captured.out
    assert (
        captured.err
        == '`--output-datetime-class` only allows "datetime" for `--output-model-type` dataclasses.dataclass\n'
    )


@freeze_time("2019-07-26")
@pytest.mark.skipif(
    black.__version__.split(".")[0] == "19",
    reason="Installed black doesn't support the old style",
)
def test_main_openapi_keyword_only_msgspec(min_version: str, tmp_path: Path) -> None:
    output_file: Path = tmp_path / "output.py"
    return_code: Exit = main([
        "--input",
        str(OPEN_API_DATA_PATH / "inheritance.yaml"),
        "--output",
        str(output_file),
        "--input-file-type",
        "openapi",
        "--output-model-type",
        "msgspec.Struct",
        "--keyword-only",
        "--target-python-version",
        min_version,
    ])
    assert return_code == Exit.OK
    assert_file_content(output_file, "msgspec_keyword_only.py")


@freeze_time("2019-07-26")
@pytest.mark.skipif(
    black.__version__.split(".")[0] == "19",
    reason="Installed black doesn't support the old style",
)
def test_main_openapi_keyword_only_msgspec_with_extra_data(min_version: str, tmp_path: Path) -> None:
    output_file: Path = tmp_path / "output.py"
    return_code: Exit = main([
        "--input",
        str(OPEN_API_DATA_PATH / "inheritance.yaml"),
        "--output",
        str(output_file),
        "--input-file-type",
        "openapi",
        "--output-model-type",
        "msgspec.Struct",
        "--keyword-only",
        "--target-python-version",
        min_version,
        "--extra-template-data",
        str(OPEN_API_DATA_PATH / "extra_data_msgspec.json"),
    ])
    assert return_code == Exit.OK
    assert_file_content(output_file, "msgspec_keyword_only_omit_defaults.py")


@freeze_time("2019-07-26")
@pytest.mark.skipif(
    black.__version__.split(".")[0] == "19",
    reason="Installed black doesn't support the old style",
)
def test_main_generate_openapi_keyword_only_msgspec_with_extra_data(tmp_path: Path) -> None:
    extra_data = json.loads((OPEN_API_DATA_PATH / "extra_data_msgspec.json").read_text())
    output_file: Path = tmp_path / "output.py"
    generate(
        input_=OPEN_API_DATA_PATH / "inheritance.yaml",
        output=output_file,
        input_file_type=InputFileType.OpenAPI,
        output_model_type=DataModelType.MsgspecStruct,
        keyword_only=True,
        target_python_version=PythonVersionMin,
        extra_template_data=defaultdict(dict, extra_data),
        # Following values are defaults in the CLI, but not in the API
        openapi_scopes=[OpenAPIScope.Schemas],
        # Following values are implied by `msgspec.Struct` in the CLI
        use_annotated=True,
        field_constraints=True,
    )
    assert_file_content(output_file, "msgspec_keyword_only_omit_defaults.py")


@freeze_time("2019-07-26")
def test_main_openapi_referenced_default(tmp_path: Path) -> None:
    output_file: Path = tmp_path / "output.py"
    return_code: Exit = main([
        "--input",
        str(OPEN_API_DATA_PATH / "referenced_default.yaml"),
        "--output",
        str(output_file),
        "--input-file-type",
        "openapi",
        "--output-model-type",
        "pydantic_v2.BaseModel",
    ])
    assert return_code == Exit.OK
    assert_file_content(output_file, "referenced_default.py")


@freeze_time("2019-07-26")
def test_duplicate_models(tmp_path: Path) -> None:
    output_file: Path = tmp_path / "output.py"
    return_code: Exit = main([
        "--input",
        str(OPEN_API_DATA_PATH / "duplicate_models2.yaml"),
        "--output",
        str(output_file),
        "--use-operation-id-as-name",
        "--openapi-scopes",
        "paths",
        "schemas",
        "parameters",
        "--output-model-type",
        "pydantic_v2.BaseModel",
        "--parent-scoped-naming",
    ])
    assert return_code == Exit.OK
    assert_file_content(output_file, "duplicate_models2.py")


@freeze_time("2019-07-26")
def test_main_openapi_shadowed_imports(tmp_path: Path) -> None:
    output_file: Path = tmp_path / "output.py"
    return_code: Exit = main([
        "--input",
        str(OPEN_API_DATA_PATH / "shadowed_imports.yaml"),
        "--output",
        str(output_file),
        "--input-file-type",
        "openapi",
        "--output-model-type",
        "pydantic_v2.BaseModel",
    ])
    assert return_code == Exit.OK
    assert_file_content(output_file, "shadowed_imports.py")


@freeze_time("2019-07-26")
def test_main_openapi_extra_fields_forbid(tmp_path: Path) -> None:
    output_file: Path = tmp_path / "output.py"
    return_code: Exit = main([
        "--input",
        str(OPEN_API_DATA_PATH / "additional_properties.yaml"),
        "--output",
        str(output_file),
        "--input-file-type",
        "openapi",
        "--extra-fields",
        "forbid",
    ])
    assert return_code == Exit.OK
    assert_file_content(output_file, "additional_properties.py")


@freeze_time("2019-07-26")
def test_main_openapi_same_name_objects(tmp_path: Path) -> None:
    output_file: Path = tmp_path / "output.py"
    return_code: Exit = main([
        "--input",
        str(OPEN_API_DATA_PATH / "same_name_objects.yaml"),
        "--output",
        str(output_file),
        "--input-file-type",
        "openapi",
    ])
    assert return_code == Exit.OK
    assert_file_content(output_file, "same_name_objects.py")


@freeze_time("2019-07-26")
def test_main_openapi_type_alias(tmp_path: Path) -> None:
    """Test that TypeAliasType is generated for OpenAPI schemas for Python 3.9-3.11."""
    output_file: Path = tmp_path / "output.py"
    return_code: Exit = main([
        "--input",
        str(OPEN_API_DATA_PATH / "type_alias.yaml"),
        "--output",
        str(output_file),
        "--use-type-alias",
        "--input-file-type",
        "openapi",
    ])
    assert return_code == Exit.OK
    assert_file_content(output_file, "type_alias.py")


@freeze_time("2019-07-26")
@pytest.mark.skipif(
    int(black.__version__.split(".")[0]) < 23,
    reason="Installed black doesn't support the new 'type' statement",
)
def test_main_openapi_type_alias_py312(tmp_path: Path) -> None:
    """Test that type statement syntax is generated for OpenAPI schemas with Python 3.12+ and Pydantic v2."""
    output_file: Path = tmp_path / "output.py"
    return_code: Exit = main([
        "--input",
        str(OPEN_API_DATA_PATH / "type_alias.yaml"),
        "--output",
        str(output_file),
        "--use-type-alias",
        "--input-file-type",
        "openapi",
        "--target-python-version",
        "3.12",
        "--output-model-type",
        "pydantic_v2.BaseModel",
    ])
    assert return_code == Exit.OK
    assert_file_content(output_file, "type_alias_py312.py")


@freeze_time("2019-07-26")
def test_main_openapi_byte_format(tmp_path: Path) -> None:
    output_file: Path = tmp_path / "output.py"
    return_code: Exit = main([
        "--input",
        str(OPEN_API_DATA_PATH / "byte_format.yaml"),
        "--output",
        str(output_file),
        "--input-file-type",
        "openapi",
        "--output-model-type",
        "pydantic_v2.BaseModel",
    ])
    assert return_code == Exit.OK
    assert_file_content(output_file, "byte_format.py")


@freeze_time("2019-07-26")
def test_main_openapi_unquoted_null(tmp_path: Path) -> None:
    output_file: Path = tmp_path / "output.py"
    return_code: Exit = main([
        "--input",
        str(OPEN_API_DATA_PATH / "unquoted_null.yaml"),
        "--output",
        str(output_file),
        "--input-file-type",
        "openapi",
        "--output-model-type",
        "pydantic_v2.BaseModel",
    ])
    assert return_code == Exit.OK
<<<<<<< HEAD
    assert_file_content(output_file, "unquoted_null.py")
=======
    assert output_file.read_text(encoding="utf-8") == (EXPECTED_OPENAPI_PATH / "unquoted_null.py").read_text()
>>>>>>> 9b7d11c2
<|MERGE_RESOLUTION|>--- conflicted
+++ resolved
@@ -2613,8 +2613,4 @@
         "pydantic_v2.BaseModel",
     ])
     assert return_code == Exit.OK
-<<<<<<< HEAD
-    assert_file_content(output_file, "unquoted_null.py")
-=======
-    assert output_file.read_text(encoding="utf-8") == (EXPECTED_OPENAPI_PATH / "unquoted_null.py").read_text()
->>>>>>> 9b7d11c2
+    assert_file_content(output_file, "unquoted_null.py")