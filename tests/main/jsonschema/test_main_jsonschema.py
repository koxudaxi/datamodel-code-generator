"""Tests for JSON Schema input file code generation."""

from __future__ import annotations

import json
from collections import defaultdict
from pathlib import Path
from typing import TYPE_CHECKING
from unittest.mock import call

import black
import pytest
from packaging import version

from datamodel_code_generator import (
    MIN_VERSION,
    DataModelType,
    InputFileType,
    PythonVersion,
    PythonVersionMin,
    chdir,
    generate,
)
from datamodel_code_generator.__main__ import Exit, main
from datamodel_code_generator.format import is_supported_in_black
from tests.conftest import assert_directory_content, freeze_time
from tests.main.conftest import (
    DATA_PATH,
    JSON_SCHEMA_DATA_PATH,
    MSGSPEC_LEGACY_BLACK_SKIP,
    TIMESTAMP,
    run_main_and_assert,
    run_main_url_and_assert,
    run_main_with_args,
)
from tests.main.jsonschema.conftest import EXPECTED_JSON_SCHEMA_PATH, assert_file_content

if TYPE_CHECKING:
    from pytest_mock import MockerFixture


FixtureRequest = pytest.FixtureRequest


@pytest.mark.benchmark
def test_main_inheritance_forward_ref(output_file: Path, tmp_path: Path) -> None:
    """Test inheritance with forward references."""
    run_main_and_assert(
        input_path=JSON_SCHEMA_DATA_PATH / "inheritance_forward_ref.json",
        output_path=output_file,
        input_file_type=None,
        assert_func=assert_file_content,
        copy_files=[(DATA_PATH / "pyproject.toml", tmp_path / "pyproject.toml")],
    )


@pytest.mark.benchmark
def test_main_inheritance_forward_ref_keep_model_order(output_file: Path, tmp_path: Path) -> None:
    """Test inheritance with forward references keeping model order."""
    run_main_and_assert(
        input_path=JSON_SCHEMA_DATA_PATH / "inheritance_forward_ref.json",
        output_path=output_file,
        input_file_type=None,
        assert_func=assert_file_content,
        extra_args=["--keep-model-order"],
        copy_files=[(DATA_PATH / "pyproject.toml", tmp_path / "pyproject.toml")],
    )


@pytest.mark.benchmark
def test_main_type_alias_forward_ref_keep_model_order(output_file: Path) -> None:
    """Test TypeAliasType with forward references keeping model order."""
    run_main_and_assert(
        input_path=JSON_SCHEMA_DATA_PATH / "type_alias_forward_ref.json",
        output_path=output_file,
        input_file_type=None,
        assert_func=assert_file_content,
        extra_args=[
            "--keep-model-order",
            "--output-model-type",
            "typing.TypedDict",
            "--use-standard-collections",
            "--use-union-operator",
            "--use-type-alias",
            "--target-python-version",
            "3.10",
        ],
    )


@pytest.mark.skip(reason="pytest-xdist does not support the test")
def test_main_without_arguments() -> None:
    """Test main function without arguments raises SystemExit."""
    with pytest.raises(SystemExit):
        main()


@pytest.mark.benchmark
def test_main_autodetect(output_file: Path) -> None:
    """Test automatic input file type detection."""
    run_main_and_assert(
        input_path=JSON_SCHEMA_DATA_PATH / "person.json",
        output_path=output_file,
        input_file_type="auto",
        assert_func=assert_file_content,
    )


def test_main_autodetect_failed(tmp_path: Path) -> None:
    """Test autodetect failure with invalid input."""
    input_file: Path = tmp_path / "input.yaml"
    output_file: Path = tmp_path / "output.py"
    input_file.write_text(":", encoding="utf-8")
    run_main_and_assert(
        input_path=input_file,
        output_path=output_file,
        input_file_type="auto",
        expected_exit=Exit.ERROR,
    )


def test_main_jsonschema(output_file: Path) -> None:
    """Test JSON Schema file code generation."""
    run_main_and_assert(
        input_path=JSON_SCHEMA_DATA_PATH / "person.json",
        output_path=output_file,
        input_file_type="jsonschema",
        assert_func=assert_file_content,
        expected_file="general.py",
    )


def test_main_jsonschema_dataclass_arguments_with_pydantic(output_file: Path) -> None:
    """Test JSON Schema code generation with dataclass arguments passed but using Pydantic model.

    This verifies that dataclass_arguments is properly ignored for non-dataclass models.
    """
    run_main_and_assert(
        input_path=JSON_SCHEMA_DATA_PATH / "person.json",
        output_path=output_file,
        input_file_type="jsonschema",
        assert_func=assert_file_content,
        expected_file="general.py",
        extra_args=[
            "--output-model",
            "pydantic.BaseModel",
            "--dataclass-arguments",
            '{"slots": true, "order": true}',
        ],
    )


def test_main_jsonschema_dataclass_frozen_keyword_only(output_file: Path) -> None:
    """Test JSON Schema code generation with frozen and keyword-only dataclass.

    This tests the 'if existing:' False branch in _create_data_model when
    no --dataclass-arguments is provided but --frozen and --keyword-only are set.
    """
    run_main_and_assert(
        input_path=JSON_SCHEMA_DATA_PATH / "person.json",
        output_path=output_file,
        input_file_type="jsonschema",
        assert_func=assert_file_content,
        expected_file="general_dataclass_frozen_kw_only.py",
        extra_args=[
            "--output-model",
            "dataclasses.dataclass",
            "--frozen",
            "--keyword-only",
            "--target-python-version",
            "3.10",
        ],
    )


@pytest.mark.benchmark
def test_main_jsonschema_nested_deep(tmp_path: Path) -> None:
    """Test deeply nested JSON Schema generation."""
    run_main_and_assert(
        input_path=JSON_SCHEMA_DATA_PATH / "nested_person.json",
        output_path=tmp_path,
        output_to_expected=[
            ("__init__.py", EXPECTED_JSON_SCHEMA_PATH / "nested_deep" / "__init__.py"),
            ("nested/deep.py", EXPECTED_JSON_SCHEMA_PATH / "nested_deep" / "nested" / "deep.py"),
            (
                "empty_parent/nested/deep.py",
                EXPECTED_JSON_SCHEMA_PATH / "nested_deep" / "empty_parent" / "nested" / "deep.py",
            ),
        ],
        assert_func=assert_file_content,
        input_file_type="jsonschema",
    )


def test_main_jsonschema_nested_skip(output_dir: Path) -> None:
    """Test nested JSON Schema with skipped items."""
    run_main_and_assert(
        input_path=JSON_SCHEMA_DATA_PATH / "nested_skip.json",
        output_path=output_dir,
        expected_directory=EXPECTED_JSON_SCHEMA_PATH / "nested_skip",
        input_file_type="jsonschema",
    )


@pytest.mark.benchmark
def test_main_jsonschema_external_files(output_file: Path) -> None:
    """Test JSON Schema with external file references."""
    run_main_and_assert(
        input_path=JSON_SCHEMA_DATA_PATH / "external_parent_root.json",
        output_path=output_file,
        input_file_type="jsonschema",
        assert_func=assert_file_content,
        expected_file="external_files.py",
    )


@pytest.mark.benchmark
def test_main_jsonschema_collapsed_external_references(tmp_path: Path) -> None:
    """Test collapsed external references in JSON Schema."""
    run_main_and_assert(
        input_path=JSON_SCHEMA_DATA_PATH / "external_reference",
        output_path=tmp_path,
        output_to_expected=[
            ("ref0.py", "external_ref0.py"),
            ("other/ref2.py", EXPECTED_JSON_SCHEMA_PATH / "external_other_ref2.py"),
        ],
        assert_func=assert_file_content,
        input_file_type="jsonschema",
        extra_args=["--collapse-root-models"],
    )


@pytest.mark.benchmark
def test_main_jsonschema_multiple_files(output_dir: Path) -> None:
    """Test JSON Schema generation from multiple files."""
    run_main_and_assert(
        input_path=JSON_SCHEMA_DATA_PATH / "multiple_files",
        output_path=output_dir,
        expected_directory=EXPECTED_JSON_SCHEMA_PATH / "multiple_files",
        input_file_type="jsonschema",
    )


@pytest.mark.benchmark
def test_main_jsonschema_no_empty_collapsed_external_model(tmp_path: Path) -> None:
    """Test no empty files with collapsed external models."""
    run_main_and_assert(
        input_path=JSON_SCHEMA_DATA_PATH / "external_collapse",
        output_path=tmp_path,
        file_should_not_exist=tmp_path / "child.py",
        input_file_type="jsonschema",
        extra_args=["--collapse-root-models"],
    )
    assert (tmp_path / "__init__.py").exists()


@pytest.mark.parametrize(
    ("output_model", "expected_output"),
    [
        (
            "pydantic.BaseModel",
            "null_and_array.py",
        ),
        (
            "pydantic_v2.BaseModel",
            "null_and_array_v2.py",
        ),
    ],
)
def test_main_null_and_array(output_model: str, expected_output: str, output_file: Path) -> None:
    """Test handling of null and array types."""
    run_main_and_assert(
        input_path=JSON_SCHEMA_DATA_PATH / "null_and_array.json",
        output_path=output_file,
        input_file_type="jsonschema",
        assert_func=assert_file_content,
        expected_file=expected_output,
        extra_args=["--output-model", output_model],
    )


def test_use_default_pydantic_v2_with_json_schema_const(output_file: Path) -> None:
    """Test use-default with const in Pydantic v2."""
    run_main_and_assert(
        input_path=JSON_SCHEMA_DATA_PATH / "use_default_with_const.json",
        output_path=output_file,
        input_file_type=None,
        assert_func=assert_file_content,
        expected_file="use_default_with_const.py",
        extra_args=["--output-model-type", "pydantic_v2.BaseModel", "--use-default"],
    )


@pytest.mark.parametrize(
    ("output_model", "expected_output", "option"),
    [
        (
            "pydantic.BaseModel",
            "complicated_enum_default_member.py",
            "--set-default-enum-member",
        ),
        (
            "dataclasses.dataclass",
            "complicated_enum_default_member_dataclass.py",
            "--set-default-enum-member",
        ),
        (
            "dataclasses.dataclass",
            "complicated_enum_default_member_dataclass.py",
            None,
        ),
    ],
)
def test_main_complicated_enum_default_member(
    output_model: str, expected_output: str, option: str | None, output_file: Path
) -> None:
    """Test complicated enum with default member."""
    extra_args = [a for a in [option, "--output-model", output_model] if a]
    run_main_and_assert(
        input_path=JSON_SCHEMA_DATA_PATH / "complicated_enum.json",
        output_path=output_file,
        input_file_type=None,
        assert_func=assert_file_content,
        expected_file=expected_output,
        extra_args=extra_args,
    )


@pytest.mark.benchmark
def test_main_json_reuse_enum_default_member(output_file: Path) -> None:
    """Test enum reuse with default member."""
    run_main_and_assert(
        input_path=JSON_SCHEMA_DATA_PATH / "duplicate_enum.json",
        output_path=output_file,
        input_file_type="jsonschema",
        assert_func=assert_file_content,
        extra_args=["--reuse-model", "--set-default-enum-member"],
    )


def test_main_invalid_model_name_failed(capsys: pytest.CaptureFixture[str], output_file: Path) -> None:
    """Test invalid model name error handling."""
    run_main_and_assert(
        input_path=JSON_SCHEMA_DATA_PATH / "invalid_model_name.json",
        output_path=output_file,
        input_file_type="jsonschema",
        extra_args=["--class-name", "with"],
        expected_exit=Exit.ERROR,
        capsys=capsys,
        expected_stderr_contains="title='with' is invalid class name. You have to set `--class-name` option",
    )


def test_main_invalid_model_name_converted(capsys: pytest.CaptureFixture[str], output_file: Path) -> None:
    """Test invalid model name conversion error."""
    run_main_and_assert(
        input_path=JSON_SCHEMA_DATA_PATH / "invalid_model_name.json",
        output_path=output_file,
        input_file_type="jsonschema",
        expected_exit=Exit.ERROR,
        capsys=capsys,
        expected_stderr_contains="title='1Xyz' is invalid class name. You have to set `--class-name` option",
    )


def test_main_invalid_model_name(output_file: Path) -> None:
    """Test invalid model name with custom class name."""
    run_main_and_assert(
        input_path=JSON_SCHEMA_DATA_PATH / "invalid_model_name.json",
        output_path=output_file,
        input_file_type="jsonschema",
        assert_func=assert_file_content,
        extra_args=["--class-name", "ValidModelName"],
    )


def test_main_jsonschema_reserved_field_names(output_file: Path) -> None:
    """Test reserved names are safely suffixed and aliased."""
    run_main_and_assert(
        input_path=JSON_SCHEMA_DATA_PATH / "reserved_property.json",
        output_path=output_file,
        input_file_type="jsonschema",
        assert_func=assert_file_content,
        expected_file="reserved_property.py",
    )


def test_main_jsonschema_with_local_anchor(output_file: Path) -> None:
    """Test $id anchor lookup resolves without error and reuses definitions."""
    run_main_and_assert(
        input_path=JSON_SCHEMA_DATA_PATH / "with_anchor.json",
        output_path=output_file,
        input_file_type="jsonschema",
        assert_func=assert_file_content,
        expected_file="with_anchor.py",
    )


def test_main_jsonschema_missing_anchor_reports_error(capsys: pytest.CaptureFixture[str], output_file: Path) -> None:
    """Test missing $id anchor produces a clear error instead of KeyError trace."""
    run_main_and_assert(
        input_path=JSON_SCHEMA_DATA_PATH / "missing_anchor.json",
        output_path=output_file,
        input_file_type="jsonschema",
        expected_exit=Exit.ERROR,
        capsys=capsys,
        expected_stderr_contains="Unresolved $id reference '#address'",
    )


def test_main_root_id_jsonschema_with_local_file(mocker: MockerFixture, output_file: Path) -> None:
    """Test root ID JSON Schema with local file reference."""
    root_id_response = mocker.Mock()
    root_id_response.text = "dummy"
    person_response = mocker.Mock()
    person_response.text = (JSON_SCHEMA_DATA_PATH / "person.json").read_text()
    httpx_get_mock = mocker.patch("httpx.get", side_effect=[person_response])
    run_main_and_assert(
        input_path=JSON_SCHEMA_DATA_PATH / "root_id.json",
        output_path=output_file,
        input_file_type="jsonschema",
        assert_func=assert_file_content,
        expected_file="root_id.py",
    )
    httpx_get_mock.assert_not_called()


def test_main_root_id_jsonschema_with_remote_file(mocker: MockerFixture, tmp_path: Path) -> None:
    """Test root ID JSON Schema with remote file reference."""
    root_id_response = mocker.Mock()
    root_id_response.text = "dummy"
    person_response = mocker.Mock()
    person_response.text = (JSON_SCHEMA_DATA_PATH / "person.json").read_text()
    httpx_get_mock = mocker.patch("httpx.get", side_effect=[person_response])
    input_file = tmp_path / "root_id.json"
    output_file: Path = tmp_path / "output.py"
    run_main_and_assert(
        input_path=input_file,
        output_path=output_file,
        input_file_type="jsonschema",
        assert_func=assert_file_content,
        expected_file="root_id.py",
        copy_files=[(JSON_SCHEMA_DATA_PATH / "root_id.json", input_file)],
    )
    httpx_get_mock.assert_has_calls([
        call(
            "https://example.com/person.json",
            headers=None,
            verify=True,
            follow_redirects=True,
            params=None,
        ),
    ])


@pytest.mark.benchmark
def test_main_root_id_jsonschema_self_refs_with_local_file(mocker: MockerFixture, output_file: Path) -> None:
    """Test root ID JSON Schema self-references with local file."""
    person_response = mocker.Mock()
    person_response.text = (JSON_SCHEMA_DATA_PATH / "person.json").read_text()
    httpx_get_mock = mocker.patch("httpx.get", side_effect=[person_response])
    run_main_and_assert(
        input_path=JSON_SCHEMA_DATA_PATH / "root_id_self_ref.json",
        output_path=output_file,
        input_file_type="jsonschema",
        assert_func=assert_file_content,
        expected_file="root_id.py",
        transform=lambda s: s.replace("filename:  root_id_self_ref.json", "filename:  root_id.json"),
    )
    httpx_get_mock.assert_not_called()


@pytest.mark.benchmark
def test_main_root_id_jsonschema_self_refs_with_remote_file(mocker: MockerFixture, tmp_path: Path) -> None:
    """Test root ID JSON Schema self-references with remote file."""
    person_response = mocker.Mock()
    person_response.text = (JSON_SCHEMA_DATA_PATH / "person.json").read_text()
    httpx_get_mock = mocker.patch("httpx.get", side_effect=[person_response])
    input_file = tmp_path / "root_id_self_ref.json"
    output_file: Path = tmp_path / "output.py"
    run_main_and_assert(
        input_path=input_file,
        output_path=output_file,
        input_file_type="jsonschema",
        assert_func=assert_file_content,
        expected_file="root_id.py",
        transform=lambda s: s.replace("filename:  root_id_self_ref.json", "filename:  root_id.json"),
        copy_files=[(JSON_SCHEMA_DATA_PATH / "root_id_self_ref.json", input_file)],
    )
    httpx_get_mock.assert_has_calls([
        call(
            "https://example.com/person.json",
            headers=None,
            verify=True,
            follow_redirects=True,
            params=None,
        ),
    ])


def test_main_root_id_jsonschema_with_absolute_remote_file(mocker: MockerFixture, tmp_path: Path) -> None:
    """Test root ID JSON Schema with absolute remote file URL."""
    root_id_response = mocker.Mock()
    root_id_response.text = "dummy"
    person_response = mocker.Mock()
    person_response.text = (JSON_SCHEMA_DATA_PATH / "person.json").read_text()
    httpx_get_mock = mocker.patch("httpx.get", side_effect=[person_response])
    input_file = tmp_path / "root_id_absolute_url.json"
    output_file: Path = tmp_path / "output.py"
    run_main_and_assert(
        input_path=input_file,
        output_path=output_file,
        input_file_type="jsonschema",
        assert_func=assert_file_content,
        expected_file="root_id_absolute_url.py",
        copy_files=[(JSON_SCHEMA_DATA_PATH / "root_id_absolute_url.json", input_file)],
    )
    httpx_get_mock.assert_has_calls([
        call(
            "https://example.com/person.json",
            headers=None,
            verify=True,
            follow_redirects=True,
            params=None,
        ),
    ])


def test_main_root_id_jsonschema_with_absolute_local_file(output_file: Path) -> None:
    """Test root ID JSON Schema with absolute local file path."""
    run_main_and_assert(
        input_path=JSON_SCHEMA_DATA_PATH / "root_id_absolute_url.json",
        output_path=output_file,
        input_file_type="jsonschema",
        assert_func=assert_file_content,
        expected_file="root_id_absolute_url.py",
    )


@pytest.mark.benchmark
def test_main_jsonschema_id(output_file: Path) -> None:
    """Test JSON Schema with ID field."""
    run_main_and_assert(
        input_path=JSON_SCHEMA_DATA_PATH / "id.json",
        output_path=output_file,
        input_file_type="jsonschema",
        assert_func=assert_file_content,
        expected_file="id.py",
    )


def test_main_jsonschema_id_as_stdin(monkeypatch: pytest.MonkeyPatch, output_file: Path) -> None:
    """Test JSON Schema ID handling from stdin."""
    run_main_and_assert(
        stdin_path=JSON_SCHEMA_DATA_PATH / "id.json",
        output_path=output_file,
        monkeypatch=monkeypatch,
        input_file_type="jsonschema",
        assert_func=assert_file_content,
        expected_file="id_stdin.py",
    )


def test_main_jsonschema_stdin_oneof_ref(monkeypatch: pytest.MonkeyPatch, output_file: Path) -> None:
    """Test JSON Schema with oneOf $ref from stdin."""
    run_main_and_assert(
        stdin_path=JSON_SCHEMA_DATA_PATH / "stdin_oneof_ref.json",
        output_path=output_file,
        monkeypatch=monkeypatch,
        input_file_type="jsonschema",
        assert_func=assert_file_content,
        expected_file="stdin_oneof_ref.py",
    )


def test_main_jsonschema_ids(output_dir: Path) -> None:
    """Test JSON Schema with multiple IDs."""
    with freeze_time(TIMESTAMP):
        run_main_and_assert(
            input_path=JSON_SCHEMA_DATA_PATH / "ids" / "Organization.schema.json",
            output_path=output_dir,
            expected_directory=EXPECTED_JSON_SCHEMA_PATH / "ids",
            input_file_type="jsonschema",
        )


@pytest.mark.benchmark
def test_main_external_definitions(output_file: Path) -> None:
    """Test external definitions in JSON Schema."""
    run_main_and_assert(
        input_path=JSON_SCHEMA_DATA_PATH / "external_definitions_root.json",
        output_path=output_file,
        input_file_type="jsonschema",
        assert_func=assert_file_content,
    )


def test_main_external_files_in_directory(output_file: Path) -> None:
    """Test external files in directory structure."""
    run_main_and_assert(
        input_path=JSON_SCHEMA_DATA_PATH / "external_files_in_directory" / "person.json",
        output_path=output_file,
        input_file_type="jsonschema",
        assert_func=assert_file_content,
    )


def test_main_nested_directory(output_dir: Path) -> None:
    """Test nested directory structure generation."""
    run_main_and_assert(
        input_path=JSON_SCHEMA_DATA_PATH / "external_files_in_directory",
        output_path=output_dir,
        expected_directory=EXPECTED_JSON_SCHEMA_PATH / "nested_directory",
        input_file_type="jsonschema",
    )


def test_main_circular_reference(output_file: Path) -> None:
    """Test circular reference handling."""
    run_main_and_assert(
        input_path=JSON_SCHEMA_DATA_PATH / "circular_reference.json",
        output_path=output_file,
        input_file_type="jsonschema",
        assert_func=assert_file_content,
    )


def test_main_invalid_enum_name(output_file: Path) -> None:
    """Test invalid enum name handling."""
    run_main_and_assert(
        input_path=JSON_SCHEMA_DATA_PATH / "invalid_enum_name.json",
        output_path=output_file,
        input_file_type="jsonschema",
        assert_func=assert_file_content,
    )


def test_main_invalid_enum_name_snake_case_field(output_file: Path) -> None:
    """Test invalid enum name with snake case fields."""
    run_main_and_assert(
        input_path=JSON_SCHEMA_DATA_PATH / "invalid_enum_name.json",
        output_path=output_file,
        input_file_type="jsonschema",
        assert_func=assert_file_content,
        extra_args=["--snake-case-field"],
    )


def test_main_json_reuse_enum(output_file: Path) -> None:
    """Test enum reuse in JSON generation."""
    run_main_and_assert(
        input_path=JSON_SCHEMA_DATA_PATH / "duplicate_enum.json",
        output_path=output_file,
        input_file_type="jsonschema",
        assert_func=assert_file_content,
        extra_args=["--reuse-model"],
    )


def test_main_json_capitalise_enum_members(output_file: Path) -> None:
    """Test enum member capitalization."""
    run_main_and_assert(
        input_path=JSON_SCHEMA_DATA_PATH / "many_case_enum.json",
        output_path=output_file,
        input_file_type="jsonschema",
        assert_func=assert_file_content,
        extra_args=["--capitalise-enum-members"],
    )


def test_main_json_capitalise_enum_members_without_enum(output_file: Path) -> None:
    """Test enum member capitalization without enum flag."""
    run_main_and_assert(
        input_path=JSON_SCHEMA_DATA_PATH / "person.json",
        output_path=output_file,
        input_file_type="jsonschema",
        assert_func=assert_file_content,
        expected_file="autodetect.py",
    )


def test_main_similar_nested_array(output_file: Path) -> None:
    """Test similar nested array structures."""
    run_main_and_assert(
        input_path=JSON_SCHEMA_DATA_PATH / "similar_nested_array.json",
        output_path=output_file,
        input_file_type="jsonschema",
        assert_func=assert_file_content,
    )


@pytest.mark.parametrize(
    ("output_model", "expected_output"),
    [
        (
            "pydantic.BaseModel",
            "require_referenced_field",
        ),
        (
            "pydantic_v2.BaseModel",
            "require_referenced_field_pydantic_v2",
        ),
    ],
)
def test_main_require_referenced_field(output_model: str, expected_output: str, tmp_path: Path) -> None:
    """Test required referenced fields."""
    run_main_and_assert(
        input_path=JSON_SCHEMA_DATA_PATH / "require_referenced_field/",
        output_path=tmp_path,
        output_to_expected=[
            ("referenced.py", f"{expected_output}/referenced.py"),
            ("required.py", f"{expected_output}/required.py"),
        ],
        assert_func=assert_file_content,
        input_file_type="jsonschema",
        extra_args=["--output-datetime-class", "AwareDatetime", "--output-model-type", output_model],
    )


@pytest.mark.parametrize(
    ("output_model", "expected_output"),
    [
        (
            "pydantic.BaseModel",
            "require_referenced_field",
        ),
        (
            "pydantic_v2.BaseModel",
            "require_referenced_field_naivedatetime",
        ),
    ],
)
def test_main_require_referenced_field_naive_datetime(output_model: str, expected_output: str, tmp_path: Path) -> None:
    """Test required referenced field with naive datetime."""
    run_main_and_assert(
        input_path=JSON_SCHEMA_DATA_PATH / "require_referenced_field/",
        output_path=tmp_path,
        output_to_expected=[
            ("referenced.py", f"{expected_output}/referenced.py"),
            ("required.py", f"{expected_output}/required.py"),
        ],
        assert_func=assert_file_content,
        input_file_type="jsonschema",
        extra_args=["--output-datetime-class", "NaiveDatetime", "--output-model-type", output_model],
    )


@pytest.mark.parametrize(
    ("output_model", "expected_output"),
    [
        (
            "pydantic.BaseModel",
            "require_referenced_field",
        ),
        (
            "pydantic_v2.BaseModel",
            "require_referenced_field_pydantic_v2",
        ),
        (
            "msgspec.Struct",
            "require_referenced_field_msgspec",
        ),
    ],
)
def test_main_require_referenced_field_datetime(output_model: str, expected_output: str, tmp_path: Path) -> None:
    """Test required referenced field with datetime."""
    run_main_and_assert(
        input_path=JSON_SCHEMA_DATA_PATH / "require_referenced_field/",
        output_path=tmp_path,
        output_to_expected=[
            ("referenced.py", f"{expected_output}/referenced.py"),
            ("required.py", f"{expected_output}/required.py"),
        ],
        assert_func=assert_file_content,
        input_file_type="jsonschema",
        extra_args=["--output-model-type", output_model],
    )


def test_main_json_pointer(output_file: Path) -> None:
    """Test JSON pointer references."""
    run_main_and_assert(
        input_path=JSON_SCHEMA_DATA_PATH / "json_pointer.json",
        output_path=output_file,
        input_file_type="jsonschema",
        assert_func=assert_file_content,
    )


def test_main_nested_json_pointer(output_file: Path) -> None:
    """Test nested JSON pointer references."""
    run_main_and_assert(
        input_path=JSON_SCHEMA_DATA_PATH / "nested_json_pointer.json",
        output_path=output_file,
        input_file_type="jsonschema",
        assert_func=assert_file_content,
    )


def test_main_jsonschema_multiple_files_json_pointer(output_dir: Path) -> None:
    """Test JSON pointer with multiple files."""
    run_main_and_assert(
        input_path=JSON_SCHEMA_DATA_PATH / "multiple_files_json_pointer",
        output_path=output_dir,
        expected_directory=EXPECTED_JSON_SCHEMA_PATH / "multiple_files_json_pointer",
        input_file_type="jsonschema",
    )


def test_main_root_model_with_additional_properties(output_file: Path) -> None:
    """Test root model with additional properties."""
    run_main_and_assert(
        input_path=JSON_SCHEMA_DATA_PATH / "root_model_with_additional_properties.json",
        output_path=output_file,
        input_file_type="jsonschema",
        assert_func=assert_file_content,
    )


def test_main_root_model_with_additional_properties_use_generic_container_types(output_file: Path) -> None:
    """Test root model additional properties with generic containers."""
    run_main_and_assert(
        input_path=JSON_SCHEMA_DATA_PATH / "root_model_with_additional_properties.json",
        output_path=output_file,
        input_file_type="jsonschema",
        assert_func=assert_file_content,
        extra_args=["--use-generic-container-types"],
    )


def test_main_root_model_with_additional_properties_use_standard_collections(output_file: Path) -> None:
    """Test root model additional properties with standard collections."""
    run_main_and_assert(
        input_path=JSON_SCHEMA_DATA_PATH / "root_model_with_additional_properties.json",
        output_path=output_file,
        input_file_type="jsonschema",
        assert_func=assert_file_content,
        extra_args=["--use-standard-collections"],
    )


def test_main_root_model_with_additional_properties_literal(min_version: str, output_file: Path) -> None:
    """Test root model additional properties with literal types."""
    run_main_and_assert(
        input_path=JSON_SCHEMA_DATA_PATH / "root_model_with_additional_properties.json",
        output_path=output_file,
        input_file_type="jsonschema",
        assert_func=assert_file_content,
        extra_args=["--enum-field-as-literal", "all", "--target-python-version", min_version],
    )


def test_main_jsonschema_multiple_files_ref(output_dir: Path) -> None:
    """Test multiple files with references."""
    run_main_and_assert(
        input_path=JSON_SCHEMA_DATA_PATH / "multiple_files_self_ref",
        output_path=output_dir,
        expected_directory=EXPECTED_JSON_SCHEMA_PATH / "multiple_files_self_ref",
        input_file_type="jsonschema",
    )


def test_main_jsonschema_multiple_files_ref_test_json(output_file: Path) -> None:
    """Test main jsonschema multiple files ref json."""
    with chdir(JSON_SCHEMA_DATA_PATH / "multiple_files_self_ref"):
        run_main_and_assert(
            input_path=Path("test.json"),
            output_path=output_file,
            input_file_type="jsonschema",
            assert_func=assert_file_content,
            expected_file="multiple_files_self_ref_single.py",
        )


def test_main_space_field_enum_snake_case_field(output_file: Path) -> None:
    """Test enum with space in field name using snake case."""
    with chdir(JSON_SCHEMA_DATA_PATH / "space_field_enum.json"):
        run_main_and_assert(
            input_path=Path("space_field_enum.json"),
            output_path=output_file,
            input_file_type="jsonschema",
            assert_func=assert_file_content,
            extra_args=["--snake-case-field", "--original-field-name-delimiter", " "],
        )


@pytest.mark.benchmark
def test_main_all_of_ref(output_file: Path) -> None:
    """Test allOf with references."""
    with chdir(JSON_SCHEMA_DATA_PATH / "all_of_ref"):
        run_main_and_assert(
            input_path=Path("test.json"),
            output_path=output_file,
            input_file_type="jsonschema",
            assert_func=assert_file_content,
            extra_args=["--class-name", "Test"],
        )


def test_main_all_of_with_object(output_file: Path) -> None:
    """Test allOf with object types."""
    with chdir(JSON_SCHEMA_DATA_PATH):
        run_main_and_assert(
            input_path=Path("all_of_with_object.json"),
            output_path=output_file,
            input_file_type="jsonschema",
            assert_func=assert_file_content,
        )


def test_main_all_of_merge_same_property(output_file: Path) -> None:
    """Test allOf merging when duplicate property names exist across refs."""
    with chdir(JSON_SCHEMA_DATA_PATH):
        run_main_and_assert(
            input_path=Path("all_of_merge_same_property.json"),
            output_path=output_file,
            input_file_type="jsonschema",
            assert_func=assert_file_content,
            expected_file="all_of_merge_same_property.py",
            extra_args=["--class-name", "Model"],
        )


def test_main_all_of_merge_boolean_property(output_file: Path) -> None:
    """Test allOf merging when a property has a boolean schema (false)."""
    with chdir(JSON_SCHEMA_DATA_PATH):
        run_main_and_assert(
            input_path=Path("all_of_merge_boolean_property.json"),
            output_path=output_file,
            input_file_type="jsonschema",
            assert_func=assert_file_content,
            expected_file="all_of_merge_boolean_property.py",
            extra_args=["--class-name", "Model"],
        )


@pytest.mark.skipif(
    black.__version__.split(".")[0] >= "24",
    reason="Installed black doesn't support the old style",
)
def test_main_combined_array(output_file: Path) -> None:
    """Test combined array types."""
    with chdir(JSON_SCHEMA_DATA_PATH):
        run_main_and_assert(
            input_path=Path("combined_array.json"),
            output_path=output_file,
            input_file_type="jsonschema",
            assert_func=assert_file_content,
        )


def test_main_jsonschema_pattern(output_file: Path) -> None:
    """Test JSON Schema pattern validation."""
    run_main_and_assert(
        input_path=JSON_SCHEMA_DATA_PATH / "pattern.json",
        output_path=output_file,
        input_file_type="jsonschema",
        assert_func=assert_file_content,
        expected_file="pattern.py",
    )


def test_main_generate(tmp_path: Path) -> None:
    """Test code generation function."""
    output_file: Path = tmp_path / "output.py"
    input_ = (JSON_SCHEMA_DATA_PATH / "person.json").relative_to(Path.cwd())
    assert not input_.is_absolute()
    generate(
        input_=input_,
        input_file_type=InputFileType.JsonSchema,
        output=output_file,
    )

    assert_file_content(output_file, "general.py")


def test_main_generate_non_pydantic_output(tmp_path: Path) -> None:
    """Test generation with non-Pydantic output models (see issue #1452)."""
    output_file: Path = tmp_path / "output.py"
    input_ = (JSON_SCHEMA_DATA_PATH / "simple_string.json").relative_to(Path.cwd())
    assert not input_.is_absolute()
    generate(
        input_=input_,
        input_file_type=InputFileType.JsonSchema,
        output=output_file,
        output_model_type=DataModelType.DataclassesDataclass,
    )

    assert_file_content(output_file, "generate_non_pydantic_output.py")


def test_main_generate_from_directory(tmp_path: Path) -> None:
    """Test generation from directory input."""
    input_ = (JSON_SCHEMA_DATA_PATH / "external_files_in_directory").relative_to(Path.cwd())
    assert not input_.is_absolute()
    assert input_.is_dir()
    generate(
        input_=input_,
        input_file_type=InputFileType.JsonSchema,
        output=tmp_path,
    )

    main_nested_directory = EXPECTED_JSON_SCHEMA_PATH / "nested_directory"
    assert_directory_content(tmp_path, main_nested_directory)


def test_main_generate_custom_class_name_generator(tmp_path: Path) -> None:
    """Test custom class name generator."""

    def custom_class_name_generator(title: str) -> str:
        return f"Custom{title}"

    output_file: Path = tmp_path / "output.py"
    input_ = (JSON_SCHEMA_DATA_PATH / "person.json").relative_to(Path.cwd())
    assert not input_.is_absolute()
    generate(
        input_=input_,
        input_file_type=InputFileType.JsonSchema,
        output=output_file,
        custom_class_name_generator=custom_class_name_generator,
    )

    assert_file_content(
        output_file,
        "general.py",
        transform=lambda s: s.replace("CustomPerson", "Person"),
    )


def test_main_generate_custom_class_name_generator_additional_properties(tmp_path: Path) -> None:
    """Test custom class name generator with additional properties."""
    output_file = tmp_path / "models.py"

    def custom_class_name_generator(name: str) -> str:
        return f"Custom{name[0].upper() + name[1:]}"

    input_ = (JSON_SCHEMA_DATA_PATH / "root_model_with_additional_properties.json").relative_to(Path.cwd())
    assert not input_.is_absolute()
    generate(
        input_=input_,
        input_file_type=InputFileType.JsonSchema,
        output=output_file,
        custom_class_name_generator=custom_class_name_generator,
    )

    assert_file_content(output_file, "root_model_with_additional_properties_custom_class_name.py")


def test_main_http_jsonschema(mocker: MockerFixture, output_file: Path) -> None:
    """Test HTTP JSON Schema fetching."""
    external_directory = JSON_SCHEMA_DATA_PATH / "external_files_in_directory"

    def get_mock_response(path: str) -> mocker.Mock:
        mock = mocker.Mock()
        mock.text = (external_directory / path).read_text()
        return mock

    httpx_get_mock = mocker.patch(
        "httpx.get",
        side_effect=[
            get_mock_response("person.json"),
            get_mock_response("definitions/relative/animal/pet/pet.json"),
            get_mock_response("definitions/relative/animal/fur.json"),
            get_mock_response("definitions/friends.json"),
            get_mock_response("definitions/food.json"),
            get_mock_response("definitions/machine/robot.json"),
            get_mock_response("definitions/drink/coffee.json"),
            get_mock_response("definitions/drink/tea.json"),
        ],
    )
    run_main_url_and_assert(
        url="https://example.com/external_files_in_directory/person.json",
        output_path=output_file,
        input_file_type="jsonschema",
        assert_func=assert_file_content,
        expected_file="external_files_in_directory.py",
        transform=lambda s: s.replace(
            "#   filename:  https://example.com/external_files_in_directory/person.json",
            "#   filename:  person.json",
        ),
    )
    httpx_get_mock.assert_has_calls([
        call(
            "https://example.com/external_files_in_directory/person.json",
            headers=None,
            verify=True,
            follow_redirects=True,
            params=None,
        ),
        call(
            "https://example.com/external_files_in_directory/definitions/relative/animal/pet/pet.json",
            headers=None,
            verify=True,
            follow_redirects=True,
            params=None,
        ),
        call(
            "https://example.com/external_files_in_directory/definitions/relative/animal/fur.json",
            headers=None,
            verify=True,
            follow_redirects=True,
            params=None,
        ),
        call(
            "https://example.com/external_files_in_directory/definitions/friends.json",
            headers=None,
            verify=True,
            follow_redirects=True,
            params=None,
        ),
        call(
            "https://example.com/external_files_in_directory/definitions/food.json",
            headers=None,
            verify=True,
            follow_redirects=True,
            params=None,
        ),
        call(
            "https://example.com/external_files_in_directory/definitions/machine/robot.json",
            headers=None,
            verify=True,
            follow_redirects=True,
            params=None,
        ),
        call(
            "https://example.com/external_files_in_directory/definitions/drink/coffee.json",
            headers=None,
            verify=True,
            follow_redirects=True,
            params=None,
        ),
        call(
            "https://example.com/external_files_in_directory/definitions/drink/tea.json",
            headers=None,
            verify=True,
            follow_redirects=True,
            params=None,
        ),
    ])


@pytest.mark.parametrize(
    (
        "headers_arguments",
        "headers_requests",
        "query_parameters_arguments",
        "query_parameters_requests",
        "http_ignore_tls",
    ),
    [
        (
            ("Authorization: Basic dXNlcjpwYXNz",),
            [("Authorization", "Basic dXNlcjpwYXNz")],
            ("key=value",),
            [("key", "value")],
            False,
        ),
        (
            ("Authorization: Basic dXNlcjpwYXNz", "X-API-key: abcefg"),
            [("Authorization", "Basic dXNlcjpwYXNz"), ("X-API-key", "abcefg")],
            ("key=value", "newkey=newvalue"),
            [("key", "value"), ("newkey", "newvalue")],
            True,
        ),
    ],
)
def test_main_http_jsonschema_with_http_headers_and_http_query_parameters_and_ignore_tls(
    mocker: MockerFixture,
    headers_arguments: tuple[str, str],
    headers_requests: list[tuple[str, str]],
    query_parameters_arguments: tuple[str, ...],
    query_parameters_requests: list[tuple[str, str]],
    http_ignore_tls: bool,
    tmp_path: Path,
) -> None:
    """Test HTTP JSON Schema with headers, query params, and TLS ignore."""
    external_directory = JSON_SCHEMA_DATA_PATH / "external_files_in_directory"

    def get_mock_response(path: str) -> mocker.Mock:
        mock = mocker.Mock()
        mock.text = (external_directory / path).read_text()
        return mock

    httpx_get_mock = mocker.patch(
        "httpx.get",
        side_effect=[
            get_mock_response("person.json"),
            get_mock_response("definitions/relative/animal/pet/pet.json"),
            get_mock_response("definitions/relative/animal/fur.json"),
            get_mock_response("definitions/friends.json"),
            get_mock_response("definitions/food.json"),
            get_mock_response("definitions/machine/robot.json"),
            get_mock_response("definitions/drink/coffee.json"),
            get_mock_response("definitions/drink/tea.json"),
        ],
    )
    output_file: Path = tmp_path / "output.py"
    extra_args = [
        "--http-headers",
        *headers_arguments,
        "--http-query-parameters",
        *query_parameters_arguments,
    ]
    if http_ignore_tls:
        extra_args.append("--http-ignore-tls")

    run_main_url_and_assert(
        url="https://example.com/external_files_in_directory/person.json",
        output_path=output_file,
        input_file_type="jsonschema",
        assert_func=assert_file_content,
        expected_file="external_files_in_directory.py",
        extra_args=extra_args,
        transform=lambda s: s.replace(
            "#   filename:  https://example.com/external_files_in_directory/person.json",
            "#   filename:  person.json",
        ),
    )
    httpx_get_mock.assert_has_calls([
        call(
            "https://example.com/external_files_in_directory/person.json",
            headers=headers_requests,
            verify=bool(not http_ignore_tls),
            follow_redirects=True,
            params=query_parameters_requests,
        ),
        call(
            "https://example.com/external_files_in_directory/definitions/relative/animal/pet/pet.json",
            headers=headers_requests,
            verify=bool(not http_ignore_tls),
            follow_redirects=True,
            params=query_parameters_requests,
        ),
        call(
            "https://example.com/external_files_in_directory/definitions/relative/animal/fur.json",
            headers=headers_requests,
            verify=bool(not http_ignore_tls),
            follow_redirects=True,
            params=query_parameters_requests,
        ),
        call(
            "https://example.com/external_files_in_directory/definitions/friends.json",
            headers=headers_requests,
            verify=bool(not http_ignore_tls),
            follow_redirects=True,
            params=query_parameters_requests,
        ),
        call(
            "https://example.com/external_files_in_directory/definitions/food.json",
            headers=headers_requests,
            verify=bool(not http_ignore_tls),
            follow_redirects=True,
            params=query_parameters_requests,
        ),
        call(
            "https://example.com/external_files_in_directory/definitions/machine/robot.json",
            headers=headers_requests,
            verify=bool(not http_ignore_tls),
            follow_redirects=True,
            params=query_parameters_requests,
        ),
        call(
            "https://example.com/external_files_in_directory/definitions/drink/coffee.json",
            headers=headers_requests,
            verify=bool(not http_ignore_tls),
            follow_redirects=True,
            params=query_parameters_requests,
        ),
        call(
            "https://example.com/external_files_in_directory/definitions/drink/tea.json",
            headers=headers_requests,
            verify=bool(not http_ignore_tls),
            follow_redirects=True,
            params=query_parameters_requests,
        ),
    ])


def test_main_self_reference(output_file: Path) -> None:
    """Test self-referencing schemas."""
    run_main_and_assert(
        input_path=JSON_SCHEMA_DATA_PATH / "self_reference.json",
        output_path=output_file,
        input_file_type="jsonschema",
        assert_func=assert_file_content,
    )


@pytest.mark.benchmark
def test_main_strict_types(output_file: Path) -> None:
    """Test strict type generation."""
    run_main_and_assert(
        input_path=JSON_SCHEMA_DATA_PATH / "strict_types.json",
        output_path=output_file,
        input_file_type="jsonschema",
        assert_func=assert_file_content,
    )


@pytest.mark.skipif(
    black.__version__.split(".")[0] >= "24",
    reason="Installed black doesn't support the old style",
)
def test_main_strict_types_all(output_file: Path) -> None:
    """Test strict types for all fields."""
    run_main_and_assert(
        input_path=JSON_SCHEMA_DATA_PATH / "strict_types.json",
        output_path=output_file,
        input_file_type="jsonschema",
        assert_func=assert_file_content,
        extra_args=["--strict-types", "str", "bytes", "int", "float", "bool"],
    )


def test_main_strict_types_all_with_field_constraints(output_file: Path) -> None:
    """Test strict types with field constraints."""
    run_main_and_assert(
        input_path=JSON_SCHEMA_DATA_PATH / "strict_types.json",
        output_path=output_file,
        input_file_type="jsonschema",
        assert_func=assert_file_content,
        expected_file="strict_types_all_field_constraints.py",
        extra_args=["--strict-types", "str", "bytes", "int", "float", "bool", "--field-constraints"],
    )


def test_main_jsonschema_special_enum(output_file: Path) -> None:
    """Test special enum handling."""
    run_main_and_assert(
        input_path=JSON_SCHEMA_DATA_PATH / "special_enum.json",
        output_path=output_file,
        input_file_type="jsonschema",
        assert_func=assert_file_content,
        expected_file="special_enum.py",
    )


def test_main_jsonschema_special_enum_special_field_name_prefix(output_file: Path) -> None:
    """Test special enum with field name prefix."""
    run_main_and_assert(
        input_path=JSON_SCHEMA_DATA_PATH / "special_enum.json",
        output_path=output_file,
        input_file_type="jsonschema",
        assert_func=assert_file_content,
        expected_file="special_enum_special_field_name_prefix.py",
        extra_args=["--special-field-name-prefix", "special"],
    )


def test_main_jsonschema_special_enum_special_field_name_prefix_keep_private(output_file: Path) -> None:
    """Test special enum with prefix keeping private fields."""
    run_main_and_assert(
        input_path=JSON_SCHEMA_DATA_PATH / "special_enum.json",
        output_path=output_file,
        input_file_type="jsonschema",
        assert_func=assert_file_content,
        expected_file="special_enum_special_field_name_prefix_keep_private.py",
        extra_args=["--special-field-name-prefix", ""],
    )


def test_main_jsonschema_special_model_remove_special_field_name_prefix(output_file: Path) -> None:
    """Test removing special field name prefix from models."""
    run_main_and_assert(
        input_path=JSON_SCHEMA_DATA_PATH / "special_prefix_model.json",
        output_path=output_file,
        input_file_type="jsonschema",
        assert_func=assert_file_content,
        expected_file="special_model_remove_special_field_name_prefix.py",
        extra_args=["--remove-special-field-name-prefix"],
    )


def test_main_jsonschema_subclass_enum(output_file: Path) -> None:
    """Test enum subclassing."""
    run_main_and_assert(
        input_path=JSON_SCHEMA_DATA_PATH / "subclass_enum.json",
        output_path=output_file,
        input_file_type="jsonschema",
        assert_func=assert_file_content,
        expected_file="subclass_enum.py",
        extra_args=["--use-subclass-enum"],
    )


@pytest.mark.skipif(
    black.__version__.split(".")[0] == "22",
    reason="Installed black doesn't support the old style",
)
def test_main_jsonschema_specialized_enums(output_file: Path) -> None:
    """Test specialized enum generation."""
    run_main_and_assert(
        input_path=JSON_SCHEMA_DATA_PATH / "subclass_enum.json",
        output_path=output_file,
        input_file_type="jsonschema",
        assert_func=assert_file_content,
        expected_file="enum_specialized.py",
        extra_args=["--target-python-version", "3.11"],
    )


@pytest.mark.skipif(
    black.__version__.split(".")[0] == "22",
    reason="Installed black doesn't support the old style",
)
def test_main_jsonschema_specialized_enums_disabled(output_file: Path) -> None:
    """Test with specialized enums disabled."""
    run_main_and_assert(
        input_path=JSON_SCHEMA_DATA_PATH / "subclass_enum.json",
        output_path=output_file,
        input_file_type="jsonschema",
        assert_func=assert_file_content,
        expected_file="enum_specialized_disable.py",
        extra_args=["--target-python-version", "3.11", "--no-use-specialized-enum"],
    )


def test_main_jsonschema_special_enum_empty_enum_field_name(output_file: Path) -> None:
    """Test special enum with empty field name."""
    run_main_and_assert(
        input_path=JSON_SCHEMA_DATA_PATH / "special_enum.json",
        output_path=output_file,
        input_file_type="jsonschema",
        assert_func=assert_file_content,
        expected_file="special_enum_empty_enum_field_name.py",
        extra_args=["--empty-enum-field-name", "empty"],
    )


@pytest.mark.benchmark
def test_main_jsonschema_special_field_name(output_file: Path) -> None:
    """Test special field name handling."""
    run_main_and_assert(
        input_path=JSON_SCHEMA_DATA_PATH / "special_field_name.json",
        output_path=output_file,
        input_file_type="jsonschema",
        assert_func=assert_file_content,
        expected_file="special_field_name.py",
    )


def test_main_jsonschema_complex_one_of(output_file: Path) -> None:
    """Test complex oneOf schemas."""
    run_main_and_assert(
        input_path=JSON_SCHEMA_DATA_PATH / "complex_one_of.json",
        output_path=output_file,
        input_file_type="jsonschema",
        assert_func=assert_file_content,
        expected_file="complex_one_of.py",
    )


def test_main_jsonschema_complex_any_of(output_file: Path) -> None:
    """Test complex anyOf schemas."""
    run_main_and_assert(
        input_path=JSON_SCHEMA_DATA_PATH / "complex_any_of.json",
        output_path=output_file,
        input_file_type="jsonschema",
        assert_func=assert_file_content,
        expected_file="complex_any_of.py",
    )


def test_main_jsonschema_combine_one_of_object(output_file: Path) -> None:
    """Test combining oneOf with objects."""
    run_main_and_assert(
        input_path=JSON_SCHEMA_DATA_PATH / "combine_one_of_object.json",
        output_path=output_file,
        input_file_type="jsonschema",
        assert_func=assert_file_content,
        expected_file="combine_one_of_object.py",
    )


@pytest.mark.skipif(
    black.__version__.split(".")[0] == "19",
    reason="Installed black doesn't support the old style",
)
@pytest.mark.parametrize(
    ("union_mode", "output_model", "expected_output"),
    [
        (None, "pydantic.BaseModel", "combine_any_of_object.py"),
        (None, "pydantic_v2.BaseModel", "combine_any_of_object_v2.py"),
        (
            "left_to_right",
            "pydantic_v2.BaseModel",
            "combine_any_of_object_left_to_right.py",
        ),
    ],
)
def test_main_jsonschema_combine_any_of_object(
    union_mode: str | None, output_model: str, expected_output: str, output_file: Path
) -> None:
    """Test combining anyOf with objects."""
    extra_args = ["--output-model", output_model]
    if union_mode is not None:
        extra_args.extend(["--union-mode", union_mode])
    run_main_and_assert(
        input_path=JSON_SCHEMA_DATA_PATH / "combine_any_of_object.json",
        output_path=output_file,
        input_file_type="jsonschema",
        assert_func=assert_file_content,
        expected_file=expected_output,
        extra_args=extra_args,
    )


@pytest.mark.benchmark
@pytest.mark.parametrize(
    ("extra_args", "expected_file"),
    [
        (["--output-model", "pydantic_v2.BaseModel"], "jsonschema_root_model_ordering.py"),
        (
            ["--output-model", "pydantic_v2.BaseModel", "--keep-model-order"],
            "jsonschema_root_model_ordering_keep_model_order.py",
        ),
    ],
)
def test_main_jsonschema_root_model_ordering(output_file: Path, extra_args: list[str], expected_file: str) -> None:
    """Test RootModel is ordered after the types it references."""
    run_main_and_assert(
        input_path=JSON_SCHEMA_DATA_PATH / "root_model_ordering.json",
        output_path=output_file,
        input_file_type="jsonschema",
        assert_func=assert_file_content,
        expected_file=expected_file,
        extra_args=extra_args,
    )


@pytest.mark.benchmark
def test_main_jsonschema_field_include_all_keys(output_file: Path) -> None:
    """Test field generation including all keys."""
    run_main_and_assert(
        input_path=JSON_SCHEMA_DATA_PATH / "person.json",
        output_path=output_file,
        input_file_type="jsonschema",
        assert_func=assert_file_content,
        expected_file="general.py",
        extra_args=["--field-include-all-keys"],
    )


@pytest.mark.parametrize(
    ("output_model", "expected_output"),
    [
        (
            "pydantic.BaseModel",
            "field_extras_field_include_all_keys.py",
        ),
        (
            "pydantic_v2.BaseModel",
            "field_extras_field_include_all_keys_v2.py",
        ),
    ],
)
def test_main_jsonschema_field_extras_field_include_all_keys(
    output_model: str, expected_output: str, output_file: Path
) -> None:
    """Test field extras including all keys."""
    run_main_and_assert(
        input_path=JSON_SCHEMA_DATA_PATH / "extras.json",
        output_path=output_file,
        input_file_type="jsonschema",
        assert_func=assert_file_content,
        expected_file=expected_output,
        extra_args=[
            "--output-model",
            output_model,
            "--field-include-all-keys",
            "--field-extra-keys-without-x-prefix",
            "x-repr",
        ],
    )


@pytest.mark.parametrize(
    ("output_model", "expected_output"),
    [
        (
            "pydantic.BaseModel",
            "field_extras_field_extra_keys.py",
        ),
        (
            "pydantic_v2.BaseModel",
            "field_extras_field_extra_keys_v2.py",
        ),
    ],
)
def test_main_jsonschema_field_extras_field_extra_keys(
    output_model: str, expected_output: str, output_file: Path
) -> None:
    """Test field extras with extra keys."""
    run_main_and_assert(
        input_path=JSON_SCHEMA_DATA_PATH / "extras.json",
        output_path=output_file,
        input_file_type="jsonschema",
        assert_func=assert_file_content,
        expected_file=expected_output,
        extra_args=[
            "--output-model",
            output_model,
            "--field-extra-keys",
            "key2",
            "invalid-key-1",
            "--field-extra-keys-without-x-prefix",
            "x-repr",
        ],
    )


@pytest.mark.parametrize(
    ("output_model", "expected_output"),
    [
        (
            "pydantic.BaseModel",
            "field_extras.py",
        ),
        (
            "pydantic_v2.BaseModel",
            "field_extras_v2.py",
        ),
    ],
)
def test_main_jsonschema_field_extras(output_model: str, expected_output: str, output_file: Path) -> None:
    """Test field extras generation."""
    run_main_and_assert(
        input_path=JSON_SCHEMA_DATA_PATH / "extras.json",
        output_path=output_file,
        input_file_type="jsonschema",
        assert_func=assert_file_content,
        expected_file=expected_output,
        extra_args=["--output-model", output_model],
    )


def test_main_jsonschema_custom_base_path(output_file: Path) -> None:
    """Test custom base path configuration."""
    run_main_and_assert(
        input_path=JSON_SCHEMA_DATA_PATH / "custom_base_path.json",
        output_path=output_file,
        input_file_type="jsonschema",
        assert_func=assert_file_content,
        expected_file="custom_base_path.py",
    )


def test_long_description(output_file: Path) -> None:
    """Test long description handling."""
    run_main_and_assert(
        input_path=JSON_SCHEMA_DATA_PATH / "long_description.json",
        output_path=output_file,
        input_file_type="jsonschema",
        assert_func=assert_file_content,
    )


def test_long_description_wrap_string_literal(output_file: Path) -> None:
    """Test long description with string literal wrapping."""
    run_main_and_assert(
        input_path=JSON_SCHEMA_DATA_PATH / "long_description.json",
        output_path=output_file,
        input_file_type="jsonschema",
        assert_func=assert_file_content,
        extra_args=["--wrap-string-literal"],
    )


def test_version(capsys: pytest.CaptureFixture) -> None:
    """Test version output."""
    with pytest.raises(SystemExit) as e:
        run_main_with_args(["--version"])
    assert e.value.code == Exit.OK
    captured = capsys.readouterr()
    assert captured.out != "0.0.0\n"
    assert not captured.err


def test_jsonschema_pattern_properties(output_file: Path) -> None:
    """Test JSON Schema pattern properties."""
    run_main_and_assert(
        input_path=JSON_SCHEMA_DATA_PATH / "pattern_properties.json",
        output_path=output_file,
        input_file_type="jsonschema",
        assert_func=assert_file_content,
        expected_file="pattern_properties.py",
    )


def test_jsonschema_pattern_properties_field_constraints(output_file: Path) -> None:
    """Test pattern properties with field constraints."""
    run_main_and_assert(
        input_path=JSON_SCHEMA_DATA_PATH / "pattern_properties.json",
        output_path=output_file,
        input_file_type="jsonschema",
        assert_func=assert_file_content,
        expected_file="pattern_properties_field_constraints.py",
        extra_args=["--field-constraints"],
    )


def test_jsonschema_titles(output_file: Path) -> None:
    """Test JSON Schema title handling."""
    run_main_and_assert(
        input_path=JSON_SCHEMA_DATA_PATH / "titles.json",
        output_path=output_file,
        input_file_type="jsonschema",
        assert_func=assert_file_content,
        expected_file="titles.py",
    )


def test_jsonschema_titles_use_title_as_name(output_file: Path) -> None:
    """Test using title as model name."""
    run_main_and_assert(
        input_path=JSON_SCHEMA_DATA_PATH / "titles.json",
        output_path=output_file,
        input_file_type="jsonschema",
        assert_func=assert_file_content,
        expected_file="titles_use_title_as_name.py",
        extra_args=["--use-title-as-name"],
    )


def test_jsonschema_without_titles_use_title_as_name(output_file: Path) -> None:
    """Test title as name without titles present."""
    run_main_and_assert(
        input_path=JSON_SCHEMA_DATA_PATH / "without_titles.json",
        output_path=output_file,
        input_file_type="jsonschema",
        assert_func=assert_file_content,
        expected_file="without_titles_use_title_as_name.py",
        extra_args=["--use-title-as-name"],
    )


def test_main_jsonschema_has_default_value(output_file: Path) -> None:
    """Test default value handling."""
    run_main_and_assert(
        input_path=JSON_SCHEMA_DATA_PATH / "has_default_value.json",
        output_path=output_file,
        input_file_type="jsonschema",
        assert_func=assert_file_content,
        expected_file="has_default_value.py",
    )


def test_main_jsonschema_boolean_property(output_file: Path) -> None:
    """Test boolean property generation."""
    run_main_and_assert(
        input_path=JSON_SCHEMA_DATA_PATH / "boolean_property.json",
        output_path=output_file,
        input_file_type="jsonschema",
        assert_func=assert_file_content,
        expected_file="boolean_property.py",
    )


def test_main_jsonschema_modular_default_enum_member(output_dir: Path) -> None:
    """Test modular enum with default member."""
    with freeze_time(TIMESTAMP):
        run_main_and_assert(
            input_path=JSON_SCHEMA_DATA_PATH / "modular_default_enum_member",
            output_path=output_dir,
            expected_directory=EXPECTED_JSON_SCHEMA_PATH / "modular_default_enum_member",
            extra_args=["--set-default-enum-member"],
        )


@pytest.mark.skipif(
    black.__version__.split(".")[0] < "22",
    reason="Installed black doesn't support Python version 3.10",
)
def test_main_use_union_operator(output_dir: Path) -> None:
    """Test union operator usage."""
    run_main_and_assert(
        input_path=JSON_SCHEMA_DATA_PATH / "external_files_in_directory",
        output_path=output_dir,
        expected_directory=EXPECTED_JSON_SCHEMA_PATH / "use_union_operator",
        input_file_type="jsonschema",
        extra_args=["--use-union-operator"],
    )


@pytest.mark.parametrize("as_module", [True, False])
def test_treat_dot_as_module(as_module: bool, output_dir: Path) -> None:
    """Test dot notation as module separator."""
    path_extension = "treat_dot_as_module" if as_module else "treat_dot_not_as_module"
    extra_args = ["--treat-dot-as-module"] if as_module else None
    run_main_and_assert(
        input_path=JSON_SCHEMA_DATA_PATH / "treat_dot_as_module",
        output_path=output_dir,
        expected_directory=EXPECTED_JSON_SCHEMA_PATH / path_extension,
        extra_args=extra_args,
    )


def test_main_jsonschema_duplicate_name(output_dir: Path) -> None:
    """Test duplicate name handling."""
    run_main_and_assert(
        input_path=JSON_SCHEMA_DATA_PATH / "duplicate_name",
        output_path=output_dir,
        expected_directory=EXPECTED_JSON_SCHEMA_PATH / "duplicate_name",
        input_file_type="jsonschema",
    )


def test_main_jsonschema_items_boolean(output_file: Path) -> None:
    """Test items with boolean values."""
    run_main_and_assert(
        input_path=JSON_SCHEMA_DATA_PATH / "items_boolean.json",
        output_path=output_file,
        input_file_type="jsonschema",
        assert_func=assert_file_content,
        expected_file="items_boolean.py",
    )


def test_main_jsonschema_array_in_additional_properites(output_file: Path) -> None:
    """Test array in additional properties."""
    run_main_and_assert(
        input_path=JSON_SCHEMA_DATA_PATH / "array_in_additional_properties.json",
        output_path=output_file,
        input_file_type="jsonschema",
        assert_func=assert_file_content,
        expected_file="array_in_additional_properties.py",
    )


def test_main_jsonschema_object_with_only_additional_properties(output_file: Path) -> None:
    """Test object with only additional properties."""
    run_main_and_assert(
        input_path=JSON_SCHEMA_DATA_PATH / "string_dict.json",
        output_path=output_file,
        input_file_type="jsonschema",
        assert_func=assert_file_content,
        expected_file="string_dict.py",
    )


def test_main_jsonschema_nullable_object(output_file: Path) -> None:
    """Test nullable object handling."""
    run_main_and_assert(
        input_path=JSON_SCHEMA_DATA_PATH / "nullable_object.json",
        output_path=output_file,
        input_file_type="jsonschema",
        assert_func=assert_file_content,
        expected_file="nullable_object.py",
    )


def test_main_jsonschema_object_has_one_of(output_file: Path) -> None:
    """Test object with oneOf constraint."""
    run_main_and_assert(
        input_path=JSON_SCHEMA_DATA_PATH / "object_has_one_of.json",
        output_path=output_file,
        input_file_type="jsonschema",
        assert_func=assert_file_content,
        expected_file="object_has_one_of.py",
    )


def test_main_jsonschema_json_pointer_array(output_file: Path) -> None:
    """Test JSON pointer with arrays."""
    run_main_and_assert(
        input_path=JSON_SCHEMA_DATA_PATH / "json_pointer_array.json",
        output_path=output_file,
        input_file_type="jsonschema",
        assert_func=assert_file_content,
        expected_file="json_pointer_array.py",
    )


@pytest.mark.filterwarnings("error")
def test_main_disable_warnings_config(capsys: pytest.CaptureFixture[str], output_file: Path) -> None:
    """Test disable warnings configuration."""
    run_main_and_assert(
        input_path=JSON_SCHEMA_DATA_PATH / "person.json",
        output_path=output_file,
        capsys=capsys,
        assert_no_stderr=True,
        input_file_type="jsonschema",
        extra_args=[
            "--use-union-operator",
            "--target-python-version",
            f"3.{MIN_VERSION}",
            "--disable-warnings",
        ],
    )


@pytest.mark.filterwarnings("error")
def test_main_disable_warnings(capsys: pytest.CaptureFixture[str], output_file: Path) -> None:
    """Test disable warnings flag."""
    run_main_and_assert(
        input_path=JSON_SCHEMA_DATA_PATH / "all_of_with_object.json",
        output_path=output_file,
        capsys=capsys,
        assert_no_stderr=True,
        input_file_type="jsonschema",
        extra_args=["--disable-warnings"],
    )


def test_main_jsonschema_pattern_properties_by_reference(output_file: Path) -> None:
    """Test pattern properties by reference."""
    run_main_and_assert(
        input_path=JSON_SCHEMA_DATA_PATH / "pattern_properties_by_reference.json",
        output_path=output_file,
        input_file_type="jsonschema",
        assert_func=assert_file_content,
        expected_file="pattern_properties_by_reference.py",
    )


def test_main_dataclass_field(output_file: Path) -> None:
    """Test dataclass field generation."""
    run_main_and_assert(
        input_path=JSON_SCHEMA_DATA_PATH / "user.json",
        output_path=output_file,
        input_file_type="jsonschema",
        assert_func=assert_file_content,
        extra_args=["--output-model-type", "dataclasses.dataclass"],
    )


@pytest.mark.skipif(
    not is_supported_in_black(PythonVersion.PY_312),
    reason="Black does not support Python 3.12",
)
def test_main_dataclass_field_py312(output_file: Path) -> None:
    """Test dataclass field generation with Python 3.12 type statement."""
    run_main_and_assert(
        input_path=JSON_SCHEMA_DATA_PATH / "user.json",
        output_path=output_file,
        input_file_type="jsonschema",
        assert_func=assert_file_content,
        extra_args=[
            "--output-model-type",
            "dataclasses.dataclass",
            "--target-python-version",
            "3.12",
        ],
    )


def test_main_jsonschema_enum_root_literal(output_file: Path) -> None:
    """Test enum root with literal type."""
    run_main_and_assert(
        input_path=JSON_SCHEMA_DATA_PATH / "enum_in_root" / "enum_in_root.json",
        output_path=output_file,
        input_file_type="jsonschema",
        assert_func=assert_file_content,
        expected_file="root_in_enum.py",
        extra_args=[
            "--use-schema-description",
            "--use-title-as-name",
            "--field-constraints",
            "--target-python-version",
            "3.9",
            "--allow-population-by-field-name",
            "--strip-default-none",
            "--use-default",
            "--enum-field-as-literal",
            "all",
            "--snake-case-field",
            "--collapse-root-models",
        ],
    )


def test_main_nullable_any_of(output_file: Path) -> None:
    """Test nullable anyOf schemas."""
    run_main_and_assert(
        input_path=JSON_SCHEMA_DATA_PATH / "nullable_any_of.json",
        output_path=output_file,
        input_file_type="jsonschema",
        assert_func=assert_file_content,
        extra_args=["--field-constraints"],
    )


def test_main_nullable_any_of_use_union_operator(output_file: Path) -> None:
    """Test nullable anyOf with union operator."""
    run_main_and_assert(
        input_path=JSON_SCHEMA_DATA_PATH / "nullable_any_of.json",
        output_path=output_file,
        input_file_type=None,
        assert_func=assert_file_content,
        extra_args=["--field-constraints", "--use-union-operator"],
    )


def test_main_nested_all_of(output_file: Path) -> None:
    """Test nested allOf schemas."""
    run_main_and_assert(
        input_path=JSON_SCHEMA_DATA_PATH / "nested_all_of.json",
        output_path=output_file,
        input_file_type="jsonschema",
        assert_func=assert_file_content,
    )


def test_main_all_of_any_of(output_dir: Path) -> None:
    """Test combination of allOf and anyOf."""
    run_main_and_assert(
        input_path=JSON_SCHEMA_DATA_PATH / "all_of_any_of",
        output_path=output_dir,
        expected_directory=EXPECTED_JSON_SCHEMA_PATH / "all_of_any_of",
        input_file_type="jsonschema",
    )


def test_main_all_of_one_of(output_dir: Path) -> None:
    """Test combination of allOf and oneOf."""
    run_main_and_assert(
        input_path=JSON_SCHEMA_DATA_PATH / "all_of_one_of",
        output_path=output_dir,
        expected_directory=EXPECTED_JSON_SCHEMA_PATH / "all_of_one_of",
        input_file_type="jsonschema",
    )


def test_main_null(output_file: Path) -> None:
    """Test null type handling."""
    run_main_and_assert(
        input_path=JSON_SCHEMA_DATA_PATH / "null.json",
        output_path=output_file,
        input_file_type="jsonschema",
        assert_func=assert_file_content,
    )


@pytest.mark.skipif(
    version.parse(black.__version__) < version.parse("23.3.0"),
    reason="Require Black version 23.3.0 or later ",
)
def test_main_typed_dict_special_field_name_with_inheritance_model(output_file: Path) -> None:
    """Test TypedDict special field names with inheritance."""
    run_main_and_assert(
        input_path=JSON_SCHEMA_DATA_PATH / "special_field_name_with_inheritance_model.json",
        output_path=output_file,
        input_file_type=None,
        assert_func=assert_file_content,
        extra_args=["--output-model-type", "typing.TypedDict", "--target-python-version", "3.11"],
    )


@pytest.mark.skipif(
    version.parse(black.__version__) < version.parse("23.3.0"),
    reason="Require Black version 23.3.0 or later ",
)
def test_main_typed_dict_not_required_nullable(output_file: Path) -> None:
    """Test main function writing to TypedDict, with combos of Optional/NotRequired."""
    run_main_and_assert(
        input_path=JSON_SCHEMA_DATA_PATH / "not_required_nullable.json",
        output_path=output_file,
        input_file_type=None,
        assert_func=assert_file_content,
        extra_args=["--output-model-type", "typing.TypedDict", "--target-python-version", "3.11"],
    )


def test_main_typed_dict_const(output_file: Path) -> None:
    """Test main function writing to TypedDict with const fields."""
    run_main_and_assert(
        input_path=JSON_SCHEMA_DATA_PATH / "const.json",
        output_path=output_file,
        input_file_type=None,
        assert_func=assert_file_content,
        extra_args=["--output-model-type", "typing.TypedDict", "--target-python-version", "3.10"],
    )


@pytest.mark.skipif(
    black.__version__.split(".")[0] < "24",
    reason="Installed black doesn't support the new style",
)
def test_main_typed_dict_additional_properties(output_file: Path) -> None:
    """Test main function writing to TypedDict with additional properties, and no other fields."""
    run_main_and_assert(
        input_path=JSON_SCHEMA_DATA_PATH / "string_dict.json",
        output_path=output_file,
        input_file_type=None,
        assert_func=assert_file_content,
        expected_file="typed_dict_with_only_additional_properties.py",
        extra_args=["--output-model-type", "typing.TypedDict", "--target-python-version", "3.11"],
    )


def test_main_dataclass_const(output_file: Path) -> None:
    """Test main function writing to dataclass with const fields."""
    run_main_and_assert(
        input_path=JSON_SCHEMA_DATA_PATH / "const.json",
        output_path=output_file,
        input_file_type=None,
        assert_func=assert_file_content,
        extra_args=["--output-model-type", "dataclasses.dataclass", "--target-python-version", "3.10"],
    )


@pytest.mark.parametrize(
    ("output_model", "expected_output"),
    [
        (
            "pydantic_v2.BaseModel",
            "discriminator_literals.py",
        ),
        (
            "msgspec.Struct",
            "discriminator_literals_msgspec.py",
        ),
    ],
)
@pytest.mark.skipif(
    int(black.__version__.split(".")[0]) < 24,
    reason="Installed black doesn't support the new style",
)
def test_main_jsonschema_discriminator_literals(
    output_model: str, expected_output: str, min_version: str, output_file: Path
) -> None:
    """Test discriminator with literal types."""
    run_main_and_assert(
        input_path=JSON_SCHEMA_DATA_PATH / "discriminator_literals.json",
        output_path=output_file,
        input_file_type=None,
        assert_func=assert_file_content,
        expected_file=expected_output,
        extra_args=["--output-model-type", output_model, "--target-python", min_version],
    )


@pytest.mark.skipif(
    int(black.__version__.split(".")[0]) < 24,
    reason="Installed black doesn't support the new style",
)
def test_main_jsonschema_discriminator_literals_with_no_mapping(min_version: str, output_file: Path) -> None:
    """Test discriminator literals without mapping."""
    run_main_and_assert(
        input_path=JSON_SCHEMA_DATA_PATH / "discriminator_no_mapping.json",
        output_path=output_file,
        input_file_type=None,
        assert_func=assert_file_content,
        expected_file="discriminator_no_mapping.py",
        extra_args=["--output-model-type", "pydantic_v2.BaseModel", "--target-python", min_version],
    )


@pytest.mark.parametrize(
    ("output_model", "expected_output"),
    [
        (
            "pydantic_v2.BaseModel",
            "discriminator_with_external_reference.py",
        ),
        pytest.param(
            "msgspec.Struct",
            "discriminator_with_external_reference_msgspec.py",
            marks=MSGSPEC_LEGACY_BLACK_SKIP,
        ),
    ],
)
def test_main_jsonschema_external_discriminator(
    output_model: str, expected_output: str, min_version: str, output_file: Path
) -> None:
    """Test external discriminator references."""
    run_main_and_assert(
        input_path=JSON_SCHEMA_DATA_PATH / "discriminator_with_external_reference" / "inner_folder" / "schema.json",
        output_path=output_file,
        input_file_type=None,
        assert_func=assert_file_content,
        expected_file=expected_output,
        extra_args=["--output-model-type", output_model, "--target-python", min_version],
    )


@pytest.mark.parametrize(
    ("output_model", "expected_output"),
    [
        (
            "pydantic.BaseModel",
            "discriminator_with_external_references_folder",
        ),
        pytest.param(
            "msgspec.Struct",
            "discriminator_with_external_references_folder_msgspec",
            marks=MSGSPEC_LEGACY_BLACK_SKIP,
        ),
    ],
)
def test_main_jsonschema_external_discriminator_folder(
    output_model: str, expected_output: str, min_version: str, output_dir: Path
) -> None:
    """Test external discriminator in folder structure."""
    run_main_and_assert(
        input_path=JSON_SCHEMA_DATA_PATH / "discriminator_with_external_reference",
        output_path=output_dir,
        expected_directory=EXPECTED_JSON_SCHEMA_PATH / expected_output,
        extra_args=[
            "--output-model-type",
            output_model,
            "--target-python",
            min_version,
        ],
    )


def test_main_duplicate_field_constraints(output_dir: Path) -> None:
    """Test duplicate field constraint handling."""
    run_main_and_assert(
        input_path=JSON_SCHEMA_DATA_PATH / "duplicate_field_constraints",
        output_path=output_dir,
        expected_directory=EXPECTED_JSON_SCHEMA_PATH / "duplicate_field_constraints",
        input_file_type="jsonschema",
        extra_args=[
            "--collapse-root-models",
            "--output-model-type",
            "pydantic_v2.BaseModel",
        ],
    )


@pytest.mark.skipif(
    black.__version__.split(".")[0] == "19",
    reason="Installed black doesn't support the old style",
)
def test_main_duplicate_field_constraints_msgspec(min_version: str, output_dir: Path) -> None:
    """Test duplicate field constraints with msgspec."""
    run_main_and_assert(
        input_path=JSON_SCHEMA_DATA_PATH / "duplicate_field_constraints",
        output_path=output_dir,
        expected_directory=EXPECTED_JSON_SCHEMA_PATH / "duplicate_field_constraints_msgspec",
        input_file_type="jsonschema",
        extra_args=[
            "--output-model-type",
            "msgspec.Struct",
            "--target-python-version",
            min_version,
        ],
    )


def test_main_dataclass_field_defs(output_file: Path) -> None:
    """Test dataclass field definitions."""
    run_main_and_assert(
        input_path=JSON_SCHEMA_DATA_PATH / "user_defs.json",
        output_path=output_file,
        input_file_type=None,
        assert_func=assert_file_content,
        expected_file="dataclass_field.py",
        extra_args=["--output-model-type", "dataclasses.dataclass"],
        transform=lambda s: s.replace("filename:  user_defs.json", "filename:  user.json"),
    )


def test_main_dataclass_default(output_file: Path) -> None:
    """Test dataclass default values."""
    run_main_and_assert(
        input_path=JSON_SCHEMA_DATA_PATH / "user_default.json",
        output_path=output_file,
        input_file_type=None,
        assert_func=assert_file_content,
        expected_file="dataclass_field_default.py",
        extra_args=["--output-model-type", "dataclasses.dataclass"],
    )


def test_main_all_of_ref_self(output_file: Path) -> None:
    """Test allOf with self-reference."""
    run_main_and_assert(
        input_path=JSON_SCHEMA_DATA_PATH / "all_of_ref_self.json",
        output_path=output_file,
        input_file_type="jsonschema",
        assert_func=assert_file_content,
    )


@pytest.mark.skipif(
    black.__version__.split(".")[0] == "19",
    reason="Installed black doesn't support the old style",
)
def test_main_array_field_constraints(output_file: Path) -> None:
    """Test array field constraints."""
    run_main_and_assert(
        input_path=JSON_SCHEMA_DATA_PATH / "array_field_constraints.json",
        output_path=output_file,
        input_file_type="jsonschema",
        assert_func=assert_file_content,
        extra_args=["--field-constraints"],
    )


def test_all_of_use_default(output_file: Path) -> None:
    """Test allOf with use-default option."""
    run_main_and_assert(
        input_path=JSON_SCHEMA_DATA_PATH / "all_of_default.json",
        output_path=output_file,
        input_file_type=None,
        assert_func=assert_file_content,
        extra_args=["--use-default"],
    )


def test_main_root_one_of(output_dir: Path) -> None:
    """Test root-level oneOf schemas."""
    run_main_and_assert(
        input_path=JSON_SCHEMA_DATA_PATH / "root_one_of",
        output_path=output_dir,
        expected_directory=EXPECTED_JSON_SCHEMA_PATH / "root_one_of",
        input_file_type="jsonschema",
    )


def test_one_of_with_sub_schema_array_item(output_file: Path) -> None:
    """Test oneOf with sub-schema array items."""
    run_main_and_assert(
        input_path=JSON_SCHEMA_DATA_PATH / "one_of_with_sub_schema_array_item.json",
        output_path=output_file,
        input_file_type="jsonschema",
        assert_func=assert_file_content,
        extra_args=["--output-model-type", "pydantic_v2.BaseModel"],
    )


def test_main_jsonschema_with_custom_formatters(output_file: Path, tmp_path: Path) -> None:
    """Test custom formatter integration."""
    formatter_config = {
        "license_file": str(Path(__file__).parent.parent.parent / "data/python/custom_formatters/license_example.txt")
    }
    formatter_config_path = tmp_path / "formatter_config"
    formatter_config_path.write_text(json.dumps(formatter_config))
    run_main_and_assert(
        input_path=JSON_SCHEMA_DATA_PATH / "person.json",
        output_path=output_file,
        input_file_type="jsonschema",
        assert_func=assert_file_content,
        expected_file="custom_formatters.py",
        extra_args=[
            "--custom-formatters",
            "tests.data.python.custom_formatters.add_license",
            "--custom-formatters-kwargs",
            str(formatter_config_path),
        ],
    )


def test_main_imports_correct(output_dir: Path) -> None:
    """Test correct import generation."""
    run_main_and_assert(
        input_path=JSON_SCHEMA_DATA_PATH / "imports_correct",
        output_path=output_dir,
        expected_directory=EXPECTED_JSON_SCHEMA_PATH / "imports_correct",
        extra_args=[
            "--output-model-type",
            "pydantic_v2.BaseModel",
        ],
    )


@pytest.mark.parametrize(
    ("output_model", "expected_output"),
    [
        (
            "pydantic_v2.BaseModel",
            "duration_pydantic_v2.py",
        ),
        (
            "msgspec.Struct",
            "duration_msgspec.py",
        ),
    ],
)
def test_main_jsonschema_duration(output_model: str, expected_output: str, min_version: str, output_file: Path) -> None:
    """Test duration type handling."""
    run_main_and_assert(
        input_path=JSON_SCHEMA_DATA_PATH / "duration.json",
        output_path=output_file,
        input_file_type=None,
        assert_func=assert_file_content,
        expected_file=expected_output,
        extra_args=["--output-model-type", output_model, "--target-python", min_version],
    )


@pytest.mark.skipif(
    int(black.__version__.split(".")[0]) < 24,
    reason="Installed black doesn't support the new style",
)
def test_main_jsonschema_keyword_only_msgspec(min_version: str, output_file: Path) -> None:
    """Test msgspec keyword-only arguments."""
    run_main_and_assert(
        input_path=JSON_SCHEMA_DATA_PATH / "discriminator_literals.json",
        output_path=output_file,
        input_file_type="jsonschema",
        assert_func=assert_file_content,
        expected_file="discriminator_literals_msgspec_keyword_only.py",
        extra_args=[
            "--output-model-type",
            "msgspec.Struct",
            "--keyword-only",
            "--target-python-version",
            min_version,
        ],
    )


@pytest.mark.skipif(
    int(black.__version__.split(".")[0]) < 24,
    reason="Installed black doesn't support the new style",
)
def test_main_jsonschema_keyword_only_msgspec_with_extra_data(min_version: str, output_file: Path) -> None:
    """Test msgspec keyword-only with extra data."""
    run_main_and_assert(
        input_path=JSON_SCHEMA_DATA_PATH / "discriminator_literals.json",
        output_path=output_file,
        input_file_type="jsonschema",
        assert_func=assert_file_content,
        expected_file="discriminator_literals_msgspec_keyword_only_omit_defaults.py",
        extra_args=[
            "--output-model-type",
            "msgspec.Struct",
            "--keyword-only",
            "--target-python-version",
            min_version,
            "--extra-template-data",
            str(JSON_SCHEMA_DATA_PATH / "extra_data_msgspec.json"),
        ],
    )


@pytest.mark.skipif(
    int(black.__version__.split(".")[0]) < 24,
    reason="Installed black doesn't support the new style",
)
def test_main_jsonschema_openapi_keyword_only_msgspec_with_extra_data(tmp_path: Path) -> None:
    """Test OpenAPI msgspec keyword-only with extra data."""
    extra_data = json.loads((JSON_SCHEMA_DATA_PATH / "extra_data_msgspec.json").read_text())
    output_file: Path = tmp_path / "output.py"
    generate(
        input_=JSON_SCHEMA_DATA_PATH / "discriminator_literals.json",
        output=output_file,
        input_file_type=InputFileType.JsonSchema,
        output_model_type=DataModelType.MsgspecStruct,
        keyword_only=True,
        target_python_version=PythonVersionMin,
        extra_template_data=defaultdict(dict, extra_data),
        # Following values are implied by `msgspec.Struct` in the CLI
        use_annotated=True,
        field_constraints=True,
    )
    assert_file_content(output_file, "discriminator_literals_msgspec_keyword_only_omit_defaults.py")


@MSGSPEC_LEGACY_BLACK_SKIP
def test_main_msgspec_null_field(output_file: Path) -> None:
    """Test msgspec Struct generation with null type fields."""
    run_main_and_assert(
        input_path=JSON_SCHEMA_DATA_PATH / "msgspec_null_field.json",
        output_path=output_file,
        input_file_type="jsonschema",
        assert_func=assert_file_content,
        extra_args=[
            "--output-model-type",
            "msgspec.Struct",
            "--use-union-operator",
            "--target-python-version",
            "3.10",
        ],
    )


@MSGSPEC_LEGACY_BLACK_SKIP
def test_main_msgspec_falsy_defaults(output_file: Path) -> None:
    """Test msgspec Struct generation preserves falsy default values (0, '', False)."""
    run_main_and_assert(
        input_path=JSON_SCHEMA_DATA_PATH / "msgspec_falsy_defaults.json",
        output_path=output_file,
        input_file_type="jsonschema",
        assert_func=assert_file_content,
        extra_args=[
            "--output-model-type",
            "msgspec.Struct",
            "--use-union-operator",
            "--target-python-version",
            "3.10",
        ],
    )


def test_main_invalid_import_name(output_dir: Path) -> None:
    """Test invalid import name handling."""
    run_main_and_assert(
        input_path=JSON_SCHEMA_DATA_PATH / "invalid_import_name",
        output_path=output_dir,
        expected_directory=EXPECTED_JSON_SCHEMA_PATH / "invalid_import_name",
        extra_args=[
            "--output-model-type",
            "pydantic_v2.BaseModel",
        ],
    )


def test_main_alias_import_alias(output_dir: Path) -> None:
    """Ensure imports with aliases are retained after cleanup."""
    run_main_and_assert(
        input_path=JSON_SCHEMA_DATA_PATH / "alias_import_alias",
        output_path=output_dir,
        expected_directory=EXPECTED_JSON_SCHEMA_PATH / "alias_import_alias",
    )


@pytest.mark.parametrize(
    ("output_model", "expected_output"),
    [
        (
            "pydantic_v2.BaseModel",
            "field_has_same_name_v2.py",
        ),
        (
            "pydantic.BaseModel",
            "field_has_same_name.py",
        ),
    ],
)
def test_main_jsonschema_field_has_same_name(output_model: str, expected_output: str, output_file: Path) -> None:
    """Test field with same name as parent."""
    run_main_and_assert(
        input_path=JSON_SCHEMA_DATA_PATH / "field_has_same_name.json",
        output_path=output_file,
        input_file_type="jsonschema",
        assert_func=assert_file_content,
        expected_file=expected_output,
        extra_args=["--output-model-type", output_model],
    )


@pytest.mark.benchmark
def test_main_jsonschema_required_and_any_of_required(output_file: Path) -> None:
    """Test required field with anyOf required."""
    run_main_and_assert(
        input_path=JSON_SCHEMA_DATA_PATH / "required_and_any_of_required.json",
        output_path=output_file,
        input_file_type="jsonschema",
        assert_func=assert_file_content,
        expected_file="required_and_any_of_required.py",
    )


def test_main_json_pointer_escaped_segments(tmp_path: Path) -> None:
    """Test JSON pointer with escaped segments."""
    schema = {
        "definitions": {
            "foo/bar": {"type": "object", "properties": {"value": {"type": "string"}}},
            "baz~qux": {"type": "object", "properties": {"value": {"type": "integer"}}},
        },
        "properties": {
            "foo_bar": {"$ref": "#/definitions/foo~1bar"},
            "baz_qux": {"$ref": "#/definitions/baz~0qux"},
        },
        "type": "object",
    }
    expected = (
        "# generated by datamodel-codegen:\n"
        "#   filename: input.json\n"
        "#   timestamp: 2019-07-26T00:00:00+00:00\n\n"
        "from __future__ import annotations\n\n"
        "from typing import Optional\n\n"
        "from pydantic import BaseModel\n\n"
        "class FooBar(BaseModel):\n    value: Optional[str] = None\n\n"
        "class BazQux(BaseModel):\n    value: Optional[int] = None\n\n"
        "class Baz0qux(BaseModel):\n    value: Optional[int] = None\n\n"
        "class Foo1bar(BaseModel):\n    value: Optional[str] = None\n\n"
        "class Model(BaseModel):\n    foo_bar: Optional[Foo1bar] = None\n    baz_qux: Optional[Baz0qux] = None\n"
    )

    input_file = tmp_path / "input.json"
    output_file = tmp_path / "output.py"
    input_file.write_text(json.dumps(schema))
    run_main_and_assert(
        input_path=input_file,
        output_path=output_file,
        expected_output=expected,
        input_file_type="jsonschema",
        ignore_whitespace=True,
    )


def test_main_json_pointer_percent_encoded_segments(tmp_path: Path) -> None:
    """Test JSON pointer with percent-encoded segments."""
    schema = {
        "definitions": {
            "foo/bar": {"type": "object", "properties": {"value": {"type": "string"}}},
            "baz~qux": {"type": "object", "properties": {"value": {"type": "integer"}}},
            "space key": {"type": "object", "properties": {"value": {"type": "boolean"}}},
        },
        "properties": {
            "foo_bar": {"$ref": "#/definitions/foo%2Fbar"},
            "baz_qux": {"$ref": "#/definitions/baz%7Equx"},
            "space_key": {"$ref": "#/definitions/space%20key"},
        },
        "type": "object",
    }
    expected = (
        "# generated by datamodel-codegen:\n"
        "#   filename: input.json\n"
        "#   timestamp: 2019-07-26T00:00:00+00:00\n\n"
        "from __future__ import annotations\n\n"
        "from typing import Optional\n\n"
        "from pydantic import BaseModel\n\n"
        "class FooBar(BaseModel):\n    value: Optional[str] = None\n\n"
        "class BazQux(BaseModel):\n    value: Optional[int] = None\n\n"
        "class SpaceKey(BaseModel):\n    value: Optional[bool] = None\n\n"
        "class Baz7Equx(BaseModel):\n    value: Optional[int] = None\n\n"
        "class Foo2Fbar(BaseModel):\n    value: Optional[str] = None\n\n"
        "class Space20key(BaseModel):\n    value: Optional[bool] = None\n\n"
        "class Model(BaseModel):\n    foo_bar: Optional[Foo2Fbar] = None\n"
        "    baz_qux: Optional[Baz7Equx] = None\n"
        "    space_key: Optional[Space20key] = None\n"
    )

    input_file = tmp_path / "input.json"
    output_file = tmp_path / "output.py"
    input_file.write_text(json.dumps(schema))
    run_main_and_assert(
        input_path=input_file,
        output_path=output_file,
        expected_output=expected,
        input_file_type="jsonschema",
        ignore_whitespace=True,
    )


@pytest.mark.parametrize(
    ("extra_fields", "output_model", "expected_output"),
    [
        (
            "allow",
            "pydantic.BaseModel",
            "extra_fields_allow.py",
        ),
        (
            "forbid",
            "pydantic.BaseModel",
            "extra_fields_forbid.py",
        ),
        (
            "ignore",
            "pydantic.BaseModel",
            "extra_fields_ignore.py",
        ),
        (
            "allow",
            "pydantic_v2.BaseModel",
            "extra_fields_v2_allow.py",
        ),
        (
            "forbid",
            "pydantic_v2.BaseModel",
            "extra_fields_v2_forbid.py",
        ),
        (
            "ignore",
            "pydantic_v2.BaseModel",
            "extra_fields_v2_ignore.py",
        ),
    ],
)
def test_main_extra_fields(extra_fields: str, output_model: str, expected_output: str, output_file: Path) -> None:
    """Test extra fields configuration."""
    run_main_and_assert(
        input_path=JSON_SCHEMA_DATA_PATH / "extra_fields.json",
        output_path=output_file,
        input_file_type="jsonschema",
        assert_func=assert_file_content,
        expected_file=expected_output,
        extra_args=["--extra-fields", extra_fields, "--output-model-type", output_model],
    )


def test_main_jsonschema_same_name_objects(output_file: Path) -> None:
    """Test objects with same name (see issue #2460)."""
    run_main_and_assert(
        input_path=JSON_SCHEMA_DATA_PATH / "same_name_objects.json",
        output_path=output_file,
        input_file_type="jsonschema",
        assert_func=assert_file_content,
        expected_file="same_name_objects.py",
    )


def test_main_jsonschema_forwarding_reference_collapse_root(output_dir: Path) -> None:
    """Test forwarding reference with collapsed root (see issue #1466)."""
    run_main_and_assert(
        input_path=JSON_SCHEMA_DATA_PATH / "forwarding_reference",
        output_path=output_dir,
        expected_directory=EXPECTED_JSON_SCHEMA_PATH / "forwarding_reference",
        input_file_type="jsonschema",
        extra_args=["--collapse-root-models"],
    )


def test_main_jsonschema_type_alias(output_file: Path) -> None:
    """Test that TypeAliasType is generated for Python 3.9-3.11."""
    run_main_and_assert(
        input_path=JSON_SCHEMA_DATA_PATH / "type_alias.json",
        output_path=output_file,
        input_file_type=None,
        assert_func=assert_file_content,
        expected_file="type_alias.py",
        extra_args=["--use-type-alias"],
    )


@pytest.mark.skipif(
    int(black.__version__.split(".")[0]) < 23,
    reason="Installed black doesn't support the new 'type' statement",
)
def test_main_jsonschema_type_alias_py312(output_file: Path) -> None:
    """Test that type statement syntax is generated for Python 3.12+ with Pydantic v2."""
    run_main_and_assert(
        input_path=JSON_SCHEMA_DATA_PATH / "type_alias.json",
        output_path=output_file,
        input_file_type=None,
        assert_func=assert_file_content,
        expected_file="type_alias_py312.py",
        extra_args=[
            "--use-type-alias",
            "--target-python-version",
            "3.12",
            "--output-model-type",
            "pydantic_v2.BaseModel",
        ],
    )


def test_main_jsonschema_type_alias_with_field_description(output_file: Path) -> None:
    """Test that TypeAliasType is generated with field descriptions for Python 3.9-3.11."""
    run_main_and_assert(
        input_path=JSON_SCHEMA_DATA_PATH / "type_alias.json",
        output_path=output_file,
        input_file_type=None,
        assert_func=assert_file_content,
        expected_file="type_alias_with_field_description.py",
        extra_args=["--use-type-alias", "--use-field-description"],
    )


@pytest.mark.skipif(
    int(black.__version__.split(".")[0]) < 23,
    reason="Installed black doesn't support the new 'type' statement",
)
def test_main_jsonschema_type_alias_with_field_description_py312(output_file: Path) -> None:
    """Test that type statement syntax is generated with field descriptions for Python 3.12+ and Pydantic v2."""
    run_main_and_assert(
        input_path=JSON_SCHEMA_DATA_PATH / "type_alias.json",
        output_path=output_file,
        input_file_type=None,
        assert_func=assert_file_content,
        expected_file="type_alias_with_field_description_py312.py",
        extra_args=[
            "--use-type-alias",
            "--use-field-description",
            "--target-python-version",
            "3.12",
            "--output-model-type",
            "pydantic_v2.BaseModel",
        ],
    )


def test_main_jsonschema_type_mappings(output_file: Path) -> None:
    """Test --type-mappings option to override format-to-type mappings."""
    run_main_and_assert(
        input_path=JSON_SCHEMA_DATA_PATH / "type_mappings.json",
        output_path=output_file,
        input_file_type="jsonschema",
        assert_func=assert_file_content,
        expected_file="type_mappings.py",
        extra_args=[
            "--output-model-type",
            "pydantic_v2.BaseModel",
            "--type-mappings",
            "binary=string",
        ],
    )


def test_main_jsonschema_type_mappings_with_type_prefix(output_file: Path) -> None:
    """Test --type-mappings option with type+format syntax."""
    run_main_and_assert(
        input_path=JSON_SCHEMA_DATA_PATH / "type_mappings.json",
        output_path=output_file,
        input_file_type="jsonschema",
        assert_func=assert_file_content,
        expected_file="type_mappings.py",
        extra_args=[
            "--output-model-type",
            "pydantic_v2.BaseModel",
            "--type-mappings",
            "string+binary=string",
        ],
    )


def test_main_jsonschema_type_mappings_to_type_default(output_file: Path) -> None:
    """Test --type-mappings option mapping to a type's default (e.g., binary=integer)."""
    run_main_and_assert(
        input_path=JSON_SCHEMA_DATA_PATH / "type_mappings.json",
        output_path=output_file,
        input_file_type="jsonschema",
        assert_func=assert_file_content,
        expected_file="type_mappings_to_integer.py",
        extra_args=[
            "--output-model-type",
            "pydantic_v2.BaseModel",
            "--type-mappings",
            "binary=integer",
        ],
    )


def test_main_jsonschema_type_mappings_to_boolean(output_file: Path) -> None:
    """Test --type-mappings option mapping to a top-level type (e.g., binary=boolean)."""
    run_main_and_assert(
        input_path=JSON_SCHEMA_DATA_PATH / "type_mappings.json",
        output_path=output_file,
        input_file_type="jsonschema",
        assert_func=assert_file_content,
        expected_file="type_mappings_to_boolean.py",
        extra_args=[
            "--output-model-type",
            "pydantic_v2.BaseModel",
            "--type-mappings",
            "binary=boolean",
        ],
    )


def test_main_jsonschema_type_mappings_invalid_format(output_file: Path) -> None:
    """Test --type-mappings option with invalid format raises error."""
    run_main_and_assert(
        input_path=JSON_SCHEMA_DATA_PATH / "type_mappings.json",
        output_path=output_file,
        input_file_type="jsonschema",
        expected_exit=Exit.ERROR,
        extra_args=[
            "--output-model-type",
            "pydantic_v2.BaseModel",
            "--type-mappings",
            "invalid_without_equals",
        ],
        expected_stderr_contains="Invalid type mapping format",
    )


def test_main_jsonschema_reuse_scope_tree(output_dir: Path) -> None:
    """Test --reuse-scope=tree to deduplicate models across multiple files."""
    run_main_and_assert(
        input_path=JSON_SCHEMA_DATA_PATH / "reuse_scope_tree",
        output_path=output_dir,
        expected_directory=EXPECTED_JSON_SCHEMA_PATH / "reuse_scope_tree",
        input_file_type="jsonschema",
        extra_args=["--reuse-model", "--reuse-scope", "tree"],
    )


def test_main_jsonschema_reuse_scope_tree_enum(output_dir: Path) -> None:
    """Test --reuse-scope=tree to deduplicate enum models across multiple files."""
    run_main_and_assert(
        input_path=JSON_SCHEMA_DATA_PATH / "reuse_scope_tree_enum",
        output_path=output_dir,
        expected_directory=EXPECTED_JSON_SCHEMA_PATH / "reuse_scope_tree_enum",
        input_file_type="jsonschema",
        extra_args=["--reuse-model", "--reuse-scope", "tree"],
    )


def test_main_jsonschema_reuse_scope_tree_warning(capsys: pytest.CaptureFixture[str], output_dir: Path) -> None:
    """Test warning when --reuse-scope=tree is used without --reuse-model."""
    run_main_and_assert(
        input_path=JSON_SCHEMA_DATA_PATH / "reuse_scope_tree",
        output_path=output_dir,
        input_file_type="jsonschema",
        extra_args=["--reuse-scope", "tree"],
        capsys=capsys,
        expected_stderr_contains="Warning: --reuse-scope=tree has no effect without --reuse-model",
    )


def test_main_jsonschema_reuse_scope_tree_no_dup(output_dir: Path) -> None:
    """Test --reuse-scope=tree when there are no duplicate models."""
    run_main_and_assert(
        input_path=JSON_SCHEMA_DATA_PATH / "reuse_scope_tree_no_dup",
        output_path=output_dir,
        expected_directory=EXPECTED_JSON_SCHEMA_PATH / "reuse_scope_tree_no_dup",
        input_file_type="jsonschema",
        extra_args=["--reuse-model", "--reuse-scope", "tree"],
    )


def test_main_jsonschema_reuse_scope_tree_self_ref(output_dir: Path) -> None:
    """Test --reuse-scope=tree with self-referencing models."""
    run_main_and_assert(
        input_path=JSON_SCHEMA_DATA_PATH / "reuse_scope_tree_self_ref",
        output_path=output_dir,
        expected_directory=EXPECTED_JSON_SCHEMA_PATH / "reuse_scope_tree_self_ref",
        input_file_type="jsonschema",
        extra_args=["--reuse-model", "--reuse-scope", "tree"],
    )


def test_main_jsonschema_reuse_scope_tree_conflict(capsys: pytest.CaptureFixture[str], output_dir: Path) -> None:
    """Test --reuse-scope=tree error when schema file name conflicts with shared module."""
    run_main_and_assert(
        input_path=JSON_SCHEMA_DATA_PATH / "reuse_scope_tree_conflict",
        output_path=output_dir,
        input_file_type="jsonschema",
        extra_args=["--reuse-model", "--reuse-scope", "tree"],
        expected_exit=Exit.ERROR,
        capsys=capsys,
        expected_stderr_contains="Schema file or directory 'shared' conflicts with the shared module name",
    )


def test_main_jsonschema_reuse_scope_tree_conflict_dir(capsys: pytest.CaptureFixture[str], output_dir: Path) -> None:
    """Test --reuse-scope=tree error when schema directory name conflicts with shared module."""
    run_main_and_assert(
        input_path=JSON_SCHEMA_DATA_PATH / "reuse_scope_tree_conflict_dir",
        output_path=output_dir,
        input_file_type="jsonschema",
        extra_args=["--reuse-model", "--reuse-scope", "tree"],
        expected_exit=Exit.ERROR,
        capsys=capsys,
        expected_stderr_contains="Schema file or directory 'shared' conflicts with the shared module name",
    )


def test_main_jsonschema_reuse_scope_tree_no_conflict_dir(output_dir: Path) -> None:
    """Test --reuse-scope=tree does not error when shared/ dir exists but no duplicates."""
    run_main_and_assert(
        input_path=JSON_SCHEMA_DATA_PATH / "reuse_scope_tree_no_conflict_dir",
        output_path=output_dir,
        expected_directory=EXPECTED_JSON_SCHEMA_PATH / "reuse_scope_tree_no_conflict_dir",
        input_file_type="jsonschema",
        extra_args=["--reuse-model", "--reuse-scope", "tree"],
    )


def test_main_jsonschema_reuse_scope_tree_multi(output_dir: Path) -> None:
    """Test --reuse-scope=tree with multiple files where canonical is not in first module."""
    run_main_and_assert(
        input_path=JSON_SCHEMA_DATA_PATH / "reuse_scope_tree_multi",
        output_path=output_dir,
        expected_directory=EXPECTED_JSON_SCHEMA_PATH / "reuse_scope_tree_multi",
        input_file_type="jsonschema",
        extra_args=["--reuse-model", "--reuse-scope", "tree"],
    )


def test_main_jsonschema_reuse_scope_tree_branch(output_dir: Path) -> None:
    """Test --reuse-scope=tree branch coverage with duplicate in later modules."""
    run_main_and_assert(
        input_path=JSON_SCHEMA_DATA_PATH / "reuse_scope_tree_branch",
        output_path=output_dir,
        expected_directory=EXPECTED_JSON_SCHEMA_PATH / "reuse_scope_tree_branch",
        input_file_type="jsonschema",
        extra_args=["--reuse-model", "--reuse-scope", "tree"],
    )


def test_main_jsonschema_reuse_scope_tree_dataclass(output_dir: Path) -> None:
    """Test --reuse-scope=tree with dataclasses output type (supports inheritance)."""
    run_main_and_assert(
        input_path=JSON_SCHEMA_DATA_PATH / "reuse_scope_tree_dataclass",
        output_path=output_dir,
        expected_directory=EXPECTED_JSON_SCHEMA_PATH / "reuse_scope_tree_dataclass",
        input_file_type="jsonschema",
        extra_args=["--reuse-model", "--reuse-scope", "tree", "--output-model-type", "dataclasses.dataclass"],
    )


def test_main_jsonschema_reuse_scope_tree_typeddict(output_dir: Path) -> None:
    """Test --reuse-scope=tree with TypedDict output type (no inheritance, direct reference)."""
    run_main_and_assert(
        input_path=JSON_SCHEMA_DATA_PATH / "reuse_scope_tree_typeddict",
        output_path=output_dir,
        expected_directory=EXPECTED_JSON_SCHEMA_PATH / "reuse_scope_tree_typeddict",
        input_file_type="jsonschema",
        extra_args=["--reuse-model", "--reuse-scope", "tree", "--output-model-type", "typing.TypedDict"],
    )


def test_main_jsonschema_empty_items_array(output_file: Path) -> None:
    """Test that arrays with empty items ({}) generate List[Any] instead of bare List."""
    run_main_and_assert(
        input_path=JSON_SCHEMA_DATA_PATH / "empty_items_array.json",
        output_path=output_file,
        input_file_type="jsonschema",
        assert_func=assert_file_content,
    )


<<<<<<< HEAD
@MSGSPEC_LEGACY_BLACK_SKIP
def test_main_jsonschema_type_alias_with_circular_ref_to_class_msgspec(min_version: str, output_file: Path) -> None:
    """Test TypeAlias with circular reference to class generates quoted forward refs."""
    run_main_and_assert(
        input_path=JSON_SCHEMA_DATA_PATH / "type_alias_with_circular_ref_to_class.json",
        output_path=output_file,
        input_file_type="jsonschema",
        assert_func=assert_file_content,
        expected_file="type_alias_with_circular_ref_to_class_msgspec.py",
        extra_args=[
            "--output-model-type",
            "msgspec.Struct",
            "--target-python-version",
            min_version,
        ],
=======
def test_main_jsonschema_enum_object_values(output_file: Path) -> None:
    """Test that enum with object values uses title/name/const for member names (issue #1620)."""
    run_main_and_assert(
        input_path=JSON_SCHEMA_DATA_PATH / "enum_object_values.json",
        output_path=output_file,
        input_file_type="jsonschema",
        assert_func=assert_file_content,
    )


def test_main_jsonschema_collapse_root_models_empty_union(output_file: Path) -> None:
    """Test that collapse-root-models with empty union fallback generates Any instead of invalid Union syntax."""
    run_main_and_assert(
        input_path=JSON_SCHEMA_DATA_PATH / "collapse_root_models_empty_union.json",
        output_path=output_file,
        input_file_type="jsonschema",
        assert_func=assert_file_content,
        extra_args=["--collapse-root-models"],
    )


def test_main_jsonschema_collapse_root_models_with_optional(output_file: Path) -> None:
    """Test that collapse-root-models correctly preserves Optional import when needed."""
    run_main_and_assert(
        input_path=JSON_SCHEMA_DATA_PATH / "collapse_root_models_with_optional.json",
        output_path=output_file,
        input_file_type="jsonschema",
        assert_func=assert_file_content,
        extra_args=["--collapse-root-models"],
>>>>>>> b84474f6
    )<|MERGE_RESOLUTION|>--- conflicted
+++ resolved
@@ -3000,7 +3000,6 @@
     )
 
 
-<<<<<<< HEAD
 @MSGSPEC_LEGACY_BLACK_SKIP
 def test_main_jsonschema_type_alias_with_circular_ref_to_class_msgspec(min_version: str, output_file: Path) -> None:
     """Test TypeAlias with circular reference to class generates quoted forward refs."""
@@ -3016,7 +3015,9 @@
             "--target-python-version",
             min_version,
         ],
-=======
+    )
+    
+    
 def test_main_jsonschema_enum_object_values(output_file: Path) -> None:
     """Test that enum with object values uses title/name/const for member names (issue #1620)."""
     run_main_and_assert(
@@ -3046,5 +3047,4 @@
         input_file_type="jsonschema",
         assert_func=assert_file_content,
         extra_args=["--collapse-root-models"],
->>>>>>> b84474f6
     )