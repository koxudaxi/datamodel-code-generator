"""Tests for JSON Schema input file code generation."""

from __future__ import annotations

import json
from collections import defaultdict
from pathlib import Path
from typing import TYPE_CHECKING
from unittest.mock import call

import black
import pytest
from packaging import version

from datamodel_code_generator import (
    MIN_VERSION,
    DataModelType,
    InputFileType,
    PythonVersion,
    PythonVersionMin,
    chdir,
    generate,
)
from datamodel_code_generator.__main__ import Exit, main
from datamodel_code_generator.format import is_supported_in_black
from tests.conftest import assert_directory_content, freeze_time
from tests.main.conftest import (
    DATA_PATH,
    JSON_SCHEMA_DATA_PATH,
    MSGSPEC_LEGACY_BLACK_SKIP,
    TIMESTAMP,
    run_main_and_assert,
    run_main_url_and_assert,
    run_main_with_args,
)
from tests.main.jsonschema.conftest import EXPECTED_JSON_SCHEMA_PATH, assert_file_content

if TYPE_CHECKING:
    from pytest_mock import MockerFixture


FixtureRequest = pytest.FixtureRequest


@pytest.mark.benchmark
def test_main_inheritance_forward_ref(output_file: Path, tmp_path: Path) -> None:
    """Test inheritance with forward references."""
    run_main_and_assert(
        input_path=JSON_SCHEMA_DATA_PATH / "inheritance_forward_ref.json",
        output_path=output_file,
        input_file_type=None,
        assert_func=assert_file_content,
        copy_files=[(DATA_PATH / "pyproject.toml", tmp_path / "pyproject.toml")],
    )


@pytest.mark.benchmark
def test_main_inheritance_forward_ref_keep_model_order(output_file: Path, tmp_path: Path) -> None:
    """Test inheritance with forward references keeping model order."""
    run_main_and_assert(
        input_path=JSON_SCHEMA_DATA_PATH / "inheritance_forward_ref.json",
        output_path=output_file,
        input_file_type=None,
        assert_func=assert_file_content,
        extra_args=["--keep-model-order"],
        copy_files=[(DATA_PATH / "pyproject.toml", tmp_path / "pyproject.toml")],
    )


@pytest.mark.benchmark
def test_main_type_alias_forward_ref_keep_model_order(output_file: Path) -> None:
    """Test TypeAliasType with forward references keeping model order."""
    run_main_and_assert(
        input_path=JSON_SCHEMA_DATA_PATH / "type_alias_forward_ref.json",
        output_path=output_file,
        input_file_type=None,
        assert_func=assert_file_content,
        extra_args=[
            "--keep-model-order",
            "--output-model-type",
            "typing.TypedDict",
            "--use-standard-collections",
            "--use-union-operator",
            "--use-type-alias",
            "--target-python-version",
            "3.10",
        ],
    )


@pytest.mark.skip(reason="pytest-xdist does not support the test")
def test_main_without_arguments() -> None:
    """Test main function without arguments raises SystemExit."""
    with pytest.raises(SystemExit):
        main()


@pytest.mark.benchmark
def test_main_autodetect(output_file: Path) -> None:
    """Test automatic input file type detection."""
    run_main_and_assert(
        input_path=JSON_SCHEMA_DATA_PATH / "person.json",
        output_path=output_file,
        input_file_type="auto",
        assert_func=assert_file_content,
    )


def test_main_autodetect_failed(tmp_path: Path) -> None:
    """Test autodetect failure with invalid input."""
    input_file: Path = tmp_path / "input.yaml"
    output_file: Path = tmp_path / "output.py"
    input_file.write_text(":", encoding="utf-8")
    run_main_and_assert(
        input_path=input_file,
        output_path=output_file,
        input_file_type="auto",
        expected_exit=Exit.ERROR,
    )


def test_main_jsonschema(output_file: Path) -> None:
    """Test JSON Schema file code generation."""
    run_main_and_assert(
        input_path=JSON_SCHEMA_DATA_PATH / "person.json",
        output_path=output_file,
        input_file_type="jsonschema",
        assert_func=assert_file_content,
        expected_file="general.py",
    )


def test_main_jsonschema_dataclass_arguments_with_pydantic(output_file: Path) -> None:
    """Test JSON Schema code generation with dataclass arguments passed but using Pydantic model.

    This verifies that dataclass_arguments is properly ignored for non-dataclass models.
    """
    run_main_and_assert(
        input_path=JSON_SCHEMA_DATA_PATH / "person.json",
        output_path=output_file,
        input_file_type="jsonschema",
        assert_func=assert_file_content,
        expected_file="general.py",
        extra_args=[
            "--output-model",
            "pydantic.BaseModel",
            "--dataclass-arguments",
            '{"slots": true, "order": true}',
        ],
    )


def test_main_jsonschema_dataclass_frozen_keyword_only(output_file: Path) -> None:
    """Test JSON Schema code generation with frozen and keyword-only dataclass.

    This tests the 'if existing:' False branch in _create_data_model when
    no --dataclass-arguments is provided but --frozen and --keyword-only are set.
    """
    run_main_and_assert(
        input_path=JSON_SCHEMA_DATA_PATH / "person.json",
        output_path=output_file,
        input_file_type="jsonschema",
        assert_func=assert_file_content,
        expected_file="general_dataclass_frozen_kw_only.py",
        extra_args=[
            "--output-model",
            "dataclasses.dataclass",
            "--frozen",
            "--keyword-only",
            "--target-python-version",
            "3.10",
        ],
    )


@pytest.mark.benchmark
def test_main_jsonschema_nested_deep(tmp_path: Path) -> None:
    """Test deeply nested JSON Schema generation."""
    run_main_and_assert(
        input_path=JSON_SCHEMA_DATA_PATH / "nested_person.json",
        output_path=tmp_path,
        output_to_expected=[
            ("__init__.py", EXPECTED_JSON_SCHEMA_PATH / "nested_deep" / "__init__.py"),
            ("nested/deep.py", EXPECTED_JSON_SCHEMA_PATH / "nested_deep" / "nested" / "deep.py"),
            (
                "empty_parent/nested/deep.py",
                EXPECTED_JSON_SCHEMA_PATH / "nested_deep" / "empty_parent" / "nested" / "deep.py",
            ),
        ],
        assert_func=assert_file_content,
        input_file_type="jsonschema",
    )


def test_main_jsonschema_nested_skip(output_dir: Path) -> None:
    """Test nested JSON Schema with skipped items."""
    run_main_and_assert(
        input_path=JSON_SCHEMA_DATA_PATH / "nested_skip.json",
        output_path=output_dir,
        expected_directory=EXPECTED_JSON_SCHEMA_PATH / "nested_skip",
        input_file_type="jsonschema",
    )


@pytest.mark.benchmark
def test_main_jsonschema_external_files(output_file: Path) -> None:
    """Test JSON Schema with external file references."""
    run_main_and_assert(
        input_path=JSON_SCHEMA_DATA_PATH / "external_parent_root.json",
        output_path=output_file,
        input_file_type="jsonschema",
        assert_func=assert_file_content,
        expected_file="external_files.py",
    )


@pytest.mark.benchmark
def test_main_jsonschema_collapsed_external_references(tmp_path: Path) -> None:
    """Test collapsed external references in JSON Schema."""
    run_main_and_assert(
        input_path=JSON_SCHEMA_DATA_PATH / "external_reference",
        output_path=tmp_path,
        output_to_expected=[
            ("ref0.py", "external_ref0.py"),
            ("other/ref2.py", EXPECTED_JSON_SCHEMA_PATH / "external_other_ref2.py"),
        ],
        assert_func=assert_file_content,
        input_file_type="jsonschema",
        extra_args=["--collapse-root-models"],
    )


@pytest.mark.benchmark
def test_main_jsonschema_multiple_files(output_dir: Path) -> None:
    """Test JSON Schema generation from multiple files."""
    run_main_and_assert(
        input_path=JSON_SCHEMA_DATA_PATH / "multiple_files",
        output_path=output_dir,
        expected_directory=EXPECTED_JSON_SCHEMA_PATH / "multiple_files",
        input_file_type="jsonschema",
    )


@pytest.mark.benchmark
def test_main_jsonschema_no_empty_collapsed_external_model(tmp_path: Path) -> None:
    """Test no empty files with collapsed external models."""
    run_main_and_assert(
        input_path=JSON_SCHEMA_DATA_PATH / "external_collapse",
        output_path=tmp_path,
        file_should_not_exist=tmp_path / "child.py",
        input_file_type="jsonschema",
        extra_args=["--collapse-root-models"],
    )
    assert (tmp_path / "__init__.py").exists()


@pytest.mark.parametrize(
    ("output_model", "expected_output"),
    [
        (
            "pydantic.BaseModel",
            "null_and_array.py",
        ),
        (
            "pydantic_v2.BaseModel",
            "null_and_array_v2.py",
        ),
    ],
)
def test_main_null_and_array(output_model: str, expected_output: str, output_file: Path) -> None:
    """Test handling of null and array types."""
    run_main_and_assert(
        input_path=JSON_SCHEMA_DATA_PATH / "null_and_array.json",
        output_path=output_file,
        input_file_type="jsonschema",
        assert_func=assert_file_content,
        expected_file=expected_output,
        extra_args=["--output-model", output_model],
    )


def test_use_default_pydantic_v2_with_json_schema_const(output_file: Path) -> None:
    """Test use-default with const in Pydantic v2."""
    run_main_and_assert(
        input_path=JSON_SCHEMA_DATA_PATH / "use_default_with_const.json",
        output_path=output_file,
        input_file_type=None,
        assert_func=assert_file_content,
        expected_file="use_default_with_const.py",
        extra_args=["--output-model-type", "pydantic_v2.BaseModel", "--use-default"],
    )


@pytest.mark.parametrize(
    ("output_model", "expected_output", "option"),
    [
        (
            "pydantic.BaseModel",
            "complicated_enum_default_member.py",
            "--set-default-enum-member",
        ),
        (
            "dataclasses.dataclass",
            "complicated_enum_default_member_dataclass.py",
            "--set-default-enum-member",
        ),
        (
            "dataclasses.dataclass",
            "complicated_enum_default_member_dataclass.py",
            None,
        ),
    ],
)
def test_main_complicated_enum_default_member(
    output_model: str, expected_output: str, option: str | None, output_file: Path
) -> None:
    """Test complicated enum with default member."""
    extra_args = [a for a in [option, "--output-model", output_model] if a]
    run_main_and_assert(
        input_path=JSON_SCHEMA_DATA_PATH / "complicated_enum.json",
        output_path=output_file,
        input_file_type=None,
        assert_func=assert_file_content,
        expected_file=expected_output,
        extra_args=extra_args,
    )


@pytest.mark.benchmark
def test_main_json_reuse_enum_default_member(output_file: Path) -> None:
    """Test enum reuse with default member."""
    run_main_and_assert(
        input_path=JSON_SCHEMA_DATA_PATH / "duplicate_enum.json",
        output_path=output_file,
        input_file_type="jsonschema",
        assert_func=assert_file_content,
        extra_args=["--reuse-model", "--set-default-enum-member"],
    )


def test_main_invalid_model_name_failed(capsys: pytest.CaptureFixture[str], output_file: Path) -> None:
    """Test invalid model name error handling."""
    run_main_and_assert(
        input_path=JSON_SCHEMA_DATA_PATH / "invalid_model_name.json",
        output_path=output_file,
        input_file_type="jsonschema",
        extra_args=["--class-name", "with"],
        expected_exit=Exit.ERROR,
        capsys=capsys,
        expected_stderr_contains="title='with' is invalid class name. You have to set `--class-name` option",
    )


def test_main_invalid_model_name_converted(capsys: pytest.CaptureFixture[str], output_file: Path) -> None:
    """Test invalid model name conversion error."""
    run_main_and_assert(
        input_path=JSON_SCHEMA_DATA_PATH / "invalid_model_name.json",
        output_path=output_file,
        input_file_type="jsonschema",
        expected_exit=Exit.ERROR,
        capsys=capsys,
        expected_stderr_contains="title='1Xyz' is invalid class name. You have to set `--class-name` option",
    )


def test_main_invalid_model_name(output_file: Path) -> None:
    """Test invalid model name with custom class name."""
    run_main_and_assert(
        input_path=JSON_SCHEMA_DATA_PATH / "invalid_model_name.json",
        output_path=output_file,
        input_file_type="jsonschema",
        assert_func=assert_file_content,
        extra_args=["--class-name", "ValidModelName"],
    )


def test_main_jsonschema_reserved_field_names(output_file: Path) -> None:
    """Test reserved names are safely suffixed and aliased."""
    run_main_and_assert(
        input_path=JSON_SCHEMA_DATA_PATH / "reserved_property.json",
        output_path=output_file,
        input_file_type="jsonschema",
        assert_func=assert_file_content,
        expected_file="reserved_property.py",
    )


def test_main_jsonschema_with_local_anchor(output_file: Path) -> None:
    """Test $id anchor lookup resolves without error and reuses definitions."""
    run_main_and_assert(
        input_path=JSON_SCHEMA_DATA_PATH / "with_anchor.json",
        output_path=output_file,
        input_file_type="jsonschema",
        assert_func=assert_file_content,
        expected_file="with_anchor.py",
    )


def test_main_jsonschema_missing_anchor_reports_error(capsys: pytest.CaptureFixture[str], output_file: Path) -> None:
    """Test missing $id anchor produces a clear error instead of KeyError trace."""
    run_main_and_assert(
        input_path=JSON_SCHEMA_DATA_PATH / "missing_anchor.json",
        output_path=output_file,
        input_file_type="jsonschema",
        expected_exit=Exit.ERROR,
        capsys=capsys,
        expected_stderr_contains="Unresolved $id reference '#address'",
    )


def test_main_root_id_jsonschema_with_local_file(mocker: MockerFixture, output_file: Path) -> None:
    """Test root ID JSON Schema with local file reference."""
    root_id_response = mocker.Mock()
    root_id_response.text = "dummy"
    person_response = mocker.Mock()
    person_response.text = (JSON_SCHEMA_DATA_PATH / "person.json").read_text()
    httpx_get_mock = mocker.patch("httpx.get", side_effect=[person_response])
    run_main_and_assert(
        input_path=JSON_SCHEMA_DATA_PATH / "root_id.json",
        output_path=output_file,
        input_file_type="jsonschema",
        assert_func=assert_file_content,
        expected_file="root_id.py",
    )
    httpx_get_mock.assert_not_called()


def test_main_root_id_jsonschema_with_remote_file(mocker: MockerFixture, tmp_path: Path) -> None:
    """Test root ID JSON Schema with remote file reference."""
    root_id_response = mocker.Mock()
    root_id_response.text = "dummy"
    person_response = mocker.Mock()
    person_response.text = (JSON_SCHEMA_DATA_PATH / "person.json").read_text()
    httpx_get_mock = mocker.patch("httpx.get", side_effect=[person_response])
    input_file = tmp_path / "root_id.json"
    output_file: Path = tmp_path / "output.py"
    run_main_and_assert(
        input_path=input_file,
        output_path=output_file,
        input_file_type="jsonschema",
        assert_func=assert_file_content,
        expected_file="root_id.py",
        copy_files=[(JSON_SCHEMA_DATA_PATH / "root_id.json", input_file)],
    )
    httpx_get_mock.assert_has_calls([
        call(
            "https://example.com/person.json",
            headers=None,
            verify=True,
            follow_redirects=True,
            params=None,
        ),
    ])


@pytest.mark.benchmark
def test_main_root_id_jsonschema_self_refs_with_local_file(mocker: MockerFixture, output_file: Path) -> None:
    """Test root ID JSON Schema self-references with local file."""
    person_response = mocker.Mock()
    person_response.text = (JSON_SCHEMA_DATA_PATH / "person.json").read_text()
    httpx_get_mock = mocker.patch("httpx.get", side_effect=[person_response])
    run_main_and_assert(
        input_path=JSON_SCHEMA_DATA_PATH / "root_id_self_ref.json",
        output_path=output_file,
        input_file_type="jsonschema",
        assert_func=assert_file_content,
        expected_file="root_id.py",
        transform=lambda s: s.replace("filename:  root_id_self_ref.json", "filename:  root_id.json"),
    )
    httpx_get_mock.assert_not_called()


@pytest.mark.benchmark
def test_main_root_id_jsonschema_self_refs_with_remote_file(mocker: MockerFixture, tmp_path: Path) -> None:
    """Test root ID JSON Schema self-references with remote file."""
    person_response = mocker.Mock()
    person_response.text = (JSON_SCHEMA_DATA_PATH / "person.json").read_text()
    httpx_get_mock = mocker.patch("httpx.get", side_effect=[person_response])
    input_file = tmp_path / "root_id_self_ref.json"
    output_file: Path = tmp_path / "output.py"
    run_main_and_assert(
        input_path=input_file,
        output_path=output_file,
        input_file_type="jsonschema",
        assert_func=assert_file_content,
        expected_file="root_id.py",
        transform=lambda s: s.replace("filename:  root_id_self_ref.json", "filename:  root_id.json"),
        copy_files=[(JSON_SCHEMA_DATA_PATH / "root_id_self_ref.json", input_file)],
    )
    httpx_get_mock.assert_has_calls([
        call(
            "https://example.com/person.json",
            headers=None,
            verify=True,
            follow_redirects=True,
            params=None,
        ),
    ])


def test_main_root_id_jsonschema_with_absolute_remote_file(mocker: MockerFixture, tmp_path: Path) -> None:
    """Test root ID JSON Schema with absolute remote file URL."""
    root_id_response = mocker.Mock()
    root_id_response.text = "dummy"
    person_response = mocker.Mock()
    person_response.text = (JSON_SCHEMA_DATA_PATH / "person.json").read_text()
    httpx_get_mock = mocker.patch("httpx.get", side_effect=[person_response])
    input_file = tmp_path / "root_id_absolute_url.json"
    output_file: Path = tmp_path / "output.py"
    run_main_and_assert(
        input_path=input_file,
        output_path=output_file,
        input_file_type="jsonschema",
        assert_func=assert_file_content,
        expected_file="root_id_absolute_url.py",
        copy_files=[(JSON_SCHEMA_DATA_PATH / "root_id_absolute_url.json", input_file)],
    )
    httpx_get_mock.assert_has_calls([
        call(
            "https://example.com/person.json",
            headers=None,
            verify=True,
            follow_redirects=True,
            params=None,
        ),
    ])


def test_main_root_id_jsonschema_with_absolute_local_file(output_file: Path) -> None:
    """Test root ID JSON Schema with absolute local file path."""
    run_main_and_assert(
        input_path=JSON_SCHEMA_DATA_PATH / "root_id_absolute_url.json",
        output_path=output_file,
        input_file_type="jsonschema",
        assert_func=assert_file_content,
        expected_file="root_id_absolute_url.py",
    )


@pytest.mark.benchmark
def test_main_jsonschema_id(output_file: Path) -> None:
    """Test JSON Schema with ID field."""
    run_main_and_assert(
        input_path=JSON_SCHEMA_DATA_PATH / "id.json",
        output_path=output_file,
        input_file_type="jsonschema",
        assert_func=assert_file_content,
        expected_file="id.py",
    )


def test_main_jsonschema_id_as_stdin(monkeypatch: pytest.MonkeyPatch, output_file: Path) -> None:
    """Test JSON Schema ID handling from stdin."""
    run_main_and_assert(
        stdin_path=JSON_SCHEMA_DATA_PATH / "id.json",
        output_path=output_file,
        monkeypatch=monkeypatch,
        input_file_type="jsonschema",
        assert_func=assert_file_content,
        expected_file="id_stdin.py",
    )


def test_main_jsonschema_stdin_oneof_ref(monkeypatch: pytest.MonkeyPatch, output_file: Path) -> None:
    """Test JSON Schema with oneOf $ref from stdin."""
    run_main_and_assert(
        stdin_path=JSON_SCHEMA_DATA_PATH / "stdin_oneof_ref.json",
        output_path=output_file,
        monkeypatch=monkeypatch,
        input_file_type="jsonschema",
        assert_func=assert_file_content,
        expected_file="stdin_oneof_ref.py",
    )


def test_main_jsonschema_ids(output_dir: Path) -> None:
    """Test JSON Schema with multiple IDs."""
    with freeze_time(TIMESTAMP):
        run_main_and_assert(
            input_path=JSON_SCHEMA_DATA_PATH / "ids" / "Organization.schema.json",
            output_path=output_dir,
            expected_directory=EXPECTED_JSON_SCHEMA_PATH / "ids",
            input_file_type="jsonschema",
        )


@pytest.mark.benchmark
def test_main_external_definitions(output_file: Path) -> None:
    """Test external definitions in JSON Schema."""
    run_main_and_assert(
        input_path=JSON_SCHEMA_DATA_PATH / "external_definitions_root.json",
        output_path=output_file,
        input_file_type="jsonschema",
        assert_func=assert_file_content,
    )


def test_main_external_files_in_directory(output_file: Path) -> None:
    """Test external files in directory structure."""
    run_main_and_assert(
        input_path=JSON_SCHEMA_DATA_PATH / "external_files_in_directory" / "person.json",
        output_path=output_file,
        input_file_type="jsonschema",
        assert_func=assert_file_content,
    )


def test_main_nested_directory(output_dir: Path) -> None:
    """Test nested directory structure generation."""
    run_main_and_assert(
        input_path=JSON_SCHEMA_DATA_PATH / "external_files_in_directory",
        output_path=output_dir,
        expected_directory=EXPECTED_JSON_SCHEMA_PATH / "nested_directory",
        input_file_type="jsonschema",
    )


def test_main_circular_reference(output_file: Path) -> None:
    """Test circular reference handling."""
    run_main_and_assert(
        input_path=JSON_SCHEMA_DATA_PATH / "circular_reference.json",
        output_path=output_file,
        input_file_type="jsonschema",
        assert_func=assert_file_content,
    )


def test_main_invalid_enum_name(output_file: Path) -> None:
    """Test invalid enum name handling."""
    run_main_and_assert(
        input_path=JSON_SCHEMA_DATA_PATH / "invalid_enum_name.json",
        output_path=output_file,
        input_file_type="jsonschema",
        assert_func=assert_file_content,
    )


def test_main_invalid_enum_name_snake_case_field(output_file: Path) -> None:
    """Test invalid enum name with snake case fields."""
    run_main_and_assert(
        input_path=JSON_SCHEMA_DATA_PATH / "invalid_enum_name.json",
        output_path=output_file,
        input_file_type="jsonschema",
        assert_func=assert_file_content,
        extra_args=["--snake-case-field"],
    )


def test_main_json_reuse_enum(output_file: Path) -> None:
    """Test enum reuse in JSON generation."""
    run_main_and_assert(
        input_path=JSON_SCHEMA_DATA_PATH / "duplicate_enum.json",
        output_path=output_file,
        input_file_type="jsonschema",
        assert_func=assert_file_content,
        extra_args=["--reuse-model"],
    )


def test_main_json_capitalise_enum_members(output_file: Path) -> None:
    """Test enum member capitalization."""
    run_main_and_assert(
        input_path=JSON_SCHEMA_DATA_PATH / "many_case_enum.json",
        output_path=output_file,
        input_file_type="jsonschema",
        assert_func=assert_file_content,
        extra_args=["--capitalise-enum-members"],
    )


def test_main_json_capitalise_enum_members_without_enum(output_file: Path) -> None:
    """Test enum member capitalization without enum flag."""
    run_main_and_assert(
        input_path=JSON_SCHEMA_DATA_PATH / "person.json",
        output_path=output_file,
        input_file_type="jsonschema",
        assert_func=assert_file_content,
        expected_file="autodetect.py",
    )


def test_main_similar_nested_array(output_file: Path) -> None:
    """Test similar nested array structures."""
    run_main_and_assert(
        input_path=JSON_SCHEMA_DATA_PATH / "similar_nested_array.json",
        output_path=output_file,
        input_file_type="jsonschema",
        assert_func=assert_file_content,
    )


@pytest.mark.parametrize(
    ("output_model", "expected_output"),
    [
        (
            "pydantic.BaseModel",
            "require_referenced_field",
        ),
        (
            "pydantic_v2.BaseModel",
            "require_referenced_field_pydantic_v2",
        ),
    ],
)
def test_main_require_referenced_field(output_model: str, expected_output: str, tmp_path: Path) -> None:
    """Test required referenced fields."""
    run_main_and_assert(
        input_path=JSON_SCHEMA_DATA_PATH / "require_referenced_field/",
        output_path=tmp_path,
        output_to_expected=[
            ("referenced.py", f"{expected_output}/referenced.py"),
            ("required.py", f"{expected_output}/required.py"),
        ],
        assert_func=assert_file_content,
        input_file_type="jsonschema",
        extra_args=["--output-datetime-class", "AwareDatetime", "--output-model-type", output_model],
    )


@pytest.mark.parametrize(
    ("output_model", "expected_output"),
    [
        (
            "pydantic.BaseModel",
            "require_referenced_field",
        ),
        (
            "pydantic_v2.BaseModel",
            "require_referenced_field_naivedatetime",
        ),
    ],
)
def test_main_require_referenced_field_naive_datetime(output_model: str, expected_output: str, tmp_path: Path) -> None:
    """Test required referenced field with naive datetime."""
    run_main_and_assert(
        input_path=JSON_SCHEMA_DATA_PATH / "require_referenced_field/",
        output_path=tmp_path,
        output_to_expected=[
            ("referenced.py", f"{expected_output}/referenced.py"),
            ("required.py", f"{expected_output}/required.py"),
        ],
        assert_func=assert_file_content,
        input_file_type="jsonschema",
        extra_args=["--output-datetime-class", "NaiveDatetime", "--output-model-type", output_model],
    )


@pytest.mark.parametrize(
    ("output_model", "expected_output"),
    [
        (
            "pydantic.BaseModel",
            "require_referenced_field",
        ),
        (
            "pydantic_v2.BaseModel",
            "require_referenced_field_pydantic_v2",
        ),
        (
            "msgspec.Struct",
            "require_referenced_field_msgspec",
        ),
    ],
)
def test_main_require_referenced_field_datetime(output_model: str, expected_output: str, tmp_path: Path) -> None:
    """Test required referenced field with datetime."""
    run_main_and_assert(
        input_path=JSON_SCHEMA_DATA_PATH / "require_referenced_field/",
        output_path=tmp_path,
        output_to_expected=[
            ("referenced.py", f"{expected_output}/referenced.py"),
            ("required.py", f"{expected_output}/required.py"),
        ],
        assert_func=assert_file_content,
        input_file_type="jsonschema",
        extra_args=["--output-model-type", output_model],
    )


def test_main_json_pointer(output_file: Path) -> None:
    """Test JSON pointer references."""
    run_main_and_assert(
        input_path=JSON_SCHEMA_DATA_PATH / "json_pointer.json",
        output_path=output_file,
        input_file_type="jsonschema",
        assert_func=assert_file_content,
    )


def test_main_nested_json_pointer(output_file: Path) -> None:
    """Test nested JSON pointer references."""
    run_main_and_assert(
        input_path=JSON_SCHEMA_DATA_PATH / "nested_json_pointer.json",
        output_path=output_file,
        input_file_type="jsonschema",
        assert_func=assert_file_content,
    )


def test_main_jsonschema_multiple_files_json_pointer(output_dir: Path) -> None:
    """Test JSON pointer with multiple files."""
    run_main_and_assert(
        input_path=JSON_SCHEMA_DATA_PATH / "multiple_files_json_pointer",
        output_path=output_dir,
        expected_directory=EXPECTED_JSON_SCHEMA_PATH / "multiple_files_json_pointer",
        input_file_type="jsonschema",
    )


def test_main_root_model_with_additional_properties(output_file: Path) -> None:
    """Test root model with additional properties."""
    run_main_and_assert(
        input_path=JSON_SCHEMA_DATA_PATH / "root_model_with_additional_properties.json",
        output_path=output_file,
        input_file_type="jsonschema",
        assert_func=assert_file_content,
    )


def test_main_root_model_with_additional_properties_use_generic_container_types(output_file: Path) -> None:
    """Test root model additional properties with generic containers."""
    run_main_and_assert(
        input_path=JSON_SCHEMA_DATA_PATH / "root_model_with_additional_properties.json",
        output_path=output_file,
        input_file_type="jsonschema",
        assert_func=assert_file_content,
        extra_args=["--use-generic-container-types"],
    )


def test_main_root_model_with_additional_properties_use_standard_collections(output_file: Path) -> None:
    """Test root model additional properties with standard collections."""
    run_main_and_assert(
        input_path=JSON_SCHEMA_DATA_PATH / "root_model_with_additional_properties.json",
        output_path=output_file,
        input_file_type="jsonschema",
        assert_func=assert_file_content,
        extra_args=["--use-standard-collections"],
    )


def test_main_root_model_with_additional_properties_literal(min_version: str, output_file: Path) -> None:
    """Test root model additional properties with literal types."""
    run_main_and_assert(
        input_path=JSON_SCHEMA_DATA_PATH / "root_model_with_additional_properties.json",
        output_path=output_file,
        input_file_type="jsonschema",
        assert_func=assert_file_content,
        extra_args=["--enum-field-as-literal", "all", "--target-python-version", min_version],
    )


def test_main_jsonschema_multiple_files_ref(output_dir: Path) -> None:
    """Test multiple files with references."""
    run_main_and_assert(
        input_path=JSON_SCHEMA_DATA_PATH / "multiple_files_self_ref",
        output_path=output_dir,
        expected_directory=EXPECTED_JSON_SCHEMA_PATH / "multiple_files_self_ref",
        input_file_type="jsonschema",
    )


def test_main_jsonschema_multiple_files_ref_test_json(output_file: Path) -> None:
    """Test main jsonschema multiple files ref json."""
    with chdir(JSON_SCHEMA_DATA_PATH / "multiple_files_self_ref"):
        run_main_and_assert(
            input_path=Path("test.json"),
            output_path=output_file,
            input_file_type="jsonschema",
            assert_func=assert_file_content,
            expected_file="multiple_files_self_ref_single.py",
        )


def test_main_space_field_enum_snake_case_field(output_file: Path) -> None:
    """Test enum with space in field name using snake case."""
    with chdir(JSON_SCHEMA_DATA_PATH / "space_field_enum.json"):
        run_main_and_assert(
            input_path=Path("space_field_enum.json"),
            output_path=output_file,
            input_file_type="jsonschema",
            assert_func=assert_file_content,
            extra_args=["--snake-case-field", "--original-field-name-delimiter", " "],
        )


@pytest.mark.benchmark
def test_main_all_of_ref(output_file: Path) -> None:
    """Test allOf with references."""
    with chdir(JSON_SCHEMA_DATA_PATH / "all_of_ref"):
        run_main_and_assert(
            input_path=Path("test.json"),
            output_path=output_file,
            input_file_type="jsonschema",
            assert_func=assert_file_content,
            extra_args=["--class-name", "Test"],
        )


def test_main_all_of_with_object(output_file: Path) -> None:
    """Test allOf with object types."""
    with chdir(JSON_SCHEMA_DATA_PATH):
        run_main_and_assert(
            input_path=Path("all_of_with_object.json"),
            output_path=output_file,
            input_file_type="jsonschema",
            assert_func=assert_file_content,
        )


def test_main_all_of_merge_same_property(output_file: Path) -> None:
    """Test allOf merging when duplicate property names exist across refs."""
    with chdir(JSON_SCHEMA_DATA_PATH):
        run_main_and_assert(
            input_path=Path("all_of_merge_same_property.json"),
            output_path=output_file,
            input_file_type="jsonschema",
            assert_func=assert_file_content,
            expected_file="all_of_merge_same_property.py",
            extra_args=["--class-name", "Model"],
        )


def test_main_all_of_merge_boolean_property(output_file: Path) -> None:
    """Test allOf merging when a property has a boolean schema (false)."""
    with chdir(JSON_SCHEMA_DATA_PATH):
        run_main_and_assert(
            input_path=Path("all_of_merge_boolean_property.json"),
            output_path=output_file,
            input_file_type="jsonschema",
            assert_func=assert_file_content,
            expected_file="all_of_merge_boolean_property.py",
            extra_args=["--class-name", "Model"],
        )


@pytest.mark.skipif(
    black.__version__.split(".")[0] >= "24",
    reason="Installed black doesn't support the old style",
)
def test_main_combined_array(output_file: Path) -> None:
    """Test combined array types."""
    with chdir(JSON_SCHEMA_DATA_PATH):
        run_main_and_assert(
            input_path=Path("combined_array.json"),
            output_path=output_file,
            input_file_type="jsonschema",
            assert_func=assert_file_content,
        )


def test_main_jsonschema_pattern(output_file: Path) -> None:
    """Test JSON Schema pattern validation."""
    run_main_and_assert(
        input_path=JSON_SCHEMA_DATA_PATH / "pattern.json",
        output_path=output_file,
        input_file_type="jsonschema",
        assert_func=assert_file_content,
        expected_file="pattern.py",
    )


def test_main_generate(tmp_path: Path) -> None:
    """Test code generation function."""
    output_file: Path = tmp_path / "output.py"
    input_ = (JSON_SCHEMA_DATA_PATH / "person.json").relative_to(Path.cwd())
    assert not input_.is_absolute()
    generate(
        input_=input_,
        input_file_type=InputFileType.JsonSchema,
        output=output_file,
    )

    assert_file_content(output_file, "general.py")


def test_main_generate_non_pydantic_output(tmp_path: Path) -> None:
    """Test generation with non-Pydantic output models (see issue #1452)."""
    output_file: Path = tmp_path / "output.py"
    input_ = (JSON_SCHEMA_DATA_PATH / "simple_string.json").relative_to(Path.cwd())
    assert not input_.is_absolute()
    generate(
        input_=input_,
        input_file_type=InputFileType.JsonSchema,
        output=output_file,
        output_model_type=DataModelType.DataclassesDataclass,
    )

    assert_file_content(output_file, "generate_non_pydantic_output.py")


def test_main_generate_from_directory(tmp_path: Path) -> None:
    """Test generation from directory input."""
    input_ = (JSON_SCHEMA_DATA_PATH / "external_files_in_directory").relative_to(Path.cwd())
    assert not input_.is_absolute()
    assert input_.is_dir()
    generate(
        input_=input_,
        input_file_type=InputFileType.JsonSchema,
        output=tmp_path,
    )

    main_nested_directory = EXPECTED_JSON_SCHEMA_PATH / "nested_directory"
    assert_directory_content(tmp_path, main_nested_directory)


def test_main_generate_custom_class_name_generator(tmp_path: Path) -> None:
    """Test custom class name generator."""

    def custom_class_name_generator(title: str) -> str:
        return f"Custom{title}"

    output_file: Path = tmp_path / "output.py"
    input_ = (JSON_SCHEMA_DATA_PATH / "person.json").relative_to(Path.cwd())
    assert not input_.is_absolute()
    generate(
        input_=input_,
        input_file_type=InputFileType.JsonSchema,
        output=output_file,
        custom_class_name_generator=custom_class_name_generator,
    )

    assert_file_content(
        output_file,
        "general.py",
        transform=lambda s: s.replace("CustomPerson", "Person"),
    )


def test_main_generate_custom_class_name_generator_additional_properties(tmp_path: Path) -> None:
    """Test custom class name generator with additional properties."""
    output_file = tmp_path / "models.py"

    def custom_class_name_generator(name: str) -> str:
        return f"Custom{name[0].upper() + name[1:]}"

    input_ = (JSON_SCHEMA_DATA_PATH / "root_model_with_additional_properties.json").relative_to(Path.cwd())
    assert not input_.is_absolute()
    generate(
        input_=input_,
        input_file_type=InputFileType.JsonSchema,
        output=output_file,
        custom_class_name_generator=custom_class_name_generator,
    )

    assert_file_content(output_file, "root_model_with_additional_properties_custom_class_name.py")


def test_main_http_jsonschema(mocker: MockerFixture, output_file: Path) -> None:
    """Test HTTP JSON Schema fetching."""
    external_directory = JSON_SCHEMA_DATA_PATH / "external_files_in_directory"

    def get_mock_response(path: str) -> mocker.Mock:
        mock = mocker.Mock()
        mock.text = (external_directory / path).read_text()
        return mock

    httpx_get_mock = mocker.patch(
        "httpx.get",
        side_effect=[
            get_mock_response("person.json"),
            get_mock_response("definitions/relative/animal/pet/pet.json"),
            get_mock_response("definitions/relative/animal/fur.json"),
            get_mock_response("definitions/friends.json"),
            get_mock_response("definitions/food.json"),
            get_mock_response("definitions/machine/robot.json"),
            get_mock_response("definitions/drink/coffee.json"),
            get_mock_response("definitions/drink/tea.json"),
        ],
    )
    run_main_url_and_assert(
        url="https://example.com/external_files_in_directory/person.json",
        output_path=output_file,
        input_file_type="jsonschema",
        assert_func=assert_file_content,
        expected_file="external_files_in_directory.py",
        transform=lambda s: s.replace(
            "#   filename:  https://example.com/external_files_in_directory/person.json",
            "#   filename:  person.json",
        ),
    )
    httpx_get_mock.assert_has_calls([
        call(
            "https://example.com/external_files_in_directory/person.json",
            headers=None,
            verify=True,
            follow_redirects=True,
            params=None,
        ),
        call(
            "https://example.com/external_files_in_directory/definitions/relative/animal/pet/pet.json",
            headers=None,
            verify=True,
            follow_redirects=True,
            params=None,
        ),
        call(
            "https://example.com/external_files_in_directory/definitions/relative/animal/fur.json",
            headers=None,
            verify=True,
            follow_redirects=True,
            params=None,
        ),
        call(
            "https://example.com/external_files_in_directory/definitions/friends.json",
            headers=None,
            verify=True,
            follow_redirects=True,
            params=None,
        ),
        call(
            "https://example.com/external_files_in_directory/definitions/food.json",
            headers=None,
            verify=True,
            follow_redirects=True,
            params=None,
        ),
        call(
            "https://example.com/external_files_in_directory/definitions/machine/robot.json",
            headers=None,
            verify=True,
            follow_redirects=True,
            params=None,
        ),
        call(
            "https://example.com/external_files_in_directory/definitions/drink/coffee.json",
            headers=None,
            verify=True,
            follow_redirects=True,
            params=None,
        ),
        call(
            "https://example.com/external_files_in_directory/definitions/drink/tea.json",
            headers=None,
            verify=True,
            follow_redirects=True,
            params=None,
        ),
    ])


@pytest.mark.parametrize(
    (
        "headers_arguments",
        "headers_requests",
        "query_parameters_arguments",
        "query_parameters_requests",
        "http_ignore_tls",
    ),
    [
        (
            ("Authorization: Basic dXNlcjpwYXNz",),
            [("Authorization", "Basic dXNlcjpwYXNz")],
            ("key=value",),
            [("key", "value")],
            False,
        ),
        (
            ("Authorization: Basic dXNlcjpwYXNz", "X-API-key: abcefg"),
            [("Authorization", "Basic dXNlcjpwYXNz"), ("X-API-key", "abcefg")],
            ("key=value", "newkey=newvalue"),
            [("key", "value"), ("newkey", "newvalue")],
            True,
        ),
    ],
)
def test_main_http_jsonschema_with_http_headers_and_http_query_parameters_and_ignore_tls(
    mocker: MockerFixture,
    headers_arguments: tuple[str, str],
    headers_requests: list[tuple[str, str]],
    query_parameters_arguments: tuple[str, ...],
    query_parameters_requests: list[tuple[str, str]],
    http_ignore_tls: bool,
    tmp_path: Path,
) -> None:
    """Test HTTP JSON Schema with headers, query params, and TLS ignore."""
    external_directory = JSON_SCHEMA_DATA_PATH / "external_files_in_directory"

    def get_mock_response(path: str) -> mocker.Mock:
        mock = mocker.Mock()
        mock.text = (external_directory / path).read_text()
        return mock

    httpx_get_mock = mocker.patch(
        "httpx.get",
        side_effect=[
            get_mock_response("person.json"),
            get_mock_response("definitions/relative/animal/pet/pet.json"),
            get_mock_response("definitions/relative/animal/fur.json"),
            get_mock_response("definitions/friends.json"),
            get_mock_response("definitions/food.json"),
            get_mock_response("definitions/machine/robot.json"),
            get_mock_response("definitions/drink/coffee.json"),
            get_mock_response("definitions/drink/tea.json"),
        ],
    )
    output_file: Path = tmp_path / "output.py"
    extra_args = [
        "--http-headers",
        *headers_arguments,
        "--http-query-parameters",
        *query_parameters_arguments,
    ]
    if http_ignore_tls:
        extra_args.append("--http-ignore-tls")

    run_main_url_and_assert(
        url="https://example.com/external_files_in_directory/person.json",
        output_path=output_file,
        input_file_type="jsonschema",
        assert_func=assert_file_content,
        expected_file="external_files_in_directory.py",
        extra_args=extra_args,
        transform=lambda s: s.replace(
            "#   filename:  https://example.com/external_files_in_directory/person.json",
            "#   filename:  person.json",
        ),
    )
    httpx_get_mock.assert_has_calls([
        call(
            "https://example.com/external_files_in_directory/person.json",
            headers=headers_requests,
            verify=bool(not http_ignore_tls),
            follow_redirects=True,
            params=query_parameters_requests,
        ),
        call(
            "https://example.com/external_files_in_directory/definitions/relative/animal/pet/pet.json",
            headers=headers_requests,
            verify=bool(not http_ignore_tls),
            follow_redirects=True,
            params=query_parameters_requests,
        ),
        call(
            "https://example.com/external_files_in_directory/definitions/relative/animal/fur.json",
            headers=headers_requests,
            verify=bool(not http_ignore_tls),
            follow_redirects=True,
            params=query_parameters_requests,
        ),
        call(
            "https://example.com/external_files_in_directory/definitions/friends.json",
            headers=headers_requests,
            verify=bool(not http_ignore_tls),
            follow_redirects=True,
            params=query_parameters_requests,
        ),
        call(
            "https://example.com/external_files_in_directory/definitions/food.json",
            headers=headers_requests,
            verify=bool(not http_ignore_tls),
            follow_redirects=True,
            params=query_parameters_requests,
        ),
        call(
            "https://example.com/external_files_in_directory/definitions/machine/robot.json",
            headers=headers_requests,
            verify=bool(not http_ignore_tls),
            follow_redirects=True,
            params=query_parameters_requests,
        ),
        call(
            "https://example.com/external_files_in_directory/definitions/drink/coffee.json",
            headers=headers_requests,
            verify=bool(not http_ignore_tls),
            follow_redirects=True,
            params=query_parameters_requests,
        ),
        call(
            "https://example.com/external_files_in_directory/definitions/drink/tea.json",
            headers=headers_requests,
            verify=bool(not http_ignore_tls),
            follow_redirects=True,
            params=query_parameters_requests,
        ),
    ])


def test_main_self_reference(output_file: Path) -> None:
    """Test self-referencing schemas."""
    run_main_and_assert(
        input_path=JSON_SCHEMA_DATA_PATH / "self_reference.json",
        output_path=output_file,
        input_file_type="jsonschema",
        assert_func=assert_file_content,
    )


@pytest.mark.benchmark
def test_main_strict_types(output_file: Path) -> None:
    """Test strict type generation."""
    run_main_and_assert(
        input_path=JSON_SCHEMA_DATA_PATH / "strict_types.json",
        output_path=output_file,
        input_file_type="jsonschema",
        assert_func=assert_file_content,
    )


@pytest.mark.skipif(
    black.__version__.split(".")[0] >= "24",
    reason="Installed black doesn't support the old style",
)
def test_main_strict_types_all(output_file: Path) -> None:
    """Test strict types for all fields."""
    run_main_and_assert(
        input_path=JSON_SCHEMA_DATA_PATH / "strict_types.json",
        output_path=output_file,
        input_file_type="jsonschema",
        assert_func=assert_file_content,
        extra_args=["--strict-types", "str", "bytes", "int", "float", "bool"],
    )


def test_main_strict_types_all_with_field_constraints(output_file: Path) -> None:
    """Test strict types with field constraints."""
    run_main_and_assert(
        input_path=JSON_SCHEMA_DATA_PATH / "strict_types.json",
        output_path=output_file,
        input_file_type="jsonschema",
        assert_func=assert_file_content,
        expected_file="strict_types_all_field_constraints.py",
        extra_args=["--strict-types", "str", "bytes", "int", "float", "bool", "--field-constraints"],
    )


def test_main_jsonschema_special_enum(output_file: Path) -> None:
    """Test special enum handling."""
    run_main_and_assert(
        input_path=JSON_SCHEMA_DATA_PATH / "special_enum.json",
        output_path=output_file,
        input_file_type="jsonschema",
        assert_func=assert_file_content,
        expected_file="special_enum.py",
    )


def test_main_jsonschema_special_enum_special_field_name_prefix(output_file: Path) -> None:
    """Test special enum with field name prefix."""
    run_main_and_assert(
        input_path=JSON_SCHEMA_DATA_PATH / "special_enum.json",
        output_path=output_file,
        input_file_type="jsonschema",
        assert_func=assert_file_content,
        expected_file="special_enum_special_field_name_prefix.py",
        extra_args=["--special-field-name-prefix", "special"],
    )


def test_main_jsonschema_special_enum_special_field_name_prefix_keep_private(output_file: Path) -> None:
    """Test special enum with prefix keeping private fields."""
    run_main_and_assert(
        input_path=JSON_SCHEMA_DATA_PATH / "special_enum.json",
        output_path=output_file,
        input_file_type="jsonschema",
        assert_func=assert_file_content,
        expected_file="special_enum_special_field_name_prefix_keep_private.py",
        extra_args=["--special-field-name-prefix", ""],
    )


def test_main_jsonschema_special_model_remove_special_field_name_prefix(output_file: Path) -> None:
    """Test removing special field name prefix from models."""
    run_main_and_assert(
        input_path=JSON_SCHEMA_DATA_PATH / "special_prefix_model.json",
        output_path=output_file,
        input_file_type="jsonschema",
        assert_func=assert_file_content,
        expected_file="special_model_remove_special_field_name_prefix.py",
        extra_args=["--remove-special-field-name-prefix"],
    )


def test_main_jsonschema_subclass_enum(output_file: Path) -> None:
    """Test enum subclassing."""
    run_main_and_assert(
        input_path=JSON_SCHEMA_DATA_PATH / "subclass_enum.json",
        output_path=output_file,
        input_file_type="jsonschema",
        assert_func=assert_file_content,
        expected_file="subclass_enum.py",
        extra_args=["--use-subclass-enum"],
    )


@pytest.mark.skipif(
    black.__version__.split(".")[0] == "22",
    reason="Installed black doesn't support the old style",
)
def test_main_jsonschema_specialized_enums(output_file: Path) -> None:
    """Test specialized enum generation."""
    run_main_and_assert(
        input_path=JSON_SCHEMA_DATA_PATH / "subclass_enum.json",
        output_path=output_file,
        input_file_type="jsonschema",
        assert_func=assert_file_content,
        expected_file="enum_specialized.py",
        extra_args=["--target-python-version", "3.11"],
    )


@pytest.mark.skipif(
    black.__version__.split(".")[0] == "22",
    reason="Installed black doesn't support the old style",
)
def test_main_jsonschema_specialized_enums_disabled(output_file: Path) -> None:
    """Test with specialized enums disabled."""
    run_main_and_assert(
        input_path=JSON_SCHEMA_DATA_PATH / "subclass_enum.json",
        output_path=output_file,
        input_file_type="jsonschema",
        assert_func=assert_file_content,
        expected_file="enum_specialized_disable.py",
        extra_args=["--target-python-version", "3.11", "--no-use-specialized-enum"],
    )


def test_main_jsonschema_special_enum_empty_enum_field_name(output_file: Path) -> None:
    """Test special enum with empty field name."""
    run_main_and_assert(
        input_path=JSON_SCHEMA_DATA_PATH / "special_enum.json",
        output_path=output_file,
        input_file_type="jsonschema",
        assert_func=assert_file_content,
        expected_file="special_enum_empty_enum_field_name.py",
        extra_args=["--empty-enum-field-name", "empty"],
    )


@pytest.mark.benchmark
def test_main_jsonschema_special_field_name(output_file: Path) -> None:
    """Test special field name handling."""
    run_main_and_assert(
        input_path=JSON_SCHEMA_DATA_PATH / "special_field_name.json",
        output_path=output_file,
        input_file_type="jsonschema",
        assert_func=assert_file_content,
        expected_file="special_field_name.py",
    )


def test_main_jsonschema_complex_one_of(output_file: Path) -> None:
    """Test complex oneOf schemas."""
    run_main_and_assert(
        input_path=JSON_SCHEMA_DATA_PATH / "complex_one_of.json",
        output_path=output_file,
        input_file_type="jsonschema",
        assert_func=assert_file_content,
        expected_file="complex_one_of.py",
    )


def test_main_jsonschema_complex_any_of(output_file: Path) -> None:
    """Test complex anyOf schemas."""
    run_main_and_assert(
        input_path=JSON_SCHEMA_DATA_PATH / "complex_any_of.json",
        output_path=output_file,
        input_file_type="jsonschema",
        assert_func=assert_file_content,
        expected_file="complex_any_of.py",
    )


def test_main_jsonschema_combine_one_of_object(output_file: Path) -> None:
    """Test combining oneOf with objects."""
    run_main_and_assert(
        input_path=JSON_SCHEMA_DATA_PATH / "combine_one_of_object.json",
        output_path=output_file,
        input_file_type="jsonschema",
        assert_func=assert_file_content,
        expected_file="combine_one_of_object.py",
    )


@pytest.mark.skipif(
    black.__version__.split(".")[0] == "19",
    reason="Installed black doesn't support the old style",
)
@pytest.mark.parametrize(
    ("union_mode", "output_model", "expected_output"),
    [
        (None, "pydantic.BaseModel", "combine_any_of_object.py"),
        (None, "pydantic_v2.BaseModel", "combine_any_of_object_v2.py"),
        (
            "left_to_right",
            "pydantic_v2.BaseModel",
            "combine_any_of_object_left_to_right.py",
        ),
    ],
)
def test_main_jsonschema_combine_any_of_object(
    union_mode: str | None, output_model: str, expected_output: str, output_file: Path
) -> None:
    """Test combining anyOf with objects."""
    extra_args = ["--output-model", output_model]
    if union_mode is not None:
        extra_args.extend(["--union-mode", union_mode])
    run_main_and_assert(
        input_path=JSON_SCHEMA_DATA_PATH / "combine_any_of_object.json",
        output_path=output_file,
        input_file_type="jsonschema",
        assert_func=assert_file_content,
        expected_file=expected_output,
        extra_args=extra_args,
    )


@pytest.mark.benchmark
@pytest.mark.parametrize(
    ("extra_args", "expected_file"),
    [
        (["--output-model", "pydantic_v2.BaseModel"], "jsonschema_root_model_ordering.py"),
        (
            ["--output-model", "pydantic_v2.BaseModel", "--keep-model-order"],
            "jsonschema_root_model_ordering_keep_model_order.py",
        ),
    ],
)
def test_main_jsonschema_root_model_ordering(output_file: Path, extra_args: list[str], expected_file: str) -> None:
    """Test RootModel is ordered after the types it references."""
    run_main_and_assert(
        input_path=JSON_SCHEMA_DATA_PATH / "root_model_ordering.json",
        output_path=output_file,
        input_file_type="jsonschema",
        assert_func=assert_file_content,
        expected_file=expected_file,
        extra_args=extra_args,
    )


@pytest.mark.benchmark
def test_main_jsonschema_field_include_all_keys(output_file: Path) -> None:
    """Test field generation including all keys."""
    run_main_and_assert(
        input_path=JSON_SCHEMA_DATA_PATH / "person.json",
        output_path=output_file,
        input_file_type="jsonschema",
        assert_func=assert_file_content,
        expected_file="general.py",
        extra_args=["--field-include-all-keys"],
    )


@pytest.mark.parametrize(
    ("output_model", "expected_output"),
    [
        (
            "pydantic.BaseModel",
            "field_extras_field_include_all_keys.py",
        ),
        (
            "pydantic_v2.BaseModel",
            "field_extras_field_include_all_keys_v2.py",
        ),
    ],
)
def test_main_jsonschema_field_extras_field_include_all_keys(
    output_model: str, expected_output: str, output_file: Path
) -> None:
    """Test field extras including all keys."""
    run_main_and_assert(
        input_path=JSON_SCHEMA_DATA_PATH / "extras.json",
        output_path=output_file,
        input_file_type="jsonschema",
        assert_func=assert_file_content,
        expected_file=expected_output,
        extra_args=[
            "--output-model",
            output_model,
            "--field-include-all-keys",
            "--field-extra-keys-without-x-prefix",
            "x-repr",
        ],
    )


@pytest.mark.parametrize(
    ("output_model", "expected_output"),
    [
        (
            "pydantic.BaseModel",
            "field_extras_field_extra_keys.py",
        ),
        (
            "pydantic_v2.BaseModel",
            "field_extras_field_extra_keys_v2.py",
        ),
    ],
)
def test_main_jsonschema_field_extras_field_extra_keys(
    output_model: str, expected_output: str, output_file: Path
) -> None:
    """Test field extras with extra keys."""
    run_main_and_assert(
        input_path=JSON_SCHEMA_DATA_PATH / "extras.json",
        output_path=output_file,
        input_file_type="jsonschema",
        assert_func=assert_file_content,
        expected_file=expected_output,
        extra_args=[
            "--output-model",
            output_model,
            "--field-extra-keys",
            "key2",
            "invalid-key-1",
            "--field-extra-keys-without-x-prefix",
            "x-repr",
        ],
    )


@pytest.mark.parametrize(
    ("output_model", "expected_output"),
    [
        (
            "pydantic.BaseModel",
            "field_extras.py",
        ),
        (
            "pydantic_v2.BaseModel",
            "field_extras_v2.py",
        ),
    ],
)
def test_main_jsonschema_field_extras(output_model: str, expected_output: str, output_file: Path) -> None:
    """Test field extras generation."""
    run_main_and_assert(
        input_path=JSON_SCHEMA_DATA_PATH / "extras.json",
        output_path=output_file,
        input_file_type="jsonschema",
        assert_func=assert_file_content,
        expected_file=expected_output,
        extra_args=["--output-model", output_model],
    )


def test_main_jsonschema_custom_base_path(output_file: Path) -> None:
    """Test custom base path configuration."""
    run_main_and_assert(
        input_path=JSON_SCHEMA_DATA_PATH / "custom_base_path.json",
        output_path=output_file,
        input_file_type="jsonschema",
        assert_func=assert_file_content,
        expected_file="custom_base_path.py",
    )


def test_long_description(output_file: Path) -> None:
    """Test long description handling."""
    run_main_and_assert(
        input_path=JSON_SCHEMA_DATA_PATH / "long_description.json",
        output_path=output_file,
        input_file_type="jsonschema",
        assert_func=assert_file_content,
    )


def test_long_description_wrap_string_literal(output_file: Path) -> None:
    """Test long description with string literal wrapping."""
    run_main_and_assert(
        input_path=JSON_SCHEMA_DATA_PATH / "long_description.json",
        output_path=output_file,
        input_file_type="jsonschema",
        assert_func=assert_file_content,
        extra_args=["--wrap-string-literal"],
    )


def test_version(capsys: pytest.CaptureFixture) -> None:
    """Test version output."""
    with pytest.raises(SystemExit) as e:
        run_main_with_args(["--version"])
    assert e.value.code == Exit.OK
    captured = capsys.readouterr()
    assert captured.out != "0.0.0\n"
    assert not captured.err


def test_jsonschema_pattern_properties(output_file: Path) -> None:
    """Test JSON Schema pattern properties."""
    run_main_and_assert(
        input_path=JSON_SCHEMA_DATA_PATH / "pattern_properties.json",
        output_path=output_file,
        input_file_type="jsonschema",
        assert_func=assert_file_content,
        expected_file="pattern_properties.py",
    )


def test_jsonschema_pattern_properties_field_constraints(output_file: Path) -> None:
    """Test pattern properties with field constraints."""
    run_main_and_assert(
        input_path=JSON_SCHEMA_DATA_PATH / "pattern_properties.json",
        output_path=output_file,
        input_file_type="jsonschema",
        assert_func=assert_file_content,
        expected_file="pattern_properties_field_constraints.py",
        extra_args=["--field-constraints"],
    )


def test_jsonschema_titles(output_file: Path) -> None:
    """Test JSON Schema title handling."""
    run_main_and_assert(
        input_path=JSON_SCHEMA_DATA_PATH / "titles.json",
        output_path=output_file,
        input_file_type="jsonschema",
        assert_func=assert_file_content,
        expected_file="titles.py",
    )


def test_jsonschema_titles_use_title_as_name(output_file: Path) -> None:
    """Test using title as model name."""
    run_main_and_assert(
        input_path=JSON_SCHEMA_DATA_PATH / "titles.json",
        output_path=output_file,
        input_file_type="jsonschema",
        assert_func=assert_file_content,
        expected_file="titles_use_title_as_name.py",
        extra_args=["--use-title-as-name"],
    )


def test_jsonschema_without_titles_use_title_as_name(output_file: Path) -> None:
    """Test title as name without titles present."""
    run_main_and_assert(
        input_path=JSON_SCHEMA_DATA_PATH / "without_titles.json",
        output_path=output_file,
        input_file_type="jsonschema",
        assert_func=assert_file_content,
        expected_file="without_titles_use_title_as_name.py",
        extra_args=["--use-title-as-name"],
    )


def test_main_jsonschema_has_default_value(output_file: Path) -> None:
    """Test default value handling."""
    run_main_and_assert(
        input_path=JSON_SCHEMA_DATA_PATH / "has_default_value.json",
        output_path=output_file,
        input_file_type="jsonschema",
        assert_func=assert_file_content,
        expected_file="has_default_value.py",
    )


def test_main_jsonschema_boolean_property(output_file: Path) -> None:
    """Test boolean property generation."""
    run_main_and_assert(
        input_path=JSON_SCHEMA_DATA_PATH / "boolean_property.json",
        output_path=output_file,
        input_file_type="jsonschema",
        assert_func=assert_file_content,
        expected_file="boolean_property.py",
    )


def test_main_jsonschema_modular_default_enum_member(output_dir: Path) -> None:
    """Test modular enum with default member."""
    with freeze_time(TIMESTAMP):
        run_main_and_assert(
            input_path=JSON_SCHEMA_DATA_PATH / "modular_default_enum_member",
            output_path=output_dir,
            expected_directory=EXPECTED_JSON_SCHEMA_PATH / "modular_default_enum_member",
            extra_args=["--set-default-enum-member"],
        )


@pytest.mark.skipif(
    black.__version__.split(".")[0] < "22",
    reason="Installed black doesn't support Python version 3.10",
)
def test_main_use_union_operator(output_dir: Path) -> None:
    """Test union operator usage."""
    run_main_and_assert(
        input_path=JSON_SCHEMA_DATA_PATH / "external_files_in_directory",
        output_path=output_dir,
        expected_directory=EXPECTED_JSON_SCHEMA_PATH / "use_union_operator",
        input_file_type="jsonschema",
        extra_args=["--use-union-operator"],
    )


@pytest.mark.parametrize("as_module", [True, False])
def test_treat_dot_as_module(as_module: bool, output_dir: Path) -> None:
    """Test dot notation as module separator."""
    path_extension = "treat_dot_as_module" if as_module else "treat_dot_not_as_module"
    extra_args = ["--treat-dot-as-module"] if as_module else None
    run_main_and_assert(
        input_path=JSON_SCHEMA_DATA_PATH / "treat_dot_as_module",
        output_path=output_dir,
        expected_directory=EXPECTED_JSON_SCHEMA_PATH / path_extension,
        extra_args=extra_args,
    )


def test_main_jsonschema_duplicate_name(output_dir: Path) -> None:
    """Test duplicate name handling."""
    run_main_and_assert(
        input_path=JSON_SCHEMA_DATA_PATH / "duplicate_name",
        output_path=output_dir,
        expected_directory=EXPECTED_JSON_SCHEMA_PATH / "duplicate_name",
        input_file_type="jsonschema",
    )


def test_main_jsonschema_items_boolean(output_file: Path) -> None:
    """Test items with boolean values."""
    run_main_and_assert(
        input_path=JSON_SCHEMA_DATA_PATH / "items_boolean.json",
        output_path=output_file,
        input_file_type="jsonschema",
        assert_func=assert_file_content,
        expected_file="items_boolean.py",
    )


def test_main_jsonschema_array_in_additional_properites(output_file: Path) -> None:
    """Test array in additional properties."""
    run_main_and_assert(
        input_path=JSON_SCHEMA_DATA_PATH / "array_in_additional_properties.json",
        output_path=output_file,
        input_file_type="jsonschema",
        assert_func=assert_file_content,
        expected_file="array_in_additional_properties.py",
    )


def test_main_jsonschema_object_with_only_additional_properties(output_file: Path) -> None:
    """Test object with only additional properties."""
    run_main_and_assert(
        input_path=JSON_SCHEMA_DATA_PATH / "string_dict.json",
        output_path=output_file,
        input_file_type="jsonschema",
        assert_func=assert_file_content,
        expected_file="string_dict.py",
    )


def test_main_jsonschema_nullable_object(output_file: Path) -> None:
    """Test nullable object handling."""
    run_main_and_assert(
        input_path=JSON_SCHEMA_DATA_PATH / "nullable_object.json",
        output_path=output_file,
        input_file_type="jsonschema",
        assert_func=assert_file_content,
        expected_file="nullable_object.py",
    )


def test_main_jsonschema_object_has_one_of(output_file: Path) -> None:
    """Test object with oneOf constraint."""
    run_main_and_assert(
        input_path=JSON_SCHEMA_DATA_PATH / "object_has_one_of.json",
        output_path=output_file,
        input_file_type="jsonschema",
        assert_func=assert_file_content,
        expected_file="object_has_one_of.py",
    )


def test_main_jsonschema_json_pointer_array(output_file: Path) -> None:
    """Test JSON pointer with arrays."""
    run_main_and_assert(
        input_path=JSON_SCHEMA_DATA_PATH / "json_pointer_array.json",
        output_path=output_file,
        input_file_type="jsonschema",
        assert_func=assert_file_content,
        expected_file="json_pointer_array.py",
    )


@pytest.mark.filterwarnings("error")
def test_main_disable_warnings_config(capsys: pytest.CaptureFixture[str], output_file: Path) -> None:
    """Test disable warnings configuration."""
    run_main_and_assert(
        input_path=JSON_SCHEMA_DATA_PATH / "person.json",
        output_path=output_file,
        capsys=capsys,
        assert_no_stderr=True,
        input_file_type="jsonschema",
        extra_args=[
            "--use-union-operator",
            "--target-python-version",
            f"3.{MIN_VERSION}",
            "--disable-warnings",
        ],
    )


@pytest.mark.filterwarnings("error")
def test_main_disable_warnings(capsys: pytest.CaptureFixture[str], output_file: Path) -> None:
    """Test disable warnings flag."""
    run_main_and_assert(
        input_path=JSON_SCHEMA_DATA_PATH / "all_of_with_object.json",
        output_path=output_file,
        capsys=capsys,
        assert_no_stderr=True,
        input_file_type="jsonschema",
        extra_args=["--disable-warnings"],
    )


def test_main_jsonschema_pattern_properties_by_reference(output_file: Path) -> None:
    """Test pattern properties by reference."""
    run_main_and_assert(
        input_path=JSON_SCHEMA_DATA_PATH / "pattern_properties_by_reference.json",
        output_path=output_file,
        input_file_type="jsonschema",
        assert_func=assert_file_content,
        expected_file="pattern_properties_by_reference.py",
    )


def test_main_dataclass_field(output_file: Path) -> None:
    """Test dataclass field generation."""
    run_main_and_assert(
        input_path=JSON_SCHEMA_DATA_PATH / "user.json",
        output_path=output_file,
        input_file_type="jsonschema",
        assert_func=assert_file_content,
        extra_args=["--output-model-type", "dataclasses.dataclass"],
    )


@pytest.mark.skipif(
    not is_supported_in_black(PythonVersion.PY_312),
    reason="Black does not support Python 3.12",
)
def test_main_dataclass_field_py312(output_file: Path) -> None:
    """Test dataclass field generation with Python 3.12 type statement."""
    run_main_and_assert(
        input_path=JSON_SCHEMA_DATA_PATH / "user.json",
        output_path=output_file,
        input_file_type="jsonschema",
        assert_func=assert_file_content,
        extra_args=[
            "--output-model-type",
            "dataclasses.dataclass",
            "--target-python-version",
            "3.12",
        ],
    )


def test_main_jsonschema_enum_root_literal(output_file: Path) -> None:
    """Test enum root with literal type."""
    run_main_and_assert(
        input_path=JSON_SCHEMA_DATA_PATH / "enum_in_root" / "enum_in_root.json",
        output_path=output_file,
        input_file_type="jsonschema",
        assert_func=assert_file_content,
        expected_file="root_in_enum.py",
        extra_args=[
            "--use-schema-description",
            "--use-title-as-name",
            "--field-constraints",
            "--target-python-version",
            "3.9",
            "--allow-population-by-field-name",
            "--strip-default-none",
            "--use-default",
            "--enum-field-as-literal",
            "all",
            "--snake-case-field",
            "--collapse-root-models",
        ],
    )


def test_main_nullable_any_of(output_file: Path) -> None:
    """Test nullable anyOf schemas."""
    run_main_and_assert(
        input_path=JSON_SCHEMA_DATA_PATH / "nullable_any_of.json",
        output_path=output_file,
        input_file_type="jsonschema",
        assert_func=assert_file_content,
        extra_args=["--field-constraints"],
    )


def test_main_nullable_any_of_use_union_operator(output_file: Path) -> None:
    """Test nullable anyOf with union operator."""
    run_main_and_assert(
        input_path=JSON_SCHEMA_DATA_PATH / "nullable_any_of.json",
        output_path=output_file,
        input_file_type=None,
        assert_func=assert_file_content,
        extra_args=["--field-constraints", "--use-union-operator"],
    )


def test_main_nested_all_of(output_file: Path) -> None:
    """Test nested allOf schemas."""
    run_main_and_assert(
        input_path=JSON_SCHEMA_DATA_PATH / "nested_all_of.json",
        output_path=output_file,
        input_file_type="jsonschema",
        assert_func=assert_file_content,
    )


def test_main_all_of_any_of(output_dir: Path) -> None:
    """Test combination of allOf and anyOf."""
    run_main_and_assert(
        input_path=JSON_SCHEMA_DATA_PATH / "all_of_any_of",
        output_path=output_dir,
        expected_directory=EXPECTED_JSON_SCHEMA_PATH / "all_of_any_of",
        input_file_type="jsonschema",
    )


def test_main_all_of_one_of(output_dir: Path) -> None:
    """Test combination of allOf and oneOf."""
    run_main_and_assert(
        input_path=JSON_SCHEMA_DATA_PATH / "all_of_one_of",
        output_path=output_dir,
        expected_directory=EXPECTED_JSON_SCHEMA_PATH / "all_of_one_of",
        input_file_type="jsonschema",
    )


def test_main_null(output_file: Path) -> None:
    """Test null type handling."""
    run_main_and_assert(
        input_path=JSON_SCHEMA_DATA_PATH / "null.json",
        output_path=output_file,
        input_file_type="jsonschema",
        assert_func=assert_file_content,
    )


@pytest.mark.skipif(
    version.parse(black.__version__) < version.parse("23.3.0"),
    reason="Require Black version 23.3.0 or later ",
)
def test_main_typed_dict_special_field_name_with_inheritance_model(output_file: Path) -> None:
    """Test TypedDict special field names with inheritance."""
    run_main_and_assert(
        input_path=JSON_SCHEMA_DATA_PATH / "special_field_name_with_inheritance_model.json",
        output_path=output_file,
        input_file_type=None,
        assert_func=assert_file_content,
        extra_args=["--output-model-type", "typing.TypedDict", "--target-python-version", "3.11"],
    )


@pytest.mark.skipif(
    version.parse(black.__version__) < version.parse("23.3.0"),
    reason="Require Black version 23.3.0 or later ",
)
def test_main_typed_dict_not_required_nullable(output_file: Path) -> None:
    """Test main function writing to TypedDict, with combos of Optional/NotRequired."""
    run_main_and_assert(
        input_path=JSON_SCHEMA_DATA_PATH / "not_required_nullable.json",
        output_path=output_file,
        input_file_type=None,
        assert_func=assert_file_content,
        extra_args=["--output-model-type", "typing.TypedDict", "--target-python-version", "3.11"],
    )


def test_main_typed_dict_const(output_file: Path) -> None:
    """Test main function writing to TypedDict with const fields."""
    run_main_and_assert(
        input_path=JSON_SCHEMA_DATA_PATH / "const.json",
        output_path=output_file,
        input_file_type=None,
        assert_func=assert_file_content,
        extra_args=["--output-model-type", "typing.TypedDict", "--target-python-version", "3.10"],
    )


@pytest.mark.skipif(
    black.__version__.split(".")[0] < "24",
    reason="Installed black doesn't support the new style",
)
def test_main_typed_dict_additional_properties(output_file: Path) -> None:
    """Test main function writing to TypedDict with additional properties, and no other fields."""
    run_main_and_assert(
        input_path=JSON_SCHEMA_DATA_PATH / "string_dict.json",
        output_path=output_file,
        input_file_type=None,
        assert_func=assert_file_content,
        expected_file="typed_dict_with_only_additional_properties.py",
        extra_args=["--output-model-type", "typing.TypedDict", "--target-python-version", "3.11"],
    )


def test_main_dataclass_const(output_file: Path) -> None:
    """Test main function writing to dataclass with const fields."""
    run_main_and_assert(
        input_path=JSON_SCHEMA_DATA_PATH / "const.json",
        output_path=output_file,
        input_file_type=None,
        assert_func=assert_file_content,
        extra_args=["--output-model-type", "dataclasses.dataclass", "--target-python-version", "3.10"],
    )


@pytest.mark.parametrize(
    ("output_model", "expected_output"),
    [
        (
            "pydantic_v2.BaseModel",
            "discriminator_literals.py",
        ),
        (
            "msgspec.Struct",
            "discriminator_literals_msgspec.py",
        ),
    ],
)
@pytest.mark.skipif(
    int(black.__version__.split(".")[0]) < 24,
    reason="Installed black doesn't support the new style",
)
def test_main_jsonschema_discriminator_literals(
    output_model: str, expected_output: str, min_version: str, output_file: Path
) -> None:
    """Test discriminator with literal types."""
    run_main_and_assert(
        input_path=JSON_SCHEMA_DATA_PATH / "discriminator_literals.json",
        output_path=output_file,
        input_file_type=None,
        assert_func=assert_file_content,
        expected_file=expected_output,
        extra_args=["--output-model-type", output_model, "--target-python", min_version],
    )


@pytest.mark.skipif(
    int(black.__version__.split(".")[0]) < 24,
    reason="Installed black doesn't support the new style",
)
def test_main_jsonschema_discriminator_literals_with_no_mapping(min_version: str, output_file: Path) -> None:
    """Test discriminator literals without mapping."""
    run_main_and_assert(
        input_path=JSON_SCHEMA_DATA_PATH / "discriminator_no_mapping.json",
        output_path=output_file,
        input_file_type=None,
        assert_func=assert_file_content,
        expected_file="discriminator_no_mapping.py",
        extra_args=["--output-model-type", "pydantic_v2.BaseModel", "--target-python", min_version],
    )


@pytest.mark.parametrize(
    ("output_model", "expected_output"),
    [
        (
            "pydantic_v2.BaseModel",
            "discriminator_with_external_reference.py",
        ),
        pytest.param(
            "msgspec.Struct",
            "discriminator_with_external_reference_msgspec.py",
            marks=MSGSPEC_LEGACY_BLACK_SKIP,
        ),
    ],
)
def test_main_jsonschema_external_discriminator(
    output_model: str, expected_output: str, min_version: str, output_file: Path
) -> None:
    """Test external discriminator references."""
    run_main_and_assert(
        input_path=JSON_SCHEMA_DATA_PATH / "discriminator_with_external_reference" / "inner_folder" / "schema.json",
        output_path=output_file,
        input_file_type=None,
        assert_func=assert_file_content,
        expected_file=expected_output,
        extra_args=["--output-model-type", output_model, "--target-python", min_version],
    )


@pytest.mark.parametrize(
    ("output_model", "expected_output"),
    [
        (
            "pydantic.BaseModel",
            "discriminator_with_external_references_folder",
        ),
        pytest.param(
            "msgspec.Struct",
            "discriminator_with_external_references_folder_msgspec",
            marks=MSGSPEC_LEGACY_BLACK_SKIP,
        ),
    ],
)
def test_main_jsonschema_external_discriminator_folder(
    output_model: str, expected_output: str, min_version: str, output_dir: Path
) -> None:
    """Test external discriminator in folder structure."""
    run_main_and_assert(
        input_path=JSON_SCHEMA_DATA_PATH / "discriminator_with_external_reference",
        output_path=output_dir,
        expected_directory=EXPECTED_JSON_SCHEMA_PATH / expected_output,
        extra_args=[
            "--output-model-type",
            output_model,
            "--target-python",
            min_version,
        ],
    )


def test_main_duplicate_field_constraints(output_dir: Path) -> None:
    """Test duplicate field constraint handling."""
    run_main_and_assert(
        input_path=JSON_SCHEMA_DATA_PATH / "duplicate_field_constraints",
        output_path=output_dir,
        expected_directory=EXPECTED_JSON_SCHEMA_PATH / "duplicate_field_constraints",
        input_file_type="jsonschema",
        extra_args=[
            "--collapse-root-models",
            "--output-model-type",
            "pydantic_v2.BaseModel",
        ],
    )


@pytest.mark.skipif(
    black.__version__.split(".")[0] == "19",
    reason="Installed black doesn't support the old style",
)
def test_main_duplicate_field_constraints_msgspec(min_version: str, output_dir: Path) -> None:
    """Test duplicate field constraints with msgspec."""
    run_main_and_assert(
        input_path=JSON_SCHEMA_DATA_PATH / "duplicate_field_constraints",
        output_path=output_dir,
        expected_directory=EXPECTED_JSON_SCHEMA_PATH / "duplicate_field_constraints_msgspec",
        input_file_type="jsonschema",
        extra_args=[
            "--output-model-type",
            "msgspec.Struct",
            "--target-python-version",
            min_version,
        ],
    )


def test_main_dataclass_field_defs(output_file: Path) -> None:
    """Test dataclass field definitions."""
    run_main_and_assert(
        input_path=JSON_SCHEMA_DATA_PATH / "user_defs.json",
        output_path=output_file,
        input_file_type=None,
        assert_func=assert_file_content,
        expected_file="dataclass_field.py",
        extra_args=["--output-model-type", "dataclasses.dataclass"],
        transform=lambda s: s.replace("filename:  user_defs.json", "filename:  user.json"),
    )


def test_main_dataclass_default(output_file: Path) -> None:
    """Test dataclass default values."""
    run_main_and_assert(
        input_path=JSON_SCHEMA_DATA_PATH / "user_default.json",
        output_path=output_file,
        input_file_type=None,
        assert_func=assert_file_content,
        expected_file="dataclass_field_default.py",
        extra_args=["--output-model-type", "dataclasses.dataclass"],
    )


def test_main_all_of_ref_self(output_file: Path) -> None:
    """Test allOf with self-reference."""
    run_main_and_assert(
        input_path=JSON_SCHEMA_DATA_PATH / "all_of_ref_self.json",
        output_path=output_file,
        input_file_type="jsonschema",
        assert_func=assert_file_content,
    )


@pytest.mark.skipif(
    black.__version__.split(".")[0] == "19",
    reason="Installed black doesn't support the old style",
)
def test_main_array_field_constraints(output_file: Path) -> None:
    """Test array field constraints."""
    run_main_and_assert(
        input_path=JSON_SCHEMA_DATA_PATH / "array_field_constraints.json",
        output_path=output_file,
        input_file_type="jsonschema",
        assert_func=assert_file_content,
        extra_args=["--field-constraints"],
    )


def test_all_of_use_default(output_file: Path) -> None:
    """Test allOf with use-default option."""
    run_main_and_assert(
        input_path=JSON_SCHEMA_DATA_PATH / "all_of_default.json",
        output_path=output_file,
        input_file_type=None,
        assert_func=assert_file_content,
        extra_args=["--use-default"],
    )


def test_main_root_one_of(output_dir: Path) -> None:
    """Test root-level oneOf schemas."""
    run_main_and_assert(
        input_path=JSON_SCHEMA_DATA_PATH / "root_one_of",
        output_path=output_dir,
        expected_directory=EXPECTED_JSON_SCHEMA_PATH / "root_one_of",
        input_file_type="jsonschema",
    )


def test_one_of_with_sub_schema_array_item(output_file: Path) -> None:
    """Test oneOf with sub-schema array items."""
    run_main_and_assert(
        input_path=JSON_SCHEMA_DATA_PATH / "one_of_with_sub_schema_array_item.json",
        output_path=output_file,
        input_file_type="jsonschema",
        assert_func=assert_file_content,
        extra_args=["--output-model-type", "pydantic_v2.BaseModel"],
    )


def test_main_jsonschema_with_custom_formatters(output_file: Path, tmp_path: Path) -> None:
    """Test custom formatter integration."""
    formatter_config = {
        "license_file": str(Path(__file__).parent.parent.parent / "data/python/custom_formatters/license_example.txt")
    }
    formatter_config_path = tmp_path / "formatter_config"
    formatter_config_path.write_text(json.dumps(formatter_config))
    run_main_and_assert(
        input_path=JSON_SCHEMA_DATA_PATH / "person.json",
        output_path=output_file,
        input_file_type="jsonschema",
        assert_func=assert_file_content,
        expected_file="custom_formatters.py",
        extra_args=[
            "--custom-formatters",
            "tests.data.python.custom_formatters.add_license",
            "--custom-formatters-kwargs",
            str(formatter_config_path),
        ],
    )


def test_main_imports_correct(output_dir: Path) -> None:
    """Test correct import generation."""
    run_main_and_assert(
        input_path=JSON_SCHEMA_DATA_PATH / "imports_correct",
        output_path=output_dir,
        expected_directory=EXPECTED_JSON_SCHEMA_PATH / "imports_correct",
        extra_args=[
            "--output-model-type",
            "pydantic_v2.BaseModel",
        ],
    )


@pytest.mark.parametrize(
    ("output_model", "expected_output"),
    [
        (
            "pydantic_v2.BaseModel",
            "duration_pydantic_v2.py",
        ),
        (
            "msgspec.Struct",
            "duration_msgspec.py",
        ),
    ],
)
def test_main_jsonschema_duration(output_model: str, expected_output: str, min_version: str, output_file: Path) -> None:
    """Test duration type handling."""
    run_main_and_assert(
        input_path=JSON_SCHEMA_DATA_PATH / "duration.json",
        output_path=output_file,
        input_file_type=None,
        assert_func=assert_file_content,
        expected_file=expected_output,
        extra_args=["--output-model-type", output_model, "--target-python", min_version],
    )


@pytest.mark.skipif(
    int(black.__version__.split(".")[0]) < 24,
    reason="Installed black doesn't support the new style",
)
def test_main_jsonschema_keyword_only_msgspec(min_version: str, output_file: Path) -> None:
    """Test msgspec keyword-only arguments."""
    run_main_and_assert(
        input_path=JSON_SCHEMA_DATA_PATH / "discriminator_literals.json",
        output_path=output_file,
        input_file_type="jsonschema",
        assert_func=assert_file_content,
        expected_file="discriminator_literals_msgspec_keyword_only.py",
        extra_args=[
            "--output-model-type",
            "msgspec.Struct",
            "--keyword-only",
            "--target-python-version",
            min_version,
        ],
    )


@pytest.mark.skipif(
    int(black.__version__.split(".")[0]) < 24,
    reason="Installed black doesn't support the new style",
)
def test_main_jsonschema_keyword_only_msgspec_with_extra_data(min_version: str, output_file: Path) -> None:
    """Test msgspec keyword-only with extra data."""
    run_main_and_assert(
        input_path=JSON_SCHEMA_DATA_PATH / "discriminator_literals.json",
        output_path=output_file,
        input_file_type="jsonschema",
        assert_func=assert_file_content,
        expected_file="discriminator_literals_msgspec_keyword_only_omit_defaults.py",
        extra_args=[
            "--output-model-type",
            "msgspec.Struct",
            "--keyword-only",
            "--target-python-version",
            min_version,
            "--extra-template-data",
            str(JSON_SCHEMA_DATA_PATH / "extra_data_msgspec.json"),
        ],
    )


@pytest.mark.skipif(
    int(black.__version__.split(".")[0]) < 24,
    reason="Installed black doesn't support the new style",
)
def test_main_jsonschema_openapi_keyword_only_msgspec_with_extra_data(tmp_path: Path) -> None:
    """Test OpenAPI msgspec keyword-only with extra data."""
    extra_data = json.loads((JSON_SCHEMA_DATA_PATH / "extra_data_msgspec.json").read_text())
    output_file: Path = tmp_path / "output.py"
    generate(
        input_=JSON_SCHEMA_DATA_PATH / "discriminator_literals.json",
        output=output_file,
        input_file_type=InputFileType.JsonSchema,
        output_model_type=DataModelType.MsgspecStruct,
        keyword_only=True,
        target_python_version=PythonVersionMin,
        extra_template_data=defaultdict(dict, extra_data),
        # Following values are implied by `msgspec.Struct` in the CLI
        use_annotated=True,
        field_constraints=True,
    )
    assert_file_content(output_file, "discriminator_literals_msgspec_keyword_only_omit_defaults.py")


@MSGSPEC_LEGACY_BLACK_SKIP
def test_main_msgspec_null_field(output_file: Path) -> None:
    """Test msgspec Struct generation with null type fields."""
    run_main_and_assert(
        input_path=JSON_SCHEMA_DATA_PATH / "msgspec_null_field.json",
        output_path=output_file,
        input_file_type="jsonschema",
        assert_func=assert_file_content,
        extra_args=[
            "--output-model-type",
            "msgspec.Struct",
            "--use-union-operator",
            "--target-python-version",
            "3.10",
        ],
    )


@MSGSPEC_LEGACY_BLACK_SKIP
def test_main_msgspec_falsy_defaults(output_file: Path) -> None:
    """Test msgspec Struct generation preserves falsy default values (0, '', False)."""
    run_main_and_assert(
        input_path=JSON_SCHEMA_DATA_PATH / "msgspec_falsy_defaults.json",
        output_path=output_file,
        input_file_type="jsonschema",
        assert_func=assert_file_content,
        extra_args=[
            "--output-model-type",
            "msgspec.Struct",
            "--use-union-operator",
            "--target-python-version",
            "3.10",
        ],
    )


def test_main_invalid_import_name(output_dir: Path) -> None:
    """Test invalid import name handling."""
    run_main_and_assert(
        input_path=JSON_SCHEMA_DATA_PATH / "invalid_import_name",
        output_path=output_dir,
        expected_directory=EXPECTED_JSON_SCHEMA_PATH / "invalid_import_name",
        extra_args=[
            "--output-model-type",
            "pydantic_v2.BaseModel",
        ],
    )


def test_main_alias_import_alias(output_dir: Path) -> None:
    """Ensure imports with aliases are retained after cleanup."""
    run_main_and_assert(
        input_path=JSON_SCHEMA_DATA_PATH / "alias_import_alias",
        output_path=output_dir,
        expected_directory=EXPECTED_JSON_SCHEMA_PATH / "alias_import_alias",
    )


@pytest.mark.parametrize(
    ("output_model", "expected_output"),
    [
        (
            "pydantic_v2.BaseModel",
            "field_has_same_name_v2.py",
        ),
        (
            "pydantic.BaseModel",
            "field_has_same_name.py",
        ),
    ],
)
def test_main_jsonschema_field_has_same_name(output_model: str, expected_output: str, output_file: Path) -> None:
    """Test field with same name as parent."""
    run_main_and_assert(
        input_path=JSON_SCHEMA_DATA_PATH / "field_has_same_name.json",
        output_path=output_file,
        input_file_type="jsonschema",
        assert_func=assert_file_content,
        expected_file=expected_output,
        extra_args=["--output-model-type", output_model],
    )


@pytest.mark.benchmark
def test_main_jsonschema_required_and_any_of_required(output_file: Path) -> None:
    """Test required field with anyOf required."""
    run_main_and_assert(
        input_path=JSON_SCHEMA_DATA_PATH / "required_and_any_of_required.json",
        output_path=output_file,
        input_file_type="jsonschema",
        assert_func=assert_file_content,
        expected_file="required_and_any_of_required.py",
    )


def test_main_json_pointer_escaped_segments(tmp_path: Path) -> None:
    """Test JSON pointer with escaped segments."""
    schema = {
        "definitions": {
            "foo/bar": {"type": "object", "properties": {"value": {"type": "string"}}},
            "baz~qux": {"type": "object", "properties": {"value": {"type": "integer"}}},
        },
        "properties": {
            "foo_bar": {"$ref": "#/definitions/foo~1bar"},
            "baz_qux": {"$ref": "#/definitions/baz~0qux"},
        },
        "type": "object",
    }
    expected = (
        "# generated by datamodel-codegen:\n"
        "#   filename: input.json\n"
        "#   timestamp: 2019-07-26T00:00:00+00:00\n\n"
        "from __future__ import annotations\n\n"
        "from typing import Optional\n\n"
        "from pydantic import BaseModel\n\n"
        "class FooBar(BaseModel):\n    value: Optional[str] = None\n\n"
        "class BazQux(BaseModel):\n    value: Optional[int] = None\n\n"
        "class Baz0qux(BaseModel):\n    value: Optional[int] = None\n\n"
        "class Foo1bar(BaseModel):\n    value: Optional[str] = None\n\n"
        "class Model(BaseModel):\n    foo_bar: Optional[Foo1bar] = None\n    baz_qux: Optional[Baz0qux] = None\n"
    )

    input_file = tmp_path / "input.json"
    output_file = tmp_path / "output.py"
    input_file.write_text(json.dumps(schema))
    run_main_and_assert(
        input_path=input_file,
        output_path=output_file,
        expected_output=expected,
        input_file_type="jsonschema",
        ignore_whitespace=True,
    )


def test_main_json_pointer_percent_encoded_segments(tmp_path: Path) -> None:
    """Test JSON pointer with percent-encoded segments."""
    schema = {
        "definitions": {
            "foo/bar": {"type": "object", "properties": {"value": {"type": "string"}}},
            "baz~qux": {"type": "object", "properties": {"value": {"type": "integer"}}},
            "space key": {"type": "object", "properties": {"value": {"type": "boolean"}}},
        },
        "properties": {
            "foo_bar": {"$ref": "#/definitions/foo%2Fbar"},
            "baz_qux": {"$ref": "#/definitions/baz%7Equx"},
            "space_key": {"$ref": "#/definitions/space%20key"},
        },
        "type": "object",
    }
    expected = (
        "# generated by datamodel-codegen:\n"
        "#   filename: input.json\n"
        "#   timestamp: 2019-07-26T00:00:00+00:00\n\n"
        "from __future__ import annotations\n\n"
        "from typing import Optional\n\n"
        "from pydantic import BaseModel\n\n"
        "class FooBar(BaseModel):\n    value: Optional[str] = None\n\n"
        "class BazQux(BaseModel):\n    value: Optional[int] = None\n\n"
        "class SpaceKey(BaseModel):\n    value: Optional[bool] = None\n\n"
        "class Baz7Equx(BaseModel):\n    value: Optional[int] = None\n\n"
        "class Foo2Fbar(BaseModel):\n    value: Optional[str] = None\n\n"
        "class Space20key(BaseModel):\n    value: Optional[bool] = None\n\n"
        "class Model(BaseModel):\n    foo_bar: Optional[Foo2Fbar] = None\n"
        "    baz_qux: Optional[Baz7Equx] = None\n"
        "    space_key: Optional[Space20key] = None\n"
    )

    input_file = tmp_path / "input.json"
    output_file = tmp_path / "output.py"
    input_file.write_text(json.dumps(schema))
    run_main_and_assert(
        input_path=input_file,
        output_path=output_file,
        expected_output=expected,
        input_file_type="jsonschema",
        ignore_whitespace=True,
    )


@pytest.mark.parametrize(
    ("extra_fields", "output_model", "expected_output"),
    [
        (
            "allow",
            "pydantic.BaseModel",
            "extra_fields_allow.py",
        ),
        (
            "forbid",
            "pydantic.BaseModel",
            "extra_fields_forbid.py",
        ),
        (
            "ignore",
            "pydantic.BaseModel",
            "extra_fields_ignore.py",
        ),
        (
            "allow",
            "pydantic_v2.BaseModel",
            "extra_fields_v2_allow.py",
        ),
        (
            "forbid",
            "pydantic_v2.BaseModel",
            "extra_fields_v2_forbid.py",
        ),
        (
            "ignore",
            "pydantic_v2.BaseModel",
            "extra_fields_v2_ignore.py",
        ),
    ],
)
def test_main_extra_fields(extra_fields: str, output_model: str, expected_output: str, output_file: Path) -> None:
    """Test extra fields configuration."""
    run_main_and_assert(
        input_path=JSON_SCHEMA_DATA_PATH / "extra_fields.json",
        output_path=output_file,
        input_file_type="jsonschema",
        assert_func=assert_file_content,
        expected_file=expected_output,
        extra_args=["--extra-fields", extra_fields, "--output-model-type", output_model],
    )


def test_main_jsonschema_same_name_objects(output_file: Path) -> None:
    """Test objects with same name (see issue #2460)."""
    run_main_and_assert(
        input_path=JSON_SCHEMA_DATA_PATH / "same_name_objects.json",
        output_path=output_file,
        input_file_type="jsonschema",
        assert_func=assert_file_content,
        expected_file="same_name_objects.py",
    )


def test_main_jsonschema_forwarding_reference_collapse_root(output_dir: Path) -> None:
    """Test forwarding reference with collapsed root (see issue #1466)."""
    run_main_and_assert(
        input_path=JSON_SCHEMA_DATA_PATH / "forwarding_reference",
        output_path=output_dir,
        expected_directory=EXPECTED_JSON_SCHEMA_PATH / "forwarding_reference",
        input_file_type="jsonschema",
        extra_args=["--collapse-root-models"],
    )


def test_main_jsonschema_type_alias(output_file: Path) -> None:
    """Test that TypeAliasType is generated for Python 3.9-3.11."""
    run_main_and_assert(
        input_path=JSON_SCHEMA_DATA_PATH / "type_alias.json",
        output_path=output_file,
        input_file_type=None,
        assert_func=assert_file_content,
        expected_file="type_alias.py",
        extra_args=["--use-type-alias"],
    )


@pytest.mark.skipif(
    int(black.__version__.split(".")[0]) < 23,
    reason="Installed black doesn't support the new 'type' statement",
)
def test_main_jsonschema_type_alias_py312(output_file: Path) -> None:
    """Test that type statement syntax is generated for Python 3.12+ with Pydantic v2."""
    run_main_and_assert(
        input_path=JSON_SCHEMA_DATA_PATH / "type_alias.json",
        output_path=output_file,
        input_file_type=None,
        assert_func=assert_file_content,
        expected_file="type_alias_py312.py",
        extra_args=[
            "--use-type-alias",
            "--target-python-version",
            "3.12",
            "--output-model-type",
            "pydantic_v2.BaseModel",
        ],
    )


def test_main_jsonschema_type_alias_with_field_description(output_file: Path) -> None:
    """Test that TypeAliasType is generated with field descriptions for Python 3.9-3.11."""
    run_main_and_assert(
        input_path=JSON_SCHEMA_DATA_PATH / "type_alias.json",
        output_path=output_file,
        input_file_type=None,
        assert_func=assert_file_content,
        expected_file="type_alias_with_field_description.py",
        extra_args=["--use-type-alias", "--use-field-description"],
    )


@pytest.mark.skipif(
    int(black.__version__.split(".")[0]) < 23,
    reason="Installed black doesn't support the new 'type' statement",
)
def test_main_jsonschema_type_alias_with_field_description_py312(output_file: Path) -> None:
    """Test that type statement syntax is generated with field descriptions for Python 3.12+ and Pydantic v2."""
    run_main_and_assert(
        input_path=JSON_SCHEMA_DATA_PATH / "type_alias.json",
        output_path=output_file,
        input_file_type=None,
        assert_func=assert_file_content,
        expected_file="type_alias_with_field_description_py312.py",
        extra_args=[
            "--use-type-alias",
            "--use-field-description",
            "--target-python-version",
            "3.12",
            "--output-model-type",
            "pydantic_v2.BaseModel",
        ],
    )


def test_main_jsonschema_type_mappings(output_file: Path) -> None:
    """Test --type-mappings option to override format-to-type mappings."""
    run_main_and_assert(
        input_path=JSON_SCHEMA_DATA_PATH / "type_mappings.json",
        output_path=output_file,
        input_file_type="jsonschema",
        assert_func=assert_file_content,
        expected_file="type_mappings.py",
        extra_args=[
            "--output-model-type",
            "pydantic_v2.BaseModel",
            "--type-mappings",
            "binary=string",
        ],
    )


def test_main_jsonschema_type_mappings_with_type_prefix(output_file: Path) -> None:
    """Test --type-mappings option with type+format syntax."""
    run_main_and_assert(
        input_path=JSON_SCHEMA_DATA_PATH / "type_mappings.json",
        output_path=output_file,
        input_file_type="jsonschema",
        assert_func=assert_file_content,
        expected_file="type_mappings.py",
        extra_args=[
            "--output-model-type",
            "pydantic_v2.BaseModel",
            "--type-mappings",
            "string+binary=string",
        ],
    )


def test_main_jsonschema_type_mappings_to_type_default(output_file: Path) -> None:
    """Test --type-mappings option mapping to a type's default (e.g., binary=integer)."""
    run_main_and_assert(
        input_path=JSON_SCHEMA_DATA_PATH / "type_mappings.json",
        output_path=output_file,
        input_file_type="jsonschema",
        assert_func=assert_file_content,
        expected_file="type_mappings_to_integer.py",
        extra_args=[
            "--output-model-type",
            "pydantic_v2.BaseModel",
            "--type-mappings",
            "binary=integer",
        ],
    )


def test_main_jsonschema_type_mappings_to_boolean(output_file: Path) -> None:
    """Test --type-mappings option mapping to a top-level type (e.g., binary=boolean)."""
    run_main_and_assert(
        input_path=JSON_SCHEMA_DATA_PATH / "type_mappings.json",
        output_path=output_file,
        input_file_type="jsonschema",
        assert_func=assert_file_content,
        expected_file="type_mappings_to_boolean.py",
        extra_args=[
            "--output-model-type",
            "pydantic_v2.BaseModel",
            "--type-mappings",
            "binary=boolean",
        ],
    )


def test_main_jsonschema_type_mappings_invalid_format(output_file: Path) -> None:
    """Test --type-mappings option with invalid format raises error."""
    run_main_and_assert(
        input_path=JSON_SCHEMA_DATA_PATH / "type_mappings.json",
        output_path=output_file,
        input_file_type="jsonschema",
        expected_exit=Exit.ERROR,
        extra_args=[
            "--output-model-type",
            "pydantic_v2.BaseModel",
            "--type-mappings",
            "invalid_without_equals",
        ],
        expected_stderr_contains="Invalid type mapping format",
    )


def test_main_jsonschema_reuse_scope_tree(output_dir: Path) -> None:
    """Test --reuse-scope=tree to deduplicate models across multiple files."""
    run_main_and_assert(
        input_path=JSON_SCHEMA_DATA_PATH / "reuse_scope_tree",
        output_path=output_dir,
        expected_directory=EXPECTED_JSON_SCHEMA_PATH / "reuse_scope_tree",
        input_file_type="jsonschema",
        extra_args=["--reuse-model", "--reuse-scope", "tree"],
    )


def test_main_jsonschema_reuse_scope_tree_enum(output_dir: Path) -> None:
    """Test --reuse-scope=tree to deduplicate enum models across multiple files."""
    run_main_and_assert(
        input_path=JSON_SCHEMA_DATA_PATH / "reuse_scope_tree_enum",
        output_path=output_dir,
        expected_directory=EXPECTED_JSON_SCHEMA_PATH / "reuse_scope_tree_enum",
        input_file_type="jsonschema",
        extra_args=["--reuse-model", "--reuse-scope", "tree"],
    )


def test_main_jsonschema_reuse_scope_tree_warning(capsys: pytest.CaptureFixture[str], output_dir: Path) -> None:
    """Test warning when --reuse-scope=tree is used without --reuse-model."""
    run_main_and_assert(
        input_path=JSON_SCHEMA_DATA_PATH / "reuse_scope_tree",
        output_path=output_dir,
        input_file_type="jsonschema",
        extra_args=["--reuse-scope", "tree"],
        capsys=capsys,
        expected_stderr_contains="Warning: --reuse-scope=tree has no effect without --reuse-model",
    )


def test_main_jsonschema_reuse_scope_tree_no_dup(output_dir: Path) -> None:
    """Test --reuse-scope=tree when there are no duplicate models."""
    run_main_and_assert(
        input_path=JSON_SCHEMA_DATA_PATH / "reuse_scope_tree_no_dup",
        output_path=output_dir,
        expected_directory=EXPECTED_JSON_SCHEMA_PATH / "reuse_scope_tree_no_dup",
        input_file_type="jsonschema",
        extra_args=["--reuse-model", "--reuse-scope", "tree"],
    )


def test_main_jsonschema_reuse_scope_tree_self_ref(output_dir: Path) -> None:
    """Test --reuse-scope=tree with self-referencing models."""
    run_main_and_assert(
        input_path=JSON_SCHEMA_DATA_PATH / "reuse_scope_tree_self_ref",
        output_path=output_dir,
        expected_directory=EXPECTED_JSON_SCHEMA_PATH / "reuse_scope_tree_self_ref",
        input_file_type="jsonschema",
        extra_args=["--reuse-model", "--reuse-scope", "tree"],
    )


def test_main_jsonschema_reuse_scope_tree_conflict(capsys: pytest.CaptureFixture[str], output_dir: Path) -> None:
    """Test --reuse-scope=tree error when schema file name conflicts with shared module."""
    run_main_and_assert(
        input_path=JSON_SCHEMA_DATA_PATH / "reuse_scope_tree_conflict",
        output_path=output_dir,
        input_file_type="jsonschema",
        extra_args=["--reuse-model", "--reuse-scope", "tree"],
        expected_exit=Exit.ERROR,
        capsys=capsys,
        expected_stderr_contains="Schema file or directory 'shared' conflicts with the shared module name",
    )


def test_main_jsonschema_reuse_scope_tree_conflict_dir(capsys: pytest.CaptureFixture[str], output_dir: Path) -> None:
    """Test --reuse-scope=tree error when schema directory name conflicts with shared module."""
    run_main_and_assert(
        input_path=JSON_SCHEMA_DATA_PATH / "reuse_scope_tree_conflict_dir",
        output_path=output_dir,
        input_file_type="jsonschema",
        extra_args=["--reuse-model", "--reuse-scope", "tree"],
        expected_exit=Exit.ERROR,
        capsys=capsys,
        expected_stderr_contains="Schema file or directory 'shared' conflicts with the shared module name",
    )


def test_main_jsonschema_reuse_scope_tree_no_conflict_dir(output_dir: Path) -> None:
    """Test --reuse-scope=tree does not error when shared/ dir exists but no duplicates."""
    run_main_and_assert(
        input_path=JSON_SCHEMA_DATA_PATH / "reuse_scope_tree_no_conflict_dir",
        output_path=output_dir,
        expected_directory=EXPECTED_JSON_SCHEMA_PATH / "reuse_scope_tree_no_conflict_dir",
        input_file_type="jsonschema",
        extra_args=["--reuse-model", "--reuse-scope", "tree"],
    )


def test_main_jsonschema_reuse_scope_tree_multi(output_dir: Path) -> None:
    """Test --reuse-scope=tree with multiple files where canonical is not in first module."""
    run_main_and_assert(
        input_path=JSON_SCHEMA_DATA_PATH / "reuse_scope_tree_multi",
        output_path=output_dir,
        expected_directory=EXPECTED_JSON_SCHEMA_PATH / "reuse_scope_tree_multi",
        input_file_type="jsonschema",
        extra_args=["--reuse-model", "--reuse-scope", "tree"],
    )


def test_main_jsonschema_reuse_scope_tree_branch(output_dir: Path) -> None:
    """Test --reuse-scope=tree branch coverage with duplicate in later modules."""
    run_main_and_assert(
        input_path=JSON_SCHEMA_DATA_PATH / "reuse_scope_tree_branch",
        output_path=output_dir,
        expected_directory=EXPECTED_JSON_SCHEMA_PATH / "reuse_scope_tree_branch",
        input_file_type="jsonschema",
        extra_args=["--reuse-model", "--reuse-scope", "tree"],
    )


def test_main_jsonschema_reuse_scope_tree_dataclass(output_dir: Path) -> None:
    """Test --reuse-scope=tree with dataclasses output type (supports inheritance)."""
    run_main_and_assert(
        input_path=JSON_SCHEMA_DATA_PATH / "reuse_scope_tree_dataclass",
        output_path=output_dir,
        expected_directory=EXPECTED_JSON_SCHEMA_PATH / "reuse_scope_tree_dataclass",
        input_file_type="jsonschema",
        extra_args=["--reuse-model", "--reuse-scope", "tree", "--output-model-type", "dataclasses.dataclass"],
    )


def test_main_jsonschema_reuse_scope_tree_typeddict(output_dir: Path) -> None:
    """Test --reuse-scope=tree with TypedDict output type (no inheritance, direct reference)."""
    run_main_and_assert(
        input_path=JSON_SCHEMA_DATA_PATH / "reuse_scope_tree_typeddict",
        output_path=output_dir,
        expected_directory=EXPECTED_JSON_SCHEMA_PATH / "reuse_scope_tree_typeddict",
        input_file_type="jsonschema",
        extra_args=["--reuse-model", "--reuse-scope", "tree", "--output-model-type", "typing.TypedDict"],
    )


def test_main_jsonschema_empty_items_array(output_file: Path) -> None:
    """Test that arrays with empty items ({}) generate List[Any] instead of bare List."""
    run_main_and_assert(
        input_path=JSON_SCHEMA_DATA_PATH / "empty_items_array.json",
        output_path=output_file,
        input_file_type="jsonschema",
        assert_func=assert_file_content,
    )


<<<<<<< HEAD
def test_main_jsonschema_hierarchical_aliases_scoped(output_file: Path) -> None:
    """Test hierarchical aliases with scoped format (ClassName.field)."""
    run_main_and_assert(
        input_path=JSON_SCHEMA_DATA_PATH / "hierarchical_aliases.json",
        output_path=output_file,
        input_file_type="jsonschema",
        assert_func=assert_file_content,
        extra_args=[
            "--aliases",
            str(JSON_SCHEMA_DATA_PATH / "hierarchical_aliases_scoped.json"),
        ],
=======
def test_main_jsonschema_multiple_types_with_object(output_file: Path) -> None:
    """Test multiple types in array including object with properties generates Union type."""
    run_main_and_assert(
        input_path=JSON_SCHEMA_DATA_PATH / "multiple_types_with_object.json",
        output_path=output_file,
        input_file_type="jsonschema",
        assert_func=assert_file_content,
    )


@MSGSPEC_LEGACY_BLACK_SKIP
def test_main_jsonschema_type_alias_with_circular_ref_to_class_msgspec(min_version: str, output_file: Path) -> None:
    """Test TypeAlias with circular reference to class generates quoted forward refs."""
    run_main_and_assert(
        input_path=JSON_SCHEMA_DATA_PATH / "type_alias_with_circular_ref_to_class.json",
        output_path=output_file,
        input_file_type="jsonschema",
        assert_func=assert_file_content,
        expected_file="type_alias_with_circular_ref_to_class_msgspec.py",
        extra_args=[
            "--output-model-type",
            "msgspec.Struct",
            "--target-python-version",
            min_version,
        ],
    )


def test_main_jsonschema_enum_object_values(output_file: Path) -> None:
    """Test that enum with object values uses title/name/const for member names (issue #1620)."""
    run_main_and_assert(
        input_path=JSON_SCHEMA_DATA_PATH / "enum_object_values.json",
        output_path=output_file,
        input_file_type="jsonschema",
        assert_func=assert_file_content,
    )


def test_main_jsonschema_collapse_root_models_empty_union(output_file: Path) -> None:
    """Test that collapse-root-models with empty union fallback generates Any instead of invalid Union syntax."""
    run_main_and_assert(
        input_path=JSON_SCHEMA_DATA_PATH / "collapse_root_models_empty_union.json",
        output_path=output_file,
        input_file_type="jsonschema",
        assert_func=assert_file_content,
        extra_args=["--collapse-root-models"],
    )


def test_main_jsonschema_collapse_root_models_with_optional(output_file: Path) -> None:
    """Test that collapse-root-models correctly preserves Optional import when needed."""
    run_main_and_assert(
        input_path=JSON_SCHEMA_DATA_PATH / "collapse_root_models_with_optional.json",
        output_path=output_file,
        input_file_type="jsonschema",
        assert_func=assert_file_content,
        extra_args=["--collapse-root-models"],
>>>>>>> cd0c2d21
    )<|MERGE_RESOLUTION|>--- conflicted
+++ resolved
@@ -3000,7 +3000,6 @@
     )
 
 
-<<<<<<< HEAD
 def test_main_jsonschema_hierarchical_aliases_scoped(output_file: Path) -> None:
     """Test hierarchical aliases with scoped format (ClassName.field)."""
     run_main_and_assert(
@@ -3012,7 +3011,9 @@
             "--aliases",
             str(JSON_SCHEMA_DATA_PATH / "hierarchical_aliases_scoped.json"),
         ],
-=======
+    )
+    
+    
 def test_main_jsonschema_multiple_types_with_object(output_file: Path) -> None:
     """Test multiple types in array including object with properties generates Union type."""
     run_main_and_assert(
@@ -3070,5 +3071,4 @@
         input_file_type="jsonschema",
         assert_func=assert_file_content,
         extra_args=["--collapse-root-models"],
->>>>>>> cd0c2d21
     )