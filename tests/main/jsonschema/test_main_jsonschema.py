--- conflicted
+++ resolved
@@ -3116,7 +3116,23 @@
         assert output_file.read_text() == (EXPECTED_JSON_SCHEMA_PATH / expected_output).read_text()
 
 
-<<<<<<< HEAD
+@pytest.mark.benchmark
+@freeze_time("2019-07-26")
+def test_main_jsonschema_required_and_any_of_required() -> None:
+    with TemporaryDirectory() as output_dir:
+        output_file: Path = Path(output_dir) / "output.py"
+        return_code: Exit = main([
+            "--input",
+            str(JSON_SCHEMA_DATA_PATH / "required_and_any_of_required.json"),
+            "--output",
+            str(output_file),
+            "--input-file-type",
+            "jsonschema",
+        ])
+        assert return_code == Exit.OK
+        assert output_file.read_text() == (EXPECTED_JSON_SCHEMA_PATH / "required_and_any_of_required.py").read_text()
+
+
 @freeze_time("2019-07-26")
 def test_main_json_pointer_escaped_segments() -> None:
     schema = {
@@ -3150,23 +3166,12 @@
         return_code: Exit = main([
             "--input",
             str(input_file),
-=======
-@pytest.mark.benchmark
-@freeze_time("2019-07-26")
-def test_main_jsonschema_required_and_any_of_required() -> None:
-    with TemporaryDirectory() as output_dir:
-        output_file: Path = Path(output_dir) / "output.py"
-        return_code: Exit = main([
-            "--input",
-            str(JSON_SCHEMA_DATA_PATH / "required_and_any_of_required.json"),
->>>>>>> be0f22f3
-            "--output",
-            str(output_file),
-            "--input-file-type",
-            "jsonschema",
-        ])
-        assert return_code == Exit.OK
-<<<<<<< HEAD
+            "--output",
+            str(output_file),
+            "--input-file-type",
+            "jsonschema",
+        ])
+        assert return_code == Exit.OK
         result = output_file.read_text()
         # Normalize whitespace for comparison
         assert "".join(result.split()) == "".join(expected.split())
@@ -3219,7 +3224,4 @@
         assert return_code == Exit.OK
         result = output_file.read_text()
         # Normalize whitespace for comparison
-        assert "".join(result.split()) == "".join(expected.split())
-=======
-        assert output_file.read_text() == (EXPECTED_JSON_SCHEMA_PATH / "required_and_any_of_required.py").read_text()
->>>>>>> be0f22f3
+        assert "".join(result.split()) == "".join(expected.split())