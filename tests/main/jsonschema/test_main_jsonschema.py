"""Tests for JSON Schema input file code generation."""

from __future__ import annotations

import json
from collections import defaultdict
from pathlib import Path
from typing import TYPE_CHECKING
from unittest.mock import call

import black
import pytest
from packaging import version

from datamodel_code_generator import (
    MIN_VERSION,
    DataModelType,
    InputFileType,
    PythonVersion,
    PythonVersionMin,
    chdir,
    generate,
)
from datamodel_code_generator.__main__ import Exit, main
from datamodel_code_generator.format import is_supported_in_black
from tests.conftest import assert_directory_content, freeze_time
from tests.main.conftest import (
    DATA_PATH,
    JSON_SCHEMA_DATA_PATH,
    MSGSPEC_LEGACY_BLACK_SKIP,
    TIMESTAMP,
    run_main_and_assert,
    run_main_url_and_assert,
    run_main_with_args,
)
from tests.main.jsonschema.conftest import EXPECTED_JSON_SCHEMA_PATH, assert_file_content

if TYPE_CHECKING:
    from pytest_mock import MockerFixture


FixtureRequest = pytest.FixtureRequest


@pytest.mark.benchmark
def test_main_inheritance_forward_ref(output_file: Path, tmp_path: Path) -> None:
    """Test inheritance with forward references."""
    run_main_and_assert(
        input_path=JSON_SCHEMA_DATA_PATH / "inheritance_forward_ref.json",
        output_path=output_file,
        input_file_type=None,
        assert_func=assert_file_content,
        copy_files=[(DATA_PATH / "pyproject.toml", tmp_path / "pyproject.toml")],
    )


@pytest.mark.benchmark
def test_main_inheritance_forward_ref_keep_model_order(output_file: Path, tmp_path: Path) -> None:
    """Test inheritance with forward references keeping model order."""
    run_main_and_assert(
        input_path=JSON_SCHEMA_DATA_PATH / "inheritance_forward_ref.json",
        output_path=output_file,
        input_file_type=None,
        assert_func=assert_file_content,
        extra_args=["--keep-model-order"],
        copy_files=[(DATA_PATH / "pyproject.toml", tmp_path / "pyproject.toml")],
    )


@pytest.mark.benchmark
def test_main_type_alias_forward_ref_keep_model_order(output_file: Path) -> None:
    """Test TypeAliasType with forward references keeping model order."""
    run_main_and_assert(
        input_path=JSON_SCHEMA_DATA_PATH / "type_alias_forward_ref.json",
        output_path=output_file,
        input_file_type=None,
        assert_func=assert_file_content,
        extra_args=[
            "--keep-model-order",
            "--output-model-type",
            "typing.TypedDict",
            "--use-standard-collections",
            "--use-union-operator",
            "--use-type-alias",
            "--target-python-version",
            "3.10",
        ],
    )


@pytest.mark.skip(reason="pytest-xdist does not support the test")
def test_main_without_arguments() -> None:
    """Test main function without arguments raises SystemExit."""
    with pytest.raises(SystemExit):
        main()


@pytest.mark.benchmark
def test_main_autodetect(output_file: Path) -> None:
    """Test automatic input file type detection."""
    run_main_and_assert(
        input_path=JSON_SCHEMA_DATA_PATH / "person.json",
        output_path=output_file,
        input_file_type="auto",
        assert_func=assert_file_content,
    )


def test_main_autodetect_failed(tmp_path: Path) -> None:
    """Test autodetect failure with invalid input."""
    input_file: Path = tmp_path / "input.yaml"
    output_file: Path = tmp_path / "output.py"
    input_file.write_text(":", encoding="utf-8")
    run_main_and_assert(
        input_path=input_file,
        output_path=output_file,
        input_file_type="auto",
        expected_exit=Exit.ERROR,
    )


def test_main_jsonschema(output_file: Path) -> None:
    """Test JSON Schema file code generation."""
    run_main_and_assert(
        input_path=JSON_SCHEMA_DATA_PATH / "person.json",
        output_path=output_file,
        input_file_type="jsonschema",
        assert_func=assert_file_content,
        expected_file="general.py",
    )


def test_main_jsonschema_dataclass_arguments_with_pydantic(output_file: Path) -> None:
    """Test JSON Schema code generation with dataclass arguments passed but using Pydantic model.

    This verifies that dataclass_arguments is properly ignored for non-dataclass models.
    """
    run_main_and_assert(
        input_path=JSON_SCHEMA_DATA_PATH / "person.json",
        output_path=output_file,
        input_file_type="jsonschema",
        assert_func=assert_file_content,
        expected_file="general.py",
        extra_args=[
            "--output-model",
            "pydantic.BaseModel",
            "--dataclass-arguments",
            '{"slots": true, "order": true}',
        ],
    )


def test_main_jsonschema_dataclass_frozen_keyword_only(output_file: Path) -> None:
    """Test JSON Schema code generation with frozen and keyword-only dataclass.

    This tests the 'if existing:' False branch in _create_data_model when
    no --dataclass-arguments is provided but --frozen and --keyword-only are set.
    """
    run_main_and_assert(
        input_path=JSON_SCHEMA_DATA_PATH / "person.json",
        output_path=output_file,
        input_file_type="jsonschema",
        assert_func=assert_file_content,
        expected_file="general_dataclass_frozen_kw_only.py",
        extra_args=[
            "--output-model",
            "dataclasses.dataclass",
            "--frozen",
            "--keyword-only",
            "--target-python-version",
            "3.10",
        ],
    )


@pytest.mark.benchmark
def test_main_jsonschema_nested_deep(tmp_path: Path) -> None:
    """Test deeply nested JSON Schema generation."""
    run_main_and_assert(
        input_path=JSON_SCHEMA_DATA_PATH / "nested_person.json",
        output_path=tmp_path,
        output_to_expected=[
            ("__init__.py", EXPECTED_JSON_SCHEMA_PATH / "nested_deep" / "__init__.py"),
            ("nested/deep.py", EXPECTED_JSON_SCHEMA_PATH / "nested_deep" / "nested" / "deep.py"),
            (
                "empty_parent/nested/deep.py",
                EXPECTED_JSON_SCHEMA_PATH / "nested_deep" / "empty_parent" / "nested" / "deep.py",
            ),
        ],
        assert_func=assert_file_content,
        input_file_type="jsonschema",
    )


def test_main_jsonschema_nested_skip(output_dir: Path) -> None:
    """Test nested JSON Schema with skipped items."""
    run_main_and_assert(
        input_path=JSON_SCHEMA_DATA_PATH / "nested_skip.json",
        output_path=output_dir,
        expected_directory=EXPECTED_JSON_SCHEMA_PATH / "nested_skip",
        input_file_type="jsonschema",
    )


@pytest.mark.benchmark
def test_main_jsonschema_external_files(output_file: Path) -> None:
    """Test JSON Schema with external file references."""
    run_main_and_assert(
        input_path=JSON_SCHEMA_DATA_PATH / "external_parent_root.json",
        output_path=output_file,
        input_file_type="jsonschema",
        assert_func=assert_file_content,
        expected_file="external_files.py",
    )


@pytest.mark.benchmark
def test_main_jsonschema_collapsed_external_references(tmp_path: Path) -> None:
    """Test collapsed external references in JSON Schema."""
    run_main_and_assert(
        input_path=JSON_SCHEMA_DATA_PATH / "external_reference",
        output_path=tmp_path,
        output_to_expected=[
            ("ref0.py", "external_ref0.py"),
            ("other/ref2.py", EXPECTED_JSON_SCHEMA_PATH / "external_other_ref2.py"),
        ],
        assert_func=assert_file_content,
        input_file_type="jsonschema",
        extra_args=["--collapse-root-models"],
    )


@pytest.mark.benchmark
def test_main_jsonschema_multiple_files(output_dir: Path) -> None:
    """Test JSON Schema generation from multiple files."""
    run_main_and_assert(
        input_path=JSON_SCHEMA_DATA_PATH / "multiple_files",
        output_path=output_dir,
        expected_directory=EXPECTED_JSON_SCHEMA_PATH / "multiple_files",
        input_file_type="jsonschema",
    )


@pytest.mark.benchmark
def test_main_jsonschema_no_empty_collapsed_external_model(tmp_path: Path) -> None:
    """Test no empty files with collapsed external models."""
    run_main_and_assert(
        input_path=JSON_SCHEMA_DATA_PATH / "external_collapse",
        output_path=tmp_path,
        file_should_not_exist=tmp_path / "child.py",
        input_file_type="jsonschema",
        extra_args=["--collapse-root-models"],
    )
    assert (tmp_path / "__init__.py").exists()


@pytest.mark.parametrize(
    ("output_model", "expected_output"),
    [
        (
            "pydantic.BaseModel",
            "null_and_array.py",
        ),
        (
            "pydantic_v2.BaseModel",
            "null_and_array_v2.py",
        ),
    ],
)
def test_main_null_and_array(output_model: str, expected_output: str, output_file: Path) -> None:
    """Test handling of null and array types."""
    run_main_and_assert(
        input_path=JSON_SCHEMA_DATA_PATH / "null_and_array.json",
        output_path=output_file,
        input_file_type="jsonschema",
        assert_func=assert_file_content,
        expected_file=expected_output,
        extra_args=["--output-model", output_model],
    )


def test_use_default_pydantic_v2_with_json_schema_const(output_file: Path) -> None:
    """Test use-default with const in Pydantic v2."""
    run_main_and_assert(
        input_path=JSON_SCHEMA_DATA_PATH / "use_default_with_const.json",
        output_path=output_file,
        input_file_type=None,
        assert_func=assert_file_content,
        expected_file="use_default_with_const.py",
        extra_args=["--output-model-type", "pydantic_v2.BaseModel", "--use-default"],
    )


@pytest.mark.parametrize(
    ("output_model", "expected_output", "option"),
    [
        (
            "pydantic.BaseModel",
            "complicated_enum_default_member.py",
            "--set-default-enum-member",
        ),
        (
            "dataclasses.dataclass",
            "complicated_enum_default_member_dataclass.py",
            "--set-default-enum-member",
        ),
        (
            "dataclasses.dataclass",
            "complicated_enum_default_member_dataclass.py",
            None,
        ),
    ],
)
def test_main_complicated_enum_default_member(
    output_model: str, expected_output: str, option: str | None, output_file: Path
) -> None:
    """Test complicated enum with default member."""
    extra_args = [a for a in [option, "--output-model", output_model] if a]
    run_main_and_assert(
        input_path=JSON_SCHEMA_DATA_PATH / "complicated_enum.json",
        output_path=output_file,
        input_file_type=None,
        assert_func=assert_file_content,
        expected_file=expected_output,
        extra_args=extra_args,
    )


@pytest.mark.benchmark
def test_main_json_reuse_enum_default_member(output_file: Path) -> None:
    """Test enum reuse with default member."""
    run_main_and_assert(
        input_path=JSON_SCHEMA_DATA_PATH / "duplicate_enum.json",
        output_path=output_file,
        input_file_type="jsonschema",
        assert_func=assert_file_content,
        extra_args=["--reuse-model", "--set-default-enum-member"],
    )


def test_main_invalid_model_name_failed(capsys: pytest.CaptureFixture[str], output_file: Path) -> None:
    """Test invalid model name error handling."""
    run_main_and_assert(
        input_path=JSON_SCHEMA_DATA_PATH / "invalid_model_name.json",
        output_path=output_file,
        input_file_type="jsonschema",
        extra_args=["--class-name", "with"],
        expected_exit=Exit.ERROR,
        capsys=capsys,
        expected_stderr_contains="title='with' is invalid class name. You have to set `--class-name` option",
    )


def test_main_invalid_model_name_converted(capsys: pytest.CaptureFixture[str], output_file: Path) -> None:
    """Test invalid model name conversion error."""
    run_main_and_assert(
        input_path=JSON_SCHEMA_DATA_PATH / "invalid_model_name.json",
        output_path=output_file,
        input_file_type="jsonschema",
        expected_exit=Exit.ERROR,
        capsys=capsys,
        expected_stderr_contains="title='1Xyz' is invalid class name. You have to set `--class-name` option",
    )


def test_main_invalid_model_name(output_file: Path) -> None:
    """Test invalid model name with custom class name."""
    run_main_and_assert(
        input_path=JSON_SCHEMA_DATA_PATH / "invalid_model_name.json",
        output_path=output_file,
        input_file_type="jsonschema",
        assert_func=assert_file_content,
        extra_args=["--class-name", "ValidModelName"],
    )


def test_main_jsonschema_reserved_field_names(output_file: Path) -> None:
    """Test reserved names are safely suffixed and aliased."""
    run_main_and_assert(
        input_path=JSON_SCHEMA_DATA_PATH / "reserved_property.json",
        output_path=output_file,
        input_file_type="jsonschema",
        assert_func=assert_file_content,
        expected_file="reserved_property.py",
    )


def test_main_jsonschema_with_local_anchor(output_file: Path) -> None:
    """Test $id anchor lookup resolves without error and reuses definitions."""
    run_main_and_assert(
        input_path=JSON_SCHEMA_DATA_PATH / "with_anchor.json",
        output_path=output_file,
        input_file_type="jsonschema",
        assert_func=assert_file_content,
        expected_file="with_anchor.py",
    )


def test_main_jsonschema_missing_anchor_reports_error(capsys: pytest.CaptureFixture[str], output_file: Path) -> None:
    """Test missing $id anchor produces a clear error instead of KeyError trace."""
    run_main_and_assert(
        input_path=JSON_SCHEMA_DATA_PATH / "missing_anchor.json",
        output_path=output_file,
        input_file_type="jsonschema",
        expected_exit=Exit.ERROR,
        capsys=capsys,
        expected_stderr_contains="Unresolved $id reference '#address'",
    )


def test_main_root_id_jsonschema_with_local_file(mocker: MockerFixture, output_file: Path) -> None:
    """Test root ID JSON Schema with local file reference."""
    root_id_response = mocker.Mock()
    root_id_response.text = "dummy"
    person_response = mocker.Mock()
    person_response.text = (JSON_SCHEMA_DATA_PATH / "person.json").read_text()
    httpx_get_mock = mocker.patch("httpx.get", side_effect=[person_response])
    run_main_and_assert(
        input_path=JSON_SCHEMA_DATA_PATH / "root_id.json",
        output_path=output_file,
        input_file_type="jsonschema",
        assert_func=assert_file_content,
        expected_file="root_id.py",
    )
    httpx_get_mock.assert_not_called()


def test_main_root_id_jsonschema_with_remote_file(mocker: MockerFixture, tmp_path: Path) -> None:
    """Test root ID JSON Schema with remote file reference."""
    root_id_response = mocker.Mock()
    root_id_response.text = "dummy"
    person_response = mocker.Mock()
    person_response.text = (JSON_SCHEMA_DATA_PATH / "person.json").read_text()
    httpx_get_mock = mocker.patch("httpx.get", side_effect=[person_response])
    input_file = tmp_path / "root_id.json"
    output_file: Path = tmp_path / "output.py"
    run_main_and_assert(
        input_path=input_file,
        output_path=output_file,
        input_file_type="jsonschema",
        assert_func=assert_file_content,
        expected_file="root_id.py",
        copy_files=[(JSON_SCHEMA_DATA_PATH / "root_id.json", input_file)],
    )
    httpx_get_mock.assert_has_calls([
        call(
            "https://example.com/person.json",
            headers=None,
            verify=True,
            follow_redirects=True,
            params=None,
        ),
    ])


@pytest.mark.benchmark
def test_main_root_id_jsonschema_self_refs_with_local_file(mocker: MockerFixture, output_file: Path) -> None:
    """Test root ID JSON Schema self-references with local file."""
    person_response = mocker.Mock()
    person_response.text = (JSON_SCHEMA_DATA_PATH / "person.json").read_text()
    httpx_get_mock = mocker.patch("httpx.get", side_effect=[person_response])
    run_main_and_assert(
        input_path=JSON_SCHEMA_DATA_PATH / "root_id_self_ref.json",
        output_path=output_file,
        input_file_type="jsonschema",
        assert_func=assert_file_content,
        expected_file="root_id.py",
        transform=lambda s: s.replace("filename:  root_id_self_ref.json", "filename:  root_id.json"),
    )
    httpx_get_mock.assert_not_called()


@pytest.mark.benchmark
def test_main_root_id_jsonschema_self_refs_with_remote_file(mocker: MockerFixture, tmp_path: Path) -> None:
    """Test root ID JSON Schema self-references with remote file."""
    person_response = mocker.Mock()
    person_response.text = (JSON_SCHEMA_DATA_PATH / "person.json").read_text()
    httpx_get_mock = mocker.patch("httpx.get", side_effect=[person_response])
    input_file = tmp_path / "root_id_self_ref.json"
    output_file: Path = tmp_path / "output.py"
    run_main_and_assert(
        input_path=input_file,
        output_path=output_file,
        input_file_type="jsonschema",
        assert_func=assert_file_content,
        expected_file="root_id.py",
        transform=lambda s: s.replace("filename:  root_id_self_ref.json", "filename:  root_id.json"),
        copy_files=[(JSON_SCHEMA_DATA_PATH / "root_id_self_ref.json", input_file)],
    )
    httpx_get_mock.assert_has_calls([
        call(
            "https://example.com/person.json",
            headers=None,
            verify=True,
            follow_redirects=True,
            params=None,
        ),
    ])


def test_main_root_id_jsonschema_with_absolute_remote_file(mocker: MockerFixture, tmp_path: Path) -> None:
    """Test root ID JSON Schema with absolute remote file URL."""
    root_id_response = mocker.Mock()
    root_id_response.text = "dummy"
    person_response = mocker.Mock()
    person_response.text = (JSON_SCHEMA_DATA_PATH / "person.json").read_text()
    httpx_get_mock = mocker.patch("httpx.get", side_effect=[person_response])
    input_file = tmp_path / "root_id_absolute_url.json"
    output_file: Path = tmp_path / "output.py"
    run_main_and_assert(
        input_path=input_file,
        output_path=output_file,
        input_file_type="jsonschema",
        assert_func=assert_file_content,
        expected_file="root_id_absolute_url.py",
        copy_files=[(JSON_SCHEMA_DATA_PATH / "root_id_absolute_url.json", input_file)],
    )
    httpx_get_mock.assert_has_calls([
        call(
            "https://example.com/person.json",
            headers=None,
            verify=True,
            follow_redirects=True,
            params=None,
        ),
    ])


def test_main_root_id_jsonschema_with_absolute_local_file(output_file: Path) -> None:
    """Test root ID JSON Schema with absolute local file path."""
    run_main_and_assert(
        input_path=JSON_SCHEMA_DATA_PATH / "root_id_absolute_url.json",
        output_path=output_file,
        input_file_type="jsonschema",
        assert_func=assert_file_content,
        expected_file="root_id_absolute_url.py",
    )


@pytest.mark.benchmark
def test_main_jsonschema_id(output_file: Path) -> None:
    """Test JSON Schema with ID field."""
    run_main_and_assert(
        input_path=JSON_SCHEMA_DATA_PATH / "id.json",
        output_path=output_file,
        input_file_type="jsonschema",
        assert_func=assert_file_content,
        expected_file="id.py",
    )


def test_main_jsonschema_id_as_stdin(monkeypatch: pytest.MonkeyPatch, output_file: Path) -> None:
    """Test JSON Schema ID handling from stdin."""
    run_main_and_assert(
        stdin_path=JSON_SCHEMA_DATA_PATH / "id.json",
        output_path=output_file,
        monkeypatch=monkeypatch,
        input_file_type="jsonschema",
        assert_func=assert_file_content,
        expected_file="id_stdin.py",
    )


def test_main_jsonschema_ids(output_dir: Path) -> None:
    """Test JSON Schema with multiple IDs."""
    with freeze_time(TIMESTAMP):
        run_main_and_assert(
            input_path=JSON_SCHEMA_DATA_PATH / "ids" / "Organization.schema.json",
            output_path=output_dir,
            expected_directory=EXPECTED_JSON_SCHEMA_PATH / "ids",
            input_file_type="jsonschema",
        )


@pytest.mark.benchmark
def test_main_external_definitions(output_file: Path) -> None:
    """Test external definitions in JSON Schema."""
    run_main_and_assert(
        input_path=JSON_SCHEMA_DATA_PATH / "external_definitions_root.json",
        output_path=output_file,
        input_file_type="jsonschema",
        assert_func=assert_file_content,
    )


def test_main_external_files_in_directory(output_file: Path) -> None:
    """Test external files in directory structure."""
    run_main_and_assert(
        input_path=JSON_SCHEMA_DATA_PATH / "external_files_in_directory" / "person.json",
        output_path=output_file,
        input_file_type="jsonschema",
        assert_func=assert_file_content,
    )


def test_main_nested_directory(output_dir: Path) -> None:
    """Test nested directory structure generation."""
    run_main_and_assert(
        input_path=JSON_SCHEMA_DATA_PATH / "external_files_in_directory",
        output_path=output_dir,
        expected_directory=EXPECTED_JSON_SCHEMA_PATH / "nested_directory",
        input_file_type="jsonschema",
    )


def test_main_circular_reference(output_file: Path) -> None:
    """Test circular reference handling."""
    run_main_and_assert(
        input_path=JSON_SCHEMA_DATA_PATH / "circular_reference.json",
        output_path=output_file,
        input_file_type="jsonschema",
        assert_func=assert_file_content,
    )


def test_main_invalid_enum_name(output_file: Path) -> None:
    """Test invalid enum name handling."""
    run_main_and_assert(
        input_path=JSON_SCHEMA_DATA_PATH / "invalid_enum_name.json",
        output_path=output_file,
        input_file_type="jsonschema",
        assert_func=assert_file_content,
    )


def test_main_invalid_enum_name_snake_case_field(output_file: Path) -> None:
    """Test invalid enum name with snake case fields."""
    run_main_and_assert(
        input_path=JSON_SCHEMA_DATA_PATH / "invalid_enum_name.json",
        output_path=output_file,
        input_file_type="jsonschema",
        assert_func=assert_file_content,
        extra_args=["--snake-case-field"],
    )


def test_main_json_reuse_enum(output_file: Path) -> None:
    """Test enum reuse in JSON generation."""
    run_main_and_assert(
        input_path=JSON_SCHEMA_DATA_PATH / "duplicate_enum.json",
        output_path=output_file,
        input_file_type="jsonschema",
        assert_func=assert_file_content,
        extra_args=["--reuse-model"],
    )


def test_main_json_capitalise_enum_members(output_file: Path) -> None:
    """Test enum member capitalization."""
    run_main_and_assert(
        input_path=JSON_SCHEMA_DATA_PATH / "many_case_enum.json",
        output_path=output_file,
        input_file_type="jsonschema",
        assert_func=assert_file_content,
        extra_args=["--capitalise-enum-members"],
    )


def test_main_json_capitalise_enum_members_without_enum(output_file: Path) -> None:
    """Test enum member capitalization without enum flag."""
    run_main_and_assert(
        input_path=JSON_SCHEMA_DATA_PATH / "person.json",
        output_path=output_file,
        input_file_type="jsonschema",
        assert_func=assert_file_content,
        expected_file="autodetect.py",
    )


def test_main_similar_nested_array(output_file: Path) -> None:
    """Test similar nested array structures."""
    run_main_and_assert(
        input_path=JSON_SCHEMA_DATA_PATH / "similar_nested_array.json",
        output_path=output_file,
        input_file_type="jsonschema",
        assert_func=assert_file_content,
    )


@pytest.mark.parametrize(
    ("output_model", "expected_output"),
    [
        (
            "pydantic.BaseModel",
            "require_referenced_field",
        ),
        (
            "pydantic_v2.BaseModel",
            "require_referenced_field_pydantic_v2",
        ),
    ],
)
def test_main_require_referenced_field(output_model: str, expected_output: str, tmp_path: Path) -> None:
    """Test required referenced fields."""
    run_main_and_assert(
        input_path=JSON_SCHEMA_DATA_PATH / "require_referenced_field/",
        output_path=tmp_path,
        output_to_expected=[
            ("referenced.py", f"{expected_output}/referenced.py"),
            ("required.py", f"{expected_output}/required.py"),
        ],
        assert_func=assert_file_content,
        input_file_type="jsonschema",
        extra_args=["--output-datetime-class", "AwareDatetime", "--output-model-type", output_model],
    )


@pytest.mark.parametrize(
    ("output_model", "expected_output"),
    [
        (
            "pydantic.BaseModel",
            "require_referenced_field",
        ),
        (
            "pydantic_v2.BaseModel",
            "require_referenced_field_naivedatetime",
        ),
    ],
)
def test_main_require_referenced_field_naive_datetime(output_model: str, expected_output: str, tmp_path: Path) -> None:
    """Test required referenced field with naive datetime."""
    run_main_and_assert(
        input_path=JSON_SCHEMA_DATA_PATH / "require_referenced_field/",
        output_path=tmp_path,
        output_to_expected=[
            ("referenced.py", f"{expected_output}/referenced.py"),
            ("required.py", f"{expected_output}/required.py"),
        ],
        assert_func=assert_file_content,
        input_file_type="jsonschema",
        extra_args=["--output-datetime-class", "NaiveDatetime", "--output-model-type", output_model],
    )


@pytest.mark.parametrize(
    ("output_model", "expected_output"),
    [
        (
            "pydantic.BaseModel",
            "require_referenced_field",
        ),
        (
            "pydantic_v2.BaseModel",
            "require_referenced_field_pydantic_v2",
        ),
        (
            "msgspec.Struct",
            "require_referenced_field_msgspec",
        ),
    ],
)
def test_main_require_referenced_field_datetime(output_model: str, expected_output: str, tmp_path: Path) -> None:
    """Test required referenced field with datetime."""
    run_main_and_assert(
        input_path=JSON_SCHEMA_DATA_PATH / "require_referenced_field/",
        output_path=tmp_path,
        output_to_expected=[
            ("referenced.py", f"{expected_output}/referenced.py"),
            ("required.py", f"{expected_output}/required.py"),
        ],
        assert_func=assert_file_content,
        input_file_type="jsonschema",
        extra_args=["--output-model-type", output_model],
    )


def test_main_json_pointer(output_file: Path) -> None:
    """Test JSON pointer references."""
    run_main_and_assert(
        input_path=JSON_SCHEMA_DATA_PATH / "json_pointer.json",
        output_path=output_file,
        input_file_type="jsonschema",
        assert_func=assert_file_content,
    )


def test_main_nested_json_pointer(output_file: Path) -> None:
    """Test nested JSON pointer references."""
    run_main_and_assert(
        input_path=JSON_SCHEMA_DATA_PATH / "nested_json_pointer.json",
        output_path=output_file,
        input_file_type="jsonschema",
        assert_func=assert_file_content,
    )


def test_main_jsonschema_multiple_files_json_pointer(output_dir: Path) -> None:
    """Test JSON pointer with multiple files."""
    run_main_and_assert(
        input_path=JSON_SCHEMA_DATA_PATH / "multiple_files_json_pointer",
        output_path=output_dir,
        expected_directory=EXPECTED_JSON_SCHEMA_PATH / "multiple_files_json_pointer",
        input_file_type="jsonschema",
    )


def test_main_root_model_with_additional_properties(output_file: Path) -> None:
    """Test root model with additional properties."""
    run_main_and_assert(
        input_path=JSON_SCHEMA_DATA_PATH / "root_model_with_additional_properties.json",
        output_path=output_file,
        input_file_type="jsonschema",
        assert_func=assert_file_content,
    )


def test_main_root_model_with_additional_properties_use_generic_container_types(output_file: Path) -> None:
    """Test root model additional properties with generic containers."""
    run_main_and_assert(
        input_path=JSON_SCHEMA_DATA_PATH / "root_model_with_additional_properties.json",
        output_path=output_file,
        input_file_type="jsonschema",
        assert_func=assert_file_content,
        extra_args=["--use-generic-container-types"],
    )


def test_main_root_model_with_additional_properties_use_standard_collections(output_file: Path) -> None:
    """Test root model additional properties with standard collections."""
    run_main_and_assert(
        input_path=JSON_SCHEMA_DATA_PATH / "root_model_with_additional_properties.json",
        output_path=output_file,
        input_file_type="jsonschema",
        assert_func=assert_file_content,
        extra_args=["--use-standard-collections"],
    )


def test_main_root_model_with_additional_properties_literal(min_version: str, output_file: Path) -> None:
    """Test root model additional properties with literal types."""
    run_main_and_assert(
        input_path=JSON_SCHEMA_DATA_PATH / "root_model_with_additional_properties.json",
        output_path=output_file,
        input_file_type="jsonschema",
        assert_func=assert_file_content,
        extra_args=["--enum-field-as-literal", "all", "--target-python-version", min_version],
    )


def test_main_jsonschema_multiple_files_ref(output_dir: Path) -> None:
    """Test multiple files with references."""
    run_main_and_assert(
        input_path=JSON_SCHEMA_DATA_PATH / "multiple_files_self_ref",
        output_path=output_dir,
        expected_directory=EXPECTED_JSON_SCHEMA_PATH / "multiple_files_self_ref",
        input_file_type="jsonschema",
    )


def test_main_jsonschema_multiple_files_ref_test_json(output_file: Path) -> None:
    """Test main jsonschema multiple files ref json."""
    with chdir(JSON_SCHEMA_DATA_PATH / "multiple_files_self_ref"):
        run_main_and_assert(
            input_path=Path("test.json"),
            output_path=output_file,
            input_file_type="jsonschema",
            assert_func=assert_file_content,
            expected_file="multiple_files_self_ref_single.py",
        )


def test_main_space_field_enum_snake_case_field(output_file: Path) -> None:
    """Test enum with space in field name using snake case."""
    with chdir(JSON_SCHEMA_DATA_PATH / "space_field_enum.json"):
        run_main_and_assert(
            input_path=Path("space_field_enum.json"),
            output_path=output_file,
            input_file_type="jsonschema",
            assert_func=assert_file_content,
            extra_args=["--snake-case-field", "--original-field-name-delimiter", " "],
        )


@pytest.mark.benchmark
def test_main_all_of_ref(output_file: Path) -> None:
    """Test allOf with references."""
    with chdir(JSON_SCHEMA_DATA_PATH / "all_of_ref"):
        run_main_and_assert(
            input_path=Path("test.json"),
            output_path=output_file,
            input_file_type="jsonschema",
            assert_func=assert_file_content,
            extra_args=["--class-name", "Test"],
        )


def test_main_all_of_with_object(output_file: Path) -> None:
    """Test allOf with object types."""
    with chdir(JSON_SCHEMA_DATA_PATH):
        run_main_and_assert(
            input_path=Path("all_of_with_object.json"),
            output_path=output_file,
            input_file_type="jsonschema",
            assert_func=assert_file_content,
        )


@pytest.mark.skipif(
    black.__version__.split(".")[0] >= "24",
    reason="Installed black doesn't support the old style",
)
def test_main_combined_array(output_file: Path) -> None:
    """Test combined array types."""
    with chdir(JSON_SCHEMA_DATA_PATH):
        run_main_and_assert(
            input_path=Path("combined_array.json"),
            output_path=output_file,
            input_file_type="jsonschema",
            assert_func=assert_file_content,
        )


def test_main_jsonschema_pattern(output_file: Path) -> None:
    """Test JSON Schema pattern validation."""
    run_main_and_assert(
        input_path=JSON_SCHEMA_DATA_PATH / "pattern.json",
        output_path=output_file,
        input_file_type="jsonschema",
        assert_func=assert_file_content,
        expected_file="pattern.py",
    )


def test_main_generate(tmp_path: Path) -> None:
    """Test code generation function."""
    output_file: Path = tmp_path / "output.py"
    input_ = (JSON_SCHEMA_DATA_PATH / "person.json").relative_to(Path.cwd())
    assert not input_.is_absolute()
    generate(
        input_=input_,
        input_file_type=InputFileType.JsonSchema,
        output=output_file,
    )

    assert_file_content(output_file, "general.py")


def test_main_generate_non_pydantic_output(tmp_path: Path) -> None:
    """Test generation with non-Pydantic output models (see issue #1452)."""
    output_file: Path = tmp_path / "output.py"
    input_ = (JSON_SCHEMA_DATA_PATH / "simple_string.json").relative_to(Path.cwd())
    assert not input_.is_absolute()
    generate(
        input_=input_,
        input_file_type=InputFileType.JsonSchema,
        output=output_file,
        output_model_type=DataModelType.DataclassesDataclass,
    )

    assert_file_content(output_file, "generate_non_pydantic_output.py")


def test_main_generate_from_directory(tmp_path: Path) -> None:
    """Test generation from directory input."""
    input_ = (JSON_SCHEMA_DATA_PATH / "external_files_in_directory").relative_to(Path.cwd())
    assert not input_.is_absolute()
    assert input_.is_dir()
    generate(
        input_=input_,
        input_file_type=InputFileType.JsonSchema,
        output=tmp_path,
    )

    main_nested_directory = EXPECTED_JSON_SCHEMA_PATH / "nested_directory"
    assert_directory_content(tmp_path, main_nested_directory)


def test_main_generate_custom_class_name_generator(tmp_path: Path) -> None:
    """Test custom class name generator."""

    def custom_class_name_generator(title: str) -> str:
        return f"Custom{title}"

    output_file: Path = tmp_path / "output.py"
    input_ = (JSON_SCHEMA_DATA_PATH / "person.json").relative_to(Path.cwd())
    assert not input_.is_absolute()
    generate(
        input_=input_,
        input_file_type=InputFileType.JsonSchema,
        output=output_file,
        custom_class_name_generator=custom_class_name_generator,
    )

    assert_file_content(
        output_file,
        "general.py",
        transform=lambda s: s.replace("CustomPerson", "Person"),
    )


def test_main_generate_custom_class_name_generator_additional_properties(tmp_path: Path) -> None:
    """Test custom class name generator with additional properties."""
    output_file = tmp_path / "models.py"

    def custom_class_name_generator(name: str) -> str:
        return f"Custom{name[0].upper() + name[1:]}"

    input_ = (JSON_SCHEMA_DATA_PATH / "root_model_with_additional_properties.json").relative_to(Path.cwd())
    assert not input_.is_absolute()
    generate(
        input_=input_,
        input_file_type=InputFileType.JsonSchema,
        output=output_file,
        custom_class_name_generator=custom_class_name_generator,
    )

    assert_file_content(output_file, "root_model_with_additional_properties_custom_class_name.py")


def test_main_http_jsonschema(mocker: MockerFixture, output_file: Path) -> None:
    """Test HTTP JSON Schema fetching."""
    external_directory = JSON_SCHEMA_DATA_PATH / "external_files_in_directory"

    def get_mock_response(path: str) -> mocker.Mock:
        mock = mocker.Mock()
        mock.text = (external_directory / path).read_text()
        return mock

    httpx_get_mock = mocker.patch(
        "httpx.get",
        side_effect=[
            get_mock_response("person.json"),
            get_mock_response("definitions/relative/animal/pet/pet.json"),
            get_mock_response("definitions/relative/animal/fur.json"),
            get_mock_response("definitions/friends.json"),
            get_mock_response("definitions/food.json"),
            get_mock_response("definitions/machine/robot.json"),
            get_mock_response("definitions/drink/coffee.json"),
            get_mock_response("definitions/drink/tea.json"),
        ],
    )
    run_main_url_and_assert(
        url="https://example.com/external_files_in_directory/person.json",
        output_path=output_file,
        input_file_type="jsonschema",
        assert_func=assert_file_content,
        expected_file="external_files_in_directory.py",
        transform=lambda s: s.replace(
            "#   filename:  https://example.com/external_files_in_directory/person.json",
            "#   filename:  person.json",
        ),
    )
    httpx_get_mock.assert_has_calls([
        call(
            "https://example.com/external_files_in_directory/person.json",
            headers=None,
            verify=True,
            follow_redirects=True,
            params=None,
        ),
        call(
            "https://example.com/external_files_in_directory/definitions/relative/animal/pet/pet.json",
            headers=None,
            verify=True,
            follow_redirects=True,
            params=None,
        ),
        call(
            "https://example.com/external_files_in_directory/definitions/relative/animal/fur.json",
            headers=None,
            verify=True,
            follow_redirects=True,
            params=None,
        ),
        call(
            "https://example.com/external_files_in_directory/definitions/friends.json",
            headers=None,
            verify=True,
            follow_redirects=True,
            params=None,
        ),
        call(
            "https://example.com/external_files_in_directory/definitions/food.json",
            headers=None,
            verify=True,
            follow_redirects=True,
            params=None,
        ),
        call(
            "https://example.com/external_files_in_directory/definitions/machine/robot.json",
            headers=None,
            verify=True,
            follow_redirects=True,
            params=None,
        ),
        call(
            "https://example.com/external_files_in_directory/definitions/drink/coffee.json",
            headers=None,
            verify=True,
            follow_redirects=True,
            params=None,
        ),
        call(
            "https://example.com/external_files_in_directory/definitions/drink/tea.json",
            headers=None,
            verify=True,
            follow_redirects=True,
            params=None,
        ),
    ])


@pytest.mark.parametrize(
    (
        "headers_arguments",
        "headers_requests",
        "query_parameters_arguments",
        "query_parameters_requests",
        "http_ignore_tls",
    ),
    [
        (
            ("Authorization: Basic dXNlcjpwYXNz",),
            [("Authorization", "Basic dXNlcjpwYXNz")],
            ("key=value",),
            [("key", "value")],
            False,
        ),
        (
            ("Authorization: Basic dXNlcjpwYXNz", "X-API-key: abcefg"),
            [("Authorization", "Basic dXNlcjpwYXNz"), ("X-API-key", "abcefg")],
            ("key=value", "newkey=newvalue"),
            [("key", "value"), ("newkey", "newvalue")],
            True,
        ),
    ],
)
def test_main_http_jsonschema_with_http_headers_and_http_query_parameters_and_ignore_tls(
    mocker: MockerFixture,
    headers_arguments: tuple[str, str],
    headers_requests: list[tuple[str, str]],
    query_parameters_arguments: tuple[str, ...],
    query_parameters_requests: list[tuple[str, str]],
    http_ignore_tls: bool,
    tmp_path: Path,
) -> None:
    """Test HTTP JSON Schema with headers, query params, and TLS ignore."""
    external_directory = JSON_SCHEMA_DATA_PATH / "external_files_in_directory"

    def get_mock_response(path: str) -> mocker.Mock:
        mock = mocker.Mock()
        mock.text = (external_directory / path).read_text()
        return mock

    httpx_get_mock = mocker.patch(
        "httpx.get",
        side_effect=[
            get_mock_response("person.json"),
            get_mock_response("definitions/relative/animal/pet/pet.json"),
            get_mock_response("definitions/relative/animal/fur.json"),
            get_mock_response("definitions/friends.json"),
            get_mock_response("definitions/food.json"),
            get_mock_response("definitions/machine/robot.json"),
            get_mock_response("definitions/drink/coffee.json"),
            get_mock_response("definitions/drink/tea.json"),
        ],
    )
    output_file: Path = tmp_path / "output.py"
    extra_args = [
        "--http-headers",
        *headers_arguments,
        "--http-query-parameters",
        *query_parameters_arguments,
    ]
    if http_ignore_tls:
        extra_args.append("--http-ignore-tls")

    run_main_url_and_assert(
        url="https://example.com/external_files_in_directory/person.json",
        output_path=output_file,
        input_file_type="jsonschema",
        assert_func=assert_file_content,
        expected_file="external_files_in_directory.py",
        extra_args=extra_args,
        transform=lambda s: s.replace(
            "#   filename:  https://example.com/external_files_in_directory/person.json",
            "#   filename:  person.json",
        ),
    )
    httpx_get_mock.assert_has_calls([
        call(
            "https://example.com/external_files_in_directory/person.json",
            headers=headers_requests,
            verify=bool(not http_ignore_tls),
            follow_redirects=True,
            params=query_parameters_requests,
        ),
        call(
            "https://example.com/external_files_in_directory/definitions/relative/animal/pet/pet.json",
            headers=headers_requests,
            verify=bool(not http_ignore_tls),
            follow_redirects=True,
            params=query_parameters_requests,
        ),
        call(
            "https://example.com/external_files_in_directory/definitions/relative/animal/fur.json",
            headers=headers_requests,
            verify=bool(not http_ignore_tls),
            follow_redirects=True,
            params=query_parameters_requests,
        ),
        call(
            "https://example.com/external_files_in_directory/definitions/friends.json",
            headers=headers_requests,
            verify=bool(not http_ignore_tls),
            follow_redirects=True,
            params=query_parameters_requests,
        ),
        call(
            "https://example.com/external_files_in_directory/definitions/food.json",
            headers=headers_requests,
            verify=bool(not http_ignore_tls),
            follow_redirects=True,
            params=query_parameters_requests,
        ),
        call(
            "https://example.com/external_files_in_directory/definitions/machine/robot.json",
            headers=headers_requests,
            verify=bool(not http_ignore_tls),
            follow_redirects=True,
            params=query_parameters_requests,
        ),
        call(
            "https://example.com/external_files_in_directory/definitions/drink/coffee.json",
            headers=headers_requests,
            verify=bool(not http_ignore_tls),
            follow_redirects=True,
            params=query_parameters_requests,
        ),
        call(
            "https://example.com/external_files_in_directory/definitions/drink/tea.json",
            headers=headers_requests,
            verify=bool(not http_ignore_tls),
            follow_redirects=True,
            params=query_parameters_requests,
        ),
    ])


def test_main_self_reference(output_file: Path) -> None:
    """Test self-referencing schemas."""
    run_main_and_assert(
        input_path=JSON_SCHEMA_DATA_PATH / "self_reference.json",
        output_path=output_file,
        input_file_type="jsonschema",
        assert_func=assert_file_content,
    )


@pytest.mark.benchmark
def test_main_strict_types(output_file: Path) -> None:
    """Test strict type generation."""
    run_main_and_assert(
        input_path=JSON_SCHEMA_DATA_PATH / "strict_types.json",
        output_path=output_file,
        input_file_type="jsonschema",
        assert_func=assert_file_content,
    )


@pytest.mark.skipif(
    black.__version__.split(".")[0] >= "24",
    reason="Installed black doesn't support the old style",
)
def test_main_strict_types_all(output_file: Path) -> None:
    """Test strict types for all fields."""
    run_main_and_assert(
        input_path=JSON_SCHEMA_DATA_PATH / "strict_types.json",
        output_path=output_file,
        input_file_type="jsonschema",
        assert_func=assert_file_content,
        extra_args=["--strict-types", "str", "bytes", "int", "float", "bool"],
    )


def test_main_strict_types_all_with_field_constraints(output_file: Path) -> None:
    """Test strict types with field constraints."""
    run_main_and_assert(
        input_path=JSON_SCHEMA_DATA_PATH / "strict_types.json",
        output_path=output_file,
        input_file_type="jsonschema",
        assert_func=assert_file_content,
        expected_file="strict_types_all_field_constraints.py",
        extra_args=["--strict-types", "str", "bytes", "int", "float", "bool", "--field-constraints"],
    )


def test_main_jsonschema_special_enum(output_file: Path) -> None:
    """Test special enum handling."""
    run_main_and_assert(
        input_path=JSON_SCHEMA_DATA_PATH / "special_enum.json",
        output_path=output_file,
        input_file_type="jsonschema",
        assert_func=assert_file_content,
        expected_file="special_enum.py",
    )


def test_main_jsonschema_special_enum_special_field_name_prefix(output_file: Path) -> None:
    """Test special enum with field name prefix."""
    run_main_and_assert(
        input_path=JSON_SCHEMA_DATA_PATH / "special_enum.json",
        output_path=output_file,
        input_file_type="jsonschema",
        assert_func=assert_file_content,
        expected_file="special_enum_special_field_name_prefix.py",
        extra_args=["--special-field-name-prefix", "special"],
    )


def test_main_jsonschema_special_enum_special_field_name_prefix_keep_private(output_file: Path) -> None:
    """Test special enum with prefix keeping private fields."""
    run_main_and_assert(
        input_path=JSON_SCHEMA_DATA_PATH / "special_enum.json",
        output_path=output_file,
        input_file_type="jsonschema",
        assert_func=assert_file_content,
        expected_file="special_enum_special_field_name_prefix_keep_private.py",
        extra_args=["--special-field-name-prefix", ""],
    )


def test_main_jsonschema_special_model_remove_special_field_name_prefix(output_file: Path) -> None:
    """Test removing special field name prefix from models."""
    run_main_and_assert(
        input_path=JSON_SCHEMA_DATA_PATH / "special_prefix_model.json",
        output_path=output_file,
        input_file_type="jsonschema",
        assert_func=assert_file_content,
        expected_file="special_model_remove_special_field_name_prefix.py",
        extra_args=["--remove-special-field-name-prefix"],
    )


def test_main_jsonschema_subclass_enum(output_file: Path) -> None:
    """Test enum subclassing."""
    run_main_and_assert(
        input_path=JSON_SCHEMA_DATA_PATH / "subclass_enum.json",
        output_path=output_file,
        input_file_type="jsonschema",
        assert_func=assert_file_content,
        expected_file="subclass_enum.py",
        extra_args=["--use-subclass-enum"],
    )


@pytest.mark.skipif(
    black.__version__.split(".")[0] == "22",
    reason="Installed black doesn't support the old style",
)
def test_main_jsonschema_specialized_enums(output_file: Path) -> None:
    """Test specialized enum generation."""
    run_main_and_assert(
        input_path=JSON_SCHEMA_DATA_PATH / "subclass_enum.json",
        output_path=output_file,
        input_file_type="jsonschema",
        assert_func=assert_file_content,
        expected_file="enum_specialized.py",
        extra_args=["--target-python-version", "3.11"],
    )


@pytest.mark.skipif(
    black.__version__.split(".")[0] == "22",
    reason="Installed black doesn't support the old style",
)
def test_main_jsonschema_specialized_enums_disabled(output_file: Path) -> None:
    """Test with specialized enums disabled."""
    run_main_and_assert(
        input_path=JSON_SCHEMA_DATA_PATH / "subclass_enum.json",
        output_path=output_file,
        input_file_type="jsonschema",
        assert_func=assert_file_content,
        expected_file="enum_specialized_disable.py",
        extra_args=["--target-python-version", "3.11", "--no-use-specialized-enum"],
    )


def test_main_jsonschema_special_enum_empty_enum_field_name(output_file: Path) -> None:
    """Test special enum with empty field name."""
    run_main_and_assert(
        input_path=JSON_SCHEMA_DATA_PATH / "special_enum.json",
        output_path=output_file,
        input_file_type="jsonschema",
        assert_func=assert_file_content,
        expected_file="special_enum_empty_enum_field_name.py",
        extra_args=["--empty-enum-field-name", "empty"],
    )


@pytest.mark.benchmark
def test_main_jsonschema_special_field_name(output_file: Path) -> None:
    """Test special field name handling."""
    run_main_and_assert(
        input_path=JSON_SCHEMA_DATA_PATH / "special_field_name.json",
        output_path=output_file,
        input_file_type="jsonschema",
        assert_func=assert_file_content,
        expected_file="special_field_name.py",
    )


def test_main_jsonschema_complex_one_of(output_file: Path) -> None:
    """Test complex oneOf schemas."""
    run_main_and_assert(
        input_path=JSON_SCHEMA_DATA_PATH / "complex_one_of.json",
        output_path=output_file,
        input_file_type="jsonschema",
        assert_func=assert_file_content,
        expected_file="complex_one_of.py",
    )


def test_main_jsonschema_complex_any_of(output_file: Path) -> None:
    """Test complex anyOf schemas."""
    run_main_and_assert(
        input_path=JSON_SCHEMA_DATA_PATH / "complex_any_of.json",
        output_path=output_file,
        input_file_type="jsonschema",
        assert_func=assert_file_content,
        expected_file="complex_any_of.py",
    )


def test_main_jsonschema_combine_one_of_object(output_file: Path) -> None:
    """Test combining oneOf with objects."""
    run_main_and_assert(
        input_path=JSON_SCHEMA_DATA_PATH / "combine_one_of_object.json",
        output_path=output_file,
        input_file_type="jsonschema",
        assert_func=assert_file_content,
        expected_file="combine_one_of_object.py",
    )


@pytest.mark.skipif(
    black.__version__.split(".")[0] == "19",
    reason="Installed black doesn't support the old style",
)
@pytest.mark.parametrize(
    ("union_mode", "output_model", "expected_output"),
    [
        (None, "pydantic.BaseModel", "combine_any_of_object.py"),
        (None, "pydantic_v2.BaseModel", "combine_any_of_object_v2.py"),
        (
            "left_to_right",
            "pydantic_v2.BaseModel",
            "combine_any_of_object_left_to_right.py",
        ),
    ],
)
def test_main_jsonschema_combine_any_of_object(
    union_mode: str | None, output_model: str, expected_output: str, output_file: Path
) -> None:
    """Test combining anyOf with objects."""
    extra_args = ["--output-model", output_model]
    if union_mode is not None:
        extra_args.extend(["--union-mode", union_mode])
    run_main_and_assert(
        input_path=JSON_SCHEMA_DATA_PATH / "combine_any_of_object.json",
        output_path=output_file,
        input_file_type="jsonschema",
        assert_func=assert_file_content,
        expected_file=expected_output,
        extra_args=extra_args,
    )


@pytest.mark.benchmark
def test_main_jsonschema_field_include_all_keys(output_file: Path) -> None:
    """Test field generation including all keys."""
    run_main_and_assert(
        input_path=JSON_SCHEMA_DATA_PATH / "person.json",
        output_path=output_file,
        input_file_type="jsonschema",
        assert_func=assert_file_content,
        expected_file="general.py",
        extra_args=["--field-include-all-keys"],
    )


@pytest.mark.parametrize(
    ("output_model", "expected_output"),
    [
        (
            "pydantic.BaseModel",
            "field_extras_field_include_all_keys.py",
        ),
        (
            "pydantic_v2.BaseModel",
            "field_extras_field_include_all_keys_v2.py",
        ),
    ],
)
def test_main_jsonschema_field_extras_field_include_all_keys(
    output_model: str, expected_output: str, output_file: Path
) -> None:
    """Test field extras including all keys."""
    run_main_and_assert(
        input_path=JSON_SCHEMA_DATA_PATH / "extras.json",
        output_path=output_file,
        input_file_type="jsonschema",
        assert_func=assert_file_content,
        expected_file=expected_output,
        extra_args=[
            "--output-model",
            output_model,
            "--field-include-all-keys",
            "--field-extra-keys-without-x-prefix",
            "x-repr",
        ],
    )


@pytest.mark.parametrize(
    ("output_model", "expected_output"),
    [
        (
            "pydantic.BaseModel",
            "field_extras_field_extra_keys.py",
        ),
        (
            "pydantic_v2.BaseModel",
            "field_extras_field_extra_keys_v2.py",
        ),
    ],
)
def test_main_jsonschema_field_extras_field_extra_keys(
    output_model: str, expected_output: str, output_file: Path
) -> None:
    """Test field extras with extra keys."""
    run_main_and_assert(
        input_path=JSON_SCHEMA_DATA_PATH / "extras.json",
        output_path=output_file,
        input_file_type="jsonschema",
        assert_func=assert_file_content,
        expected_file=expected_output,
        extra_args=[
            "--output-model",
            output_model,
            "--field-extra-keys",
            "key2",
            "invalid-key-1",
            "--field-extra-keys-without-x-prefix",
            "x-repr",
        ],
    )


@pytest.mark.parametrize(
    ("output_model", "expected_output"),
    [
        (
            "pydantic.BaseModel",
            "field_extras.py",
        ),
        (
            "pydantic_v2.BaseModel",
            "field_extras_v2.py",
        ),
    ],
)
def test_main_jsonschema_field_extras(output_model: str, expected_output: str, output_file: Path) -> None:
    """Test field extras generation."""
    run_main_and_assert(
        input_path=JSON_SCHEMA_DATA_PATH / "extras.json",
        output_path=output_file,
        input_file_type="jsonschema",
        assert_func=assert_file_content,
        expected_file=expected_output,
        extra_args=["--output-model", output_model],
    )


def test_main_jsonschema_custom_base_path(output_file: Path) -> None:
    """Test custom base path configuration."""
    run_main_and_assert(
        input_path=JSON_SCHEMA_DATA_PATH / "custom_base_path.json",
        output_path=output_file,
        input_file_type="jsonschema",
        assert_func=assert_file_content,
        expected_file="custom_base_path.py",
    )


def test_long_description(output_file: Path) -> None:
    """Test long description handling."""
    run_main_and_assert(
        input_path=JSON_SCHEMA_DATA_PATH / "long_description.json",
        output_path=output_file,
        input_file_type="jsonschema",
        assert_func=assert_file_content,
    )


def test_long_description_wrap_string_literal(output_file: Path) -> None:
    """Test long description with string literal wrapping."""
    run_main_and_assert(
        input_path=JSON_SCHEMA_DATA_PATH / "long_description.json",
        output_path=output_file,
        input_file_type="jsonschema",
        assert_func=assert_file_content,
        extra_args=["--wrap-string-literal"],
    )


def test_version(capsys: pytest.CaptureFixture) -> None:
    """Test version output."""
    with pytest.raises(SystemExit) as e:
        run_main_with_args(["--version"])
    assert e.value.code == Exit.OK
    captured = capsys.readouterr()
    assert captured.out != "0.0.0\n"
    assert not captured.err


def test_jsonschema_pattern_properties(output_file: Path) -> None:
    """Test JSON Schema pattern properties."""
    run_main_and_assert(
        input_path=JSON_SCHEMA_DATA_PATH / "pattern_properties.json",
        output_path=output_file,
        input_file_type="jsonschema",
        assert_func=assert_file_content,
        expected_file="pattern_properties.py",
    )


def test_jsonschema_pattern_properties_field_constraints(output_file: Path) -> None:
    """Test pattern properties with field constraints."""
    run_main_and_assert(
        input_path=JSON_SCHEMA_DATA_PATH / "pattern_properties.json",
        output_path=output_file,
        input_file_type="jsonschema",
        assert_func=assert_file_content,
        expected_file="pattern_properties_field_constraints.py",
        extra_args=["--field-constraints"],
    )


def test_jsonschema_titles(output_file: Path) -> None:
    """Test JSON Schema title handling."""
    run_main_and_assert(
        input_path=JSON_SCHEMA_DATA_PATH / "titles.json",
        output_path=output_file,
        input_file_type="jsonschema",
        assert_func=assert_file_content,
        expected_file="titles.py",
    )


def test_jsonschema_titles_use_title_as_name(output_file: Path) -> None:
    """Test using title as model name."""
    run_main_and_assert(
        input_path=JSON_SCHEMA_DATA_PATH / "titles.json",
        output_path=output_file,
        input_file_type="jsonschema",
        assert_func=assert_file_content,
        expected_file="titles_use_title_as_name.py",
        extra_args=["--use-title-as-name"],
    )


def test_jsonschema_without_titles_use_title_as_name(output_file: Path) -> None:
    """Test title as name without titles present."""
    run_main_and_assert(
        input_path=JSON_SCHEMA_DATA_PATH / "without_titles.json",
        output_path=output_file,
        input_file_type="jsonschema",
        assert_func=assert_file_content,
        expected_file="without_titles_use_title_as_name.py",
        extra_args=["--use-title-as-name"],
    )


def test_main_jsonschema_has_default_value(output_file: Path) -> None:
    """Test default value handling."""
    run_main_and_assert(
        input_path=JSON_SCHEMA_DATA_PATH / "has_default_value.json",
        output_path=output_file,
        input_file_type="jsonschema",
        assert_func=assert_file_content,
        expected_file="has_default_value.py",
    )


def test_main_jsonschema_boolean_property(output_file: Path) -> None:
    """Test boolean property generation."""
    run_main_and_assert(
        input_path=JSON_SCHEMA_DATA_PATH / "boolean_property.json",
        output_path=output_file,
        input_file_type="jsonschema",
        assert_func=assert_file_content,
        expected_file="boolean_property.py",
    )


def test_main_jsonschema_modular_default_enum_member(output_dir: Path) -> None:
    """Test modular enum with default member."""
    with freeze_time(TIMESTAMP):
        run_main_and_assert(
            input_path=JSON_SCHEMA_DATA_PATH / "modular_default_enum_member",
            output_path=output_dir,
            expected_directory=EXPECTED_JSON_SCHEMA_PATH / "modular_default_enum_member",
            extra_args=["--set-default-enum-member"],
        )


@pytest.mark.skipif(
    black.__version__.split(".")[0] < "22",
    reason="Installed black doesn't support Python version 3.10",
)
def test_main_use_union_operator(output_dir: Path) -> None:
    """Test union operator usage."""
    run_main_and_assert(
        input_path=JSON_SCHEMA_DATA_PATH / "external_files_in_directory",
        output_path=output_dir,
        expected_directory=EXPECTED_JSON_SCHEMA_PATH / "use_union_operator",
        input_file_type="jsonschema",
        extra_args=["--use-union-operator"],
    )


@pytest.mark.parametrize("as_module", [True, False])
def test_treat_dot_as_module(as_module: bool, output_dir: Path) -> None:
    """Test dot notation as module separator."""
    path_extension = "treat_dot_as_module" if as_module else "treat_dot_not_as_module"
    extra_args = ["--treat-dot-as-module"] if as_module else None
    run_main_and_assert(
        input_path=JSON_SCHEMA_DATA_PATH / "treat_dot_as_module",
        output_path=output_dir,
        expected_directory=EXPECTED_JSON_SCHEMA_PATH / path_extension,
        extra_args=extra_args,
    )


def test_main_jsonschema_duplicate_name(output_dir: Path) -> None:
    """Test duplicate name handling."""
    run_main_and_assert(
        input_path=JSON_SCHEMA_DATA_PATH / "duplicate_name",
        output_path=output_dir,
        expected_directory=EXPECTED_JSON_SCHEMA_PATH / "duplicate_name",
        input_file_type="jsonschema",
    )


def test_main_jsonschema_items_boolean(output_file: Path) -> None:
    """Test items with boolean values."""
    run_main_and_assert(
        input_path=JSON_SCHEMA_DATA_PATH / "items_boolean.json",
        output_path=output_file,
        input_file_type="jsonschema",
        assert_func=assert_file_content,
        expected_file="items_boolean.py",
    )


def test_main_jsonschema_array_in_additional_properites(output_file: Path) -> None:
    """Test array in additional properties."""
    run_main_and_assert(
        input_path=JSON_SCHEMA_DATA_PATH / "array_in_additional_properties.json",
        output_path=output_file,
        input_file_type="jsonschema",
        assert_func=assert_file_content,
        expected_file="array_in_additional_properties.py",
    )


def test_main_jsonschema_object_with_only_additional_properties(output_file: Path) -> None:
    """Test object with only additional properties."""
    run_main_and_assert(
        input_path=JSON_SCHEMA_DATA_PATH / "string_dict.json",
        output_path=output_file,
        input_file_type="jsonschema",
        assert_func=assert_file_content,
        expected_file="string_dict.py",
    )


def test_main_jsonschema_nullable_object(output_file: Path) -> None:
    """Test nullable object handling."""
    run_main_and_assert(
        input_path=JSON_SCHEMA_DATA_PATH / "nullable_object.json",
        output_path=output_file,
        input_file_type="jsonschema",
        assert_func=assert_file_content,
        expected_file="nullable_object.py",
    )


def test_main_jsonschema_object_has_one_of(output_file: Path) -> None:
    """Test object with oneOf constraint."""
    run_main_and_assert(
        input_path=JSON_SCHEMA_DATA_PATH / "object_has_one_of.json",
        output_path=output_file,
        input_file_type="jsonschema",
        assert_func=assert_file_content,
        expected_file="object_has_one_of.py",
    )


def test_main_jsonschema_json_pointer_array(output_file: Path) -> None:
    """Test JSON pointer with arrays."""
    run_main_and_assert(
        input_path=JSON_SCHEMA_DATA_PATH / "json_pointer_array.json",
        output_path=output_file,
        input_file_type="jsonschema",
        assert_func=assert_file_content,
        expected_file="json_pointer_array.py",
    )


@pytest.mark.filterwarnings("error")
def test_main_disable_warnings_config(capsys: pytest.CaptureFixture[str], output_file: Path) -> None:
    """Test disable warnings configuration."""
    run_main_and_assert(
        input_path=JSON_SCHEMA_DATA_PATH / "person.json",
        output_path=output_file,
        capsys=capsys,
        assert_no_stderr=True,
        input_file_type="jsonschema",
        extra_args=[
            "--use-union-operator",
            "--target-python-version",
            f"3.{MIN_VERSION}",
            "--disable-warnings",
        ],
    )


@pytest.mark.filterwarnings("error")
def test_main_disable_warnings(capsys: pytest.CaptureFixture[str], output_file: Path) -> None:
    """Test disable warnings flag."""
    run_main_and_assert(
        input_path=JSON_SCHEMA_DATA_PATH / "all_of_with_object.json",
        output_path=output_file,
        capsys=capsys,
        assert_no_stderr=True,
        input_file_type="jsonschema",
        extra_args=["--disable-warnings"],
    )


def test_main_jsonschema_pattern_properties_by_reference(output_file: Path) -> None:
    """Test pattern properties by reference."""
    run_main_and_assert(
        input_path=JSON_SCHEMA_DATA_PATH / "pattern_properties_by_reference.json",
        output_path=output_file,
        input_file_type="jsonschema",
        assert_func=assert_file_content,
        expected_file="pattern_properties_by_reference.py",
    )


def test_main_dataclass_field(output_file: Path) -> None:
    """Test dataclass field generation."""
    run_main_and_assert(
        input_path=JSON_SCHEMA_DATA_PATH / "user.json",
        output_path=output_file,
        input_file_type="jsonschema",
        assert_func=assert_file_content,
        extra_args=["--output-model-type", "dataclasses.dataclass"],
    )


@pytest.mark.skipif(
    not is_supported_in_black(PythonVersion.PY_312),
    reason="Black does not support Python 3.12",
)
def test_main_dataclass_field_py312(output_file: Path) -> None:
    """Test dataclass field generation with Python 3.12 type statement."""
    run_main_and_assert(
        input_path=JSON_SCHEMA_DATA_PATH / "user.json",
        output_path=output_file,
        input_file_type="jsonschema",
        assert_func=assert_file_content,
        extra_args=[
            "--output-model-type",
            "dataclasses.dataclass",
            "--target-python-version",
            "3.12",
        ],
    )


def test_main_jsonschema_enum_root_literal(output_file: Path) -> None:
    """Test enum root with literal type."""
    run_main_and_assert(
        input_path=JSON_SCHEMA_DATA_PATH / "enum_in_root" / "enum_in_root.json",
        output_path=output_file,
        input_file_type="jsonschema",
        assert_func=assert_file_content,
        expected_file="root_in_enum.py",
        extra_args=[
            "--use-schema-description",
            "--use-title-as-name",
            "--field-constraints",
            "--target-python-version",
            "3.9",
            "--allow-population-by-field-name",
            "--strip-default-none",
            "--use-default",
            "--enum-field-as-literal",
            "all",
            "--snake-case-field",
            "--collapse-root-models",
        ],
    )


def test_main_nullable_any_of(output_file: Path) -> None:
    """Test nullable anyOf schemas."""
    run_main_and_assert(
        input_path=JSON_SCHEMA_DATA_PATH / "nullable_any_of.json",
        output_path=output_file,
        input_file_type="jsonschema",
        assert_func=assert_file_content,
        extra_args=["--field-constraints"],
    )


def test_main_nullable_any_of_use_union_operator(output_file: Path) -> None:
    """Test nullable anyOf with union operator."""
    run_main_and_assert(
        input_path=JSON_SCHEMA_DATA_PATH / "nullable_any_of.json",
        output_path=output_file,
        input_file_type=None,
        assert_func=assert_file_content,
        extra_args=["--field-constraints", "--use-union-operator"],
    )


def test_main_nested_all_of(output_file: Path) -> None:
    """Test nested allOf schemas."""
    run_main_and_assert(
        input_path=JSON_SCHEMA_DATA_PATH / "nested_all_of.json",
        output_path=output_file,
        input_file_type="jsonschema",
        assert_func=assert_file_content,
    )


def test_main_all_of_any_of(output_dir: Path) -> None:
    """Test combination of allOf and anyOf."""
    run_main_and_assert(
        input_path=JSON_SCHEMA_DATA_PATH / "all_of_any_of",
        output_path=output_dir,
        expected_directory=EXPECTED_JSON_SCHEMA_PATH / "all_of_any_of",
        input_file_type="jsonschema",
    )


def test_main_all_of_one_of(output_dir: Path) -> None:
    """Test combination of allOf and oneOf."""
    run_main_and_assert(
        input_path=JSON_SCHEMA_DATA_PATH / "all_of_one_of",
        output_path=output_dir,
        expected_directory=EXPECTED_JSON_SCHEMA_PATH / "all_of_one_of",
        input_file_type="jsonschema",
    )


def test_main_null(output_file: Path) -> None:
    """Test null type handling."""
    run_main_and_assert(
        input_path=JSON_SCHEMA_DATA_PATH / "null.json",
        output_path=output_file,
        input_file_type="jsonschema",
        assert_func=assert_file_content,
    )


@pytest.mark.skipif(
    version.parse(black.__version__) < version.parse("23.3.0"),
    reason="Require Black version 23.3.0 or later ",
)
def test_main_typed_dict_special_field_name_with_inheritance_model(output_file: Path) -> None:
    """Test TypedDict special field names with inheritance."""
    run_main_and_assert(
        input_path=JSON_SCHEMA_DATA_PATH / "special_field_name_with_inheritance_model.json",
        output_path=output_file,
        input_file_type=None,
        assert_func=assert_file_content,
        extra_args=["--output-model-type", "typing.TypedDict", "--target-python-version", "3.11"],
    )


@pytest.mark.skipif(
    version.parse(black.__version__) < version.parse("23.3.0"),
    reason="Require Black version 23.3.0 or later ",
)
def test_main_typed_dict_not_required_nullable(output_file: Path) -> None:
    """Test main function writing to TypedDict, with combos of Optional/NotRequired."""
    run_main_and_assert(
        input_path=JSON_SCHEMA_DATA_PATH / "not_required_nullable.json",
        output_path=output_file,
        input_file_type=None,
        assert_func=assert_file_content,
        extra_args=["--output-model-type", "typing.TypedDict", "--target-python-version", "3.11"],
    )


def test_main_typed_dict_const(output_file: Path) -> None:
    """Test main function writing to TypedDict with const fields."""
    run_main_and_assert(
        input_path=JSON_SCHEMA_DATA_PATH / "const.json",
        output_path=output_file,
        input_file_type=None,
        assert_func=assert_file_content,
        extra_args=["--output-model-type", "typing.TypedDict", "--target-python-version", "3.10"],
    )


@pytest.mark.skipif(
    black.__version__.split(".")[0] < "24",
    reason="Installed black doesn't support the new style",
)
def test_main_typed_dict_additional_properties(output_file: Path) -> None:
    """Test main function writing to TypedDict with additional properties, and no other fields."""
    run_main_and_assert(
        input_path=JSON_SCHEMA_DATA_PATH / "string_dict.json",
        output_path=output_file,
        input_file_type=None,
        assert_func=assert_file_content,
        expected_file="typed_dict_with_only_additional_properties.py",
        extra_args=["--output-model-type", "typing.TypedDict", "--target-python-version", "3.11"],
    )


def test_main_dataclass_const(output_file: Path) -> None:
    """Test main function writing to dataclass with const fields."""
    run_main_and_assert(
        input_path=JSON_SCHEMA_DATA_PATH / "const.json",
        output_path=output_file,
        input_file_type=None,
        assert_func=assert_file_content,
        extra_args=["--output-model-type", "dataclasses.dataclass", "--target-python-version", "3.10"],
    )


@pytest.mark.parametrize(
    ("output_model", "expected_output"),
    [
        (
            "pydantic_v2.BaseModel",
            "discriminator_literals.py",
        ),
        (
            "msgspec.Struct",
            "discriminator_literals_msgspec.py",
        ),
    ],
)
@pytest.mark.skipif(
    int(black.__version__.split(".")[0]) < 24,
    reason="Installed black doesn't support the new style",
)
def test_main_jsonschema_discriminator_literals(
    output_model: str, expected_output: str, min_version: str, output_file: Path
) -> None:
    """Test discriminator with literal types."""
    run_main_and_assert(
        input_path=JSON_SCHEMA_DATA_PATH / "discriminator_literals.json",
        output_path=output_file,
        input_file_type=None,
        assert_func=assert_file_content,
        expected_file=expected_output,
        extra_args=["--output-model-type", output_model, "--target-python", min_version],
    )


@pytest.mark.skipif(
    int(black.__version__.split(".")[0]) < 24,
    reason="Installed black doesn't support the new style",
)
def test_main_jsonschema_discriminator_literals_with_no_mapping(min_version: str, output_file: Path) -> None:
    """Test discriminator literals without mapping."""
    run_main_and_assert(
        input_path=JSON_SCHEMA_DATA_PATH / "discriminator_no_mapping.json",
        output_path=output_file,
        input_file_type=None,
        assert_func=assert_file_content,
        expected_file="discriminator_no_mapping.py",
        extra_args=["--output-model-type", "pydantic_v2.BaseModel", "--target-python", min_version],
    )


@pytest.mark.parametrize(
    ("output_model", "expected_output"),
    [
        (
            "pydantic_v2.BaseModel",
            "discriminator_with_external_reference.py",
        ),
        pytest.param(
            "msgspec.Struct",
            "discriminator_with_external_reference_msgspec.py",
            marks=MSGSPEC_LEGACY_BLACK_SKIP,
        ),
    ],
)
def test_main_jsonschema_external_discriminator(
    output_model: str, expected_output: str, min_version: str, output_file: Path
) -> None:
    """Test external discriminator references."""
    run_main_and_assert(
        input_path=JSON_SCHEMA_DATA_PATH / "discriminator_with_external_reference" / "inner_folder" / "schema.json",
        output_path=output_file,
        input_file_type=None,
        assert_func=assert_file_content,
        expected_file=expected_output,
        extra_args=["--output-model-type", output_model, "--target-python", min_version],
    )


@pytest.mark.parametrize(
    ("output_model", "expected_output"),
    [
        (
            "pydantic.BaseModel",
            "discriminator_with_external_references_folder",
        ),
        pytest.param(
            "msgspec.Struct",
            "discriminator_with_external_references_folder_msgspec",
            marks=MSGSPEC_LEGACY_BLACK_SKIP,
        ),
    ],
)
def test_main_jsonschema_external_discriminator_folder(
    output_model: str, expected_output: str, min_version: str, output_dir: Path
) -> None:
    """Test external discriminator in folder structure."""
    run_main_and_assert(
        input_path=JSON_SCHEMA_DATA_PATH / "discriminator_with_external_reference",
        output_path=output_dir,
        expected_directory=EXPECTED_JSON_SCHEMA_PATH / expected_output,
        extra_args=[
            "--output-model-type",
            output_model,
            "--target-python",
            min_version,
        ],
    )


def test_main_duplicate_field_constraints(output_dir: Path) -> None:
    """Test duplicate field constraint handling."""
    run_main_and_assert(
        input_path=JSON_SCHEMA_DATA_PATH / "duplicate_field_constraints",
        output_path=output_dir,
        expected_directory=EXPECTED_JSON_SCHEMA_PATH / "duplicate_field_constraints",
        input_file_type="jsonschema",
        extra_args=[
            "--collapse-root-models",
            "--output-model-type",
            "pydantic_v2.BaseModel",
        ],
    )


@pytest.mark.skipif(
    black.__version__.split(".")[0] == "19",
    reason="Installed black doesn't support the old style",
)
def test_main_duplicate_field_constraints_msgspec(min_version: str, output_dir: Path) -> None:
    """Test duplicate field constraints with msgspec."""
    run_main_and_assert(
        input_path=JSON_SCHEMA_DATA_PATH / "duplicate_field_constraints",
        output_path=output_dir,
        expected_directory=EXPECTED_JSON_SCHEMA_PATH / "duplicate_field_constraints_msgspec",
        input_file_type="jsonschema",
        extra_args=[
            "--output-model-type",
            "msgspec.Struct",
            "--target-python-version",
            min_version,
        ],
    )


def test_main_dataclass_field_defs(output_file: Path) -> None:
    """Test dataclass field definitions."""
    run_main_and_assert(
        input_path=JSON_SCHEMA_DATA_PATH / "user_defs.json",
        output_path=output_file,
        input_file_type=None,
        assert_func=assert_file_content,
        expected_file="dataclass_field.py",
        extra_args=["--output-model-type", "dataclasses.dataclass"],
        transform=lambda s: s.replace("filename:  user_defs.json", "filename:  user.json"),
    )


def test_main_dataclass_default(output_file: Path) -> None:
    """Test dataclass default values."""
    run_main_and_assert(
        input_path=JSON_SCHEMA_DATA_PATH / "user_default.json",
        output_path=output_file,
        input_file_type=None,
        assert_func=assert_file_content,
        expected_file="dataclass_field_default.py",
        extra_args=["--output-model-type", "dataclasses.dataclass"],
    )


def test_main_all_of_ref_self(output_file: Path) -> None:
    """Test allOf with self-reference."""
    run_main_and_assert(
        input_path=JSON_SCHEMA_DATA_PATH / "all_of_ref_self.json",
        output_path=output_file,
        input_file_type="jsonschema",
        assert_func=assert_file_content,
    )


@pytest.mark.skipif(
    black.__version__.split(".")[0] == "19",
    reason="Installed black doesn't support the old style",
)
def test_main_array_field_constraints(output_file: Path) -> None:
    """Test array field constraints."""
    run_main_and_assert(
        input_path=JSON_SCHEMA_DATA_PATH / "array_field_constraints.json",
        output_path=output_file,
        input_file_type="jsonschema",
        assert_func=assert_file_content,
        extra_args=["--field-constraints"],
    )


def test_all_of_use_default(output_file: Path) -> None:
    """Test allOf with use-default option."""
    run_main_and_assert(
        input_path=JSON_SCHEMA_DATA_PATH / "all_of_default.json",
        output_path=output_file,
        input_file_type=None,
        assert_func=assert_file_content,
        extra_args=["--use-default"],
    )


def test_main_root_one_of(output_dir: Path) -> None:
    """Test root-level oneOf schemas."""
    run_main_and_assert(
        input_path=JSON_SCHEMA_DATA_PATH / "root_one_of",
        output_path=output_dir,
        expected_directory=EXPECTED_JSON_SCHEMA_PATH / "root_one_of",
        input_file_type="jsonschema",
    )


def test_one_of_with_sub_schema_array_item(output_file: Path) -> None:
    """Test oneOf with sub-schema array items."""
    run_main_and_assert(
        input_path=JSON_SCHEMA_DATA_PATH / "one_of_with_sub_schema_array_item.json",
        output_path=output_file,
        input_file_type="jsonschema",
        assert_func=assert_file_content,
        extra_args=["--output-model-type", "pydantic_v2.BaseModel"],
    )


def test_main_jsonschema_with_custom_formatters(output_file: Path, tmp_path: Path) -> None:
    """Test custom formatter integration."""
    formatter_config = {
        "license_file": str(Path(__file__).parent.parent.parent / "data/python/custom_formatters/license_example.txt")
    }
    formatter_config_path = tmp_path / "formatter_config"
    formatter_config_path.write_text(json.dumps(formatter_config))
    run_main_and_assert(
        input_path=JSON_SCHEMA_DATA_PATH / "person.json",
        output_path=output_file,
        input_file_type="jsonschema",
        assert_func=assert_file_content,
        expected_file="custom_formatters.py",
        extra_args=[
            "--custom-formatters",
            "tests.data.python.custom_formatters.add_license",
            "--custom-formatters-kwargs",
            str(formatter_config_path),
        ],
    )


def test_main_imports_correct(output_dir: Path) -> None:
    """Test correct import generation."""
    run_main_and_assert(
        input_path=JSON_SCHEMA_DATA_PATH / "imports_correct",
        output_path=output_dir,
        expected_directory=EXPECTED_JSON_SCHEMA_PATH / "imports_correct",
        extra_args=[
            "--output-model-type",
            "pydantic_v2.BaseModel",
        ],
    )


@pytest.mark.parametrize(
    ("output_model", "expected_output"),
    [
        (
            "pydantic_v2.BaseModel",
            "duration_pydantic_v2.py",
        ),
        (
            "msgspec.Struct",
            "duration_msgspec.py",
        ),
    ],
)
def test_main_jsonschema_duration(output_model: str, expected_output: str, min_version: str, output_file: Path) -> None:
    """Test duration type handling."""
    run_main_and_assert(
        input_path=JSON_SCHEMA_DATA_PATH / "duration.json",
        output_path=output_file,
        input_file_type=None,
        assert_func=assert_file_content,
        expected_file=expected_output,
        extra_args=["--output-model-type", output_model, "--target-python", min_version],
    )


@pytest.mark.skipif(
    int(black.__version__.split(".")[0]) < 24,
    reason="Installed black doesn't support the new style",
)
def test_main_jsonschema_keyword_only_msgspec(min_version: str, output_file: Path) -> None:
    """Test msgspec keyword-only arguments."""
    run_main_and_assert(
        input_path=JSON_SCHEMA_DATA_PATH / "discriminator_literals.json",
        output_path=output_file,
        input_file_type="jsonschema",
        assert_func=assert_file_content,
        expected_file="discriminator_literals_msgspec_keyword_only.py",
        extra_args=[
            "--output-model-type",
            "msgspec.Struct",
            "--keyword-only",
            "--target-python-version",
            min_version,
        ],
    )


@pytest.mark.skipif(
    int(black.__version__.split(".")[0]) < 24,
    reason="Installed black doesn't support the new style",
)
def test_main_jsonschema_keyword_only_msgspec_with_extra_data(min_version: str, output_file: Path) -> None:
    """Test msgspec keyword-only with extra data."""
    run_main_and_assert(
        input_path=JSON_SCHEMA_DATA_PATH / "discriminator_literals.json",
        output_path=output_file,
        input_file_type="jsonschema",
        assert_func=assert_file_content,
        expected_file="discriminator_literals_msgspec_keyword_only_omit_defaults.py",
        extra_args=[
            "--output-model-type",
            "msgspec.Struct",
            "--keyword-only",
            "--target-python-version",
            min_version,
            "--extra-template-data",
            str(JSON_SCHEMA_DATA_PATH / "extra_data_msgspec.json"),
        ],
    )


@pytest.mark.skipif(
    int(black.__version__.split(".")[0]) < 24,
    reason="Installed black doesn't support the new style",
)
def test_main_jsonschema_openapi_keyword_only_msgspec_with_extra_data(tmp_path: Path) -> None:
    """Test OpenAPI msgspec keyword-only with extra data."""
    extra_data = json.loads((JSON_SCHEMA_DATA_PATH / "extra_data_msgspec.json").read_text())
    output_file: Path = tmp_path / "output.py"
    generate(
        input_=JSON_SCHEMA_DATA_PATH / "discriminator_literals.json",
        output=output_file,
        input_file_type=InputFileType.JsonSchema,
        output_model_type=DataModelType.MsgspecStruct,
        keyword_only=True,
        target_python_version=PythonVersionMin,
        extra_template_data=defaultdict(dict, extra_data),
        # Following values are implied by `msgspec.Struct` in the CLI
        use_annotated=True,
        field_constraints=True,
    )
    assert_file_content(output_file, "discriminator_literals_msgspec_keyword_only_omit_defaults.py")


@MSGSPEC_LEGACY_BLACK_SKIP
def test_main_msgspec_null_field(output_file: Path) -> None:
    """Test msgspec Struct generation with null type fields."""
    run_main_and_assert(
        input_path=JSON_SCHEMA_DATA_PATH / "msgspec_null_field.json",
        output_path=output_file,
        input_file_type="jsonschema",
        assert_func=assert_file_content,
        extra_args=[
            "--output-model-type",
            "msgspec.Struct",
            "--use-union-operator",
            "--target-python-version",
            "3.10",
        ],
    )


@MSGSPEC_LEGACY_BLACK_SKIP
def test_main_msgspec_falsy_defaults(output_file: Path) -> None:
    """Test msgspec Struct generation preserves falsy default values (0, '', False)."""
    run_main_and_assert(
        input_path=JSON_SCHEMA_DATA_PATH / "msgspec_falsy_defaults.json",
        output_path=output_file,
        input_file_type="jsonschema",
        assert_func=assert_file_content,
        extra_args=[
            "--output-model-type",
            "msgspec.Struct",
            "--use-union-operator",
            "--target-python-version",
            "3.10",
        ],
    )


def test_main_invalid_import_name(output_dir: Path) -> None:
    """Test invalid import name handling."""
    run_main_and_assert(
        input_path=JSON_SCHEMA_DATA_PATH / "invalid_import_name",
        output_path=output_dir,
        expected_directory=EXPECTED_JSON_SCHEMA_PATH / "invalid_import_name",
        extra_args=[
            "--output-model-type",
            "pydantic_v2.BaseModel",
        ],
    )


def test_main_alias_import_alias(output_dir: Path) -> None:
    """Ensure imports with aliases are retained after cleanup."""
    run_main_and_assert(
        input_path=JSON_SCHEMA_DATA_PATH / "alias_import_alias",
        output_path=output_dir,
        expected_directory=EXPECTED_JSON_SCHEMA_PATH / "alias_import_alias",
    )


@pytest.mark.parametrize(
    ("output_model", "expected_output"),
    [
        (
            "pydantic_v2.BaseModel",
            "field_has_same_name_v2.py",
        ),
        (
            "pydantic.BaseModel",
            "field_has_same_name.py",
        ),
    ],
)
def test_main_jsonschema_field_has_same_name(output_model: str, expected_output: str, output_file: Path) -> None:
    """Test field with same name as parent."""
    run_main_and_assert(
        input_path=JSON_SCHEMA_DATA_PATH / "field_has_same_name.json",
        output_path=output_file,
        input_file_type="jsonschema",
        assert_func=assert_file_content,
        expected_file=expected_output,
        extra_args=["--output-model-type", output_model],
    )


@pytest.mark.benchmark
def test_main_jsonschema_required_and_any_of_required(output_file: Path) -> None:
    """Test required field with anyOf required."""
    run_main_and_assert(
        input_path=JSON_SCHEMA_DATA_PATH / "required_and_any_of_required.json",
        output_path=output_file,
        input_file_type="jsonschema",
        assert_func=assert_file_content,
        expected_file="required_and_any_of_required.py",
    )


def test_main_json_pointer_escaped_segments(tmp_path: Path) -> None:
    """Test JSON pointer with escaped segments."""
    schema = {
        "definitions": {
            "foo/bar": {"type": "object", "properties": {"value": {"type": "string"}}},
            "baz~qux": {"type": "object", "properties": {"value": {"type": "integer"}}},
        },
        "properties": {
            "foo_bar": {"$ref": "#/definitions/foo~1bar"},
            "baz_qux": {"$ref": "#/definitions/baz~0qux"},
        },
        "type": "object",
    }
    expected = (
        "# generated by datamodel-codegen:\n"
        "#   filename: input.json\n"
        "#   timestamp: 2019-07-26T00:00:00+00:00\n\n"
        "from __future__ import annotations\n\n"
        "from typing import Optional\n\n"
        "from pydantic import BaseModel\n\n"
        "class FooBar(BaseModel):\n    value: Optional[str] = None\n\n"
        "class BazQux(BaseModel):\n    value: Optional[int] = None\n\n"
        "class Baz0qux(BaseModel):\n    value: Optional[int] = None\n\n"
        "class Foo1bar(BaseModel):\n    value: Optional[str] = None\n\n"
        "class Model(BaseModel):\n    foo_bar: Optional[Foo1bar] = None\n    baz_qux: Optional[Baz0qux] = None\n"
    )

    input_file = tmp_path / "input.json"
    output_file = tmp_path / "output.py"
    input_file.write_text(json.dumps(schema))
    run_main_and_assert(
        input_path=input_file,
        output_path=output_file,
        expected_output=expected,
        input_file_type="jsonschema",
        ignore_whitespace=True,
    )


def test_main_json_pointer_percent_encoded_segments(tmp_path: Path) -> None:
    """Test JSON pointer with percent-encoded segments."""
    schema = {
        "definitions": {
            "foo/bar": {"type": "object", "properties": {"value": {"type": "string"}}},
            "baz~qux": {"type": "object", "properties": {"value": {"type": "integer"}}},
            "space key": {"type": "object", "properties": {"value": {"type": "boolean"}}},
        },
        "properties": {
            "foo_bar": {"$ref": "#/definitions/foo%2Fbar"},
            "baz_qux": {"$ref": "#/definitions/baz%7Equx"},
            "space_key": {"$ref": "#/definitions/space%20key"},
        },
        "type": "object",
    }
    expected = (
        "# generated by datamodel-codegen:\n"
        "#   filename: input.json\n"
        "#   timestamp: 2019-07-26T00:00:00+00:00\n\n"
        "from __future__ import annotations\n\n"
        "from typing import Optional\n\n"
        "from pydantic import BaseModel\n\n"
        "class FooBar(BaseModel):\n    value: Optional[str] = None\n\n"
        "class BazQux(BaseModel):\n    value: Optional[int] = None\n\n"
        "class SpaceKey(BaseModel):\n    value: Optional[bool] = None\n\n"
        "class Baz7Equx(BaseModel):\n    value: Optional[int] = None\n\n"
        "class Foo2Fbar(BaseModel):\n    value: Optional[str] = None\n\n"
        "class Space20key(BaseModel):\n    value: Optional[bool] = None\n\n"
        "class Model(BaseModel):\n    foo_bar: Optional[Foo2Fbar] = None\n"
        "    baz_qux: Optional[Baz7Equx] = None\n"
        "    space_key: Optional[Space20key] = None\n"
    )

    input_file = tmp_path / "input.json"
    output_file = tmp_path / "output.py"
    input_file.write_text(json.dumps(schema))
    run_main_and_assert(
        input_path=input_file,
        output_path=output_file,
        expected_output=expected,
        input_file_type="jsonschema",
        ignore_whitespace=True,
    )


@pytest.mark.parametrize(
    ("extra_fields", "output_model", "expected_output"),
    [
        (
            "allow",
            "pydantic.BaseModel",
            "extra_fields_allow.py",
        ),
        (
            "forbid",
            "pydantic.BaseModel",
            "extra_fields_forbid.py",
        ),
        (
            "ignore",
            "pydantic.BaseModel",
            "extra_fields_ignore.py",
        ),
        (
            "allow",
            "pydantic_v2.BaseModel",
            "extra_fields_v2_allow.py",
        ),
        (
            "forbid",
            "pydantic_v2.BaseModel",
            "extra_fields_v2_forbid.py",
        ),
        (
            "ignore",
            "pydantic_v2.BaseModel",
            "extra_fields_v2_ignore.py",
        ),
    ],
)
def test_main_extra_fields(extra_fields: str, output_model: str, expected_output: str, output_file: Path) -> None:
    """Test extra fields configuration."""
    run_main_and_assert(
        input_path=JSON_SCHEMA_DATA_PATH / "extra_fields.json",
        output_path=output_file,
        input_file_type="jsonschema",
        assert_func=assert_file_content,
        expected_file=expected_output,
        extra_args=["--extra-fields", extra_fields, "--output-model-type", output_model],
    )


def test_main_jsonschema_same_name_objects(output_file: Path) -> None:
    """Test objects with same name (see issue #2460)."""
    run_main_and_assert(
        input_path=JSON_SCHEMA_DATA_PATH / "same_name_objects.json",
        output_path=output_file,
        input_file_type="jsonschema",
        assert_func=assert_file_content,
        expected_file="same_name_objects.py",
    )


def test_main_jsonschema_forwarding_reference_collapse_root(output_dir: Path) -> None:
    """Test forwarding reference with collapsed root (see issue #1466)."""
    run_main_and_assert(
        input_path=JSON_SCHEMA_DATA_PATH / "forwarding_reference",
        output_path=output_dir,
        expected_directory=EXPECTED_JSON_SCHEMA_PATH / "forwarding_reference",
        input_file_type="jsonschema",
        extra_args=["--collapse-root-models"],
    )


def test_main_jsonschema_type_alias(output_file: Path) -> None:
    """Test that TypeAliasType is generated for Python 3.9-3.11."""
    run_main_and_assert(
        input_path=JSON_SCHEMA_DATA_PATH / "type_alias.json",
        output_path=output_file,
        input_file_type=None,
        assert_func=assert_file_content,
        expected_file="type_alias.py",
        extra_args=["--use-type-alias"],
    )


@pytest.mark.skipif(
    int(black.__version__.split(".")[0]) < 23,
    reason="Installed black doesn't support the new 'type' statement",
)
def test_main_jsonschema_type_alias_py312(output_file: Path) -> None:
    """Test that type statement syntax is generated for Python 3.12+ with Pydantic v2."""
    run_main_and_assert(
        input_path=JSON_SCHEMA_DATA_PATH / "type_alias.json",
        output_path=output_file,
        input_file_type=None,
        assert_func=assert_file_content,
        expected_file="type_alias_py312.py",
        extra_args=[
            "--use-type-alias",
            "--target-python-version",
            "3.12",
            "--output-model-type",
            "pydantic_v2.BaseModel",
        ],
    )


def test_main_jsonschema_type_alias_with_field_description(output_file: Path) -> None:
    """Test that TypeAliasType is generated with field descriptions for Python 3.9-3.11."""
    run_main_and_assert(
        input_path=JSON_SCHEMA_DATA_PATH / "type_alias.json",
        output_path=output_file,
        input_file_type=None,
        assert_func=assert_file_content,
        expected_file="type_alias_with_field_description.py",
        extra_args=["--use-type-alias", "--use-field-description"],
    )


@pytest.mark.skipif(
    int(black.__version__.split(".")[0]) < 23,
    reason="Installed black doesn't support the new 'type' statement",
)
def test_main_jsonschema_type_alias_with_field_description_py312(output_file: Path) -> None:
    """Test that type statement syntax is generated with field descriptions for Python 3.12+ and Pydantic v2."""
    run_main_and_assert(
        input_path=JSON_SCHEMA_DATA_PATH / "type_alias.json",
        output_path=output_file,
        input_file_type=None,
        assert_func=assert_file_content,
        expected_file="type_alias_with_field_description_py312.py",
        extra_args=[
            "--use-type-alias",
            "--use-field-description",
            "--target-python-version",
            "3.12",
            "--output-model-type",
            "pydantic_v2.BaseModel",
        ],
    )


def test_main_jsonschema_type_mappings(output_file: Path) -> None:
    """Test --type-mappings option to override format-to-type mappings."""
    run_main_and_assert(
        input_path=JSON_SCHEMA_DATA_PATH / "type_mappings.json",
        output_path=output_file,
        input_file_type="jsonschema",
        assert_func=assert_file_content,
        expected_file="type_mappings.py",
        extra_args=[
            "--output-model-type",
            "pydantic_v2.BaseModel",
            "--type-mappings",
            "binary=string",
        ],
    )


def test_main_jsonschema_type_mappings_with_type_prefix(output_file: Path) -> None:
    """Test --type-mappings option with type+format syntax."""
    run_main_and_assert(
        input_path=JSON_SCHEMA_DATA_PATH / "type_mappings.json",
        output_path=output_file,
        input_file_type="jsonschema",
        assert_func=assert_file_content,
        expected_file="type_mappings.py",
        extra_args=[
            "--output-model-type",
            "pydantic_v2.BaseModel",
            "--type-mappings",
            "string+binary=string",
        ],
    )


def test_main_jsonschema_type_mappings_to_type_default(output_file: Path) -> None:
    """Test --type-mappings option mapping to a type's default (e.g., binary=integer)."""
    run_main_and_assert(
        input_path=JSON_SCHEMA_DATA_PATH / "type_mappings.json",
        output_path=output_file,
        input_file_type="jsonschema",
        assert_func=assert_file_content,
        expected_file="type_mappings_to_integer.py",
        extra_args=[
            "--output-model-type",
            "pydantic_v2.BaseModel",
            "--type-mappings",
            "binary=integer",
        ],
    )


def test_main_jsonschema_type_mappings_to_boolean(output_file: Path) -> None:
    """Test --type-mappings option mapping to a top-level type (e.g., binary=boolean)."""
    run_main_and_assert(
        input_path=JSON_SCHEMA_DATA_PATH / "type_mappings.json",
        output_path=output_file,
        input_file_type="jsonschema",
        assert_func=assert_file_content,
        expected_file="type_mappings_to_boolean.py",
        extra_args=[
            "--output-model-type",
            "pydantic_v2.BaseModel",
            "--type-mappings",
            "binary=boolean",
        ],
    )


def test_main_jsonschema_type_mappings_invalid_format(output_file: Path) -> None:
    """Test --type-mappings option with invalid format raises error."""
    run_main_and_assert(
        input_path=JSON_SCHEMA_DATA_PATH / "type_mappings.json",
        output_path=output_file,
        input_file_type="jsonschema",
        expected_exit=Exit.ERROR,
        extra_args=[
            "--output-model-type",
            "pydantic_v2.BaseModel",
            "--type-mappings",
            "invalid_without_equals",
        ],
        expected_stderr_contains="Invalid type mapping format",
    )


def test_main_jsonschema_reuse_scope_tree(output_dir: Path) -> None:
    """Test --reuse-scope=tree to deduplicate models across multiple files."""
    run_main_and_assert(
        input_path=JSON_SCHEMA_DATA_PATH / "reuse_scope_tree",
        output_path=output_dir,
        expected_directory=EXPECTED_JSON_SCHEMA_PATH / "reuse_scope_tree",
        input_file_type="jsonschema",
        extra_args=["--reuse-model", "--reuse-scope", "tree"],
    )


def test_main_jsonschema_reuse_scope_tree_enum(output_dir: Path) -> None:
    """Test --reuse-scope=tree to deduplicate enum models across multiple files."""
    run_main_and_assert(
        input_path=JSON_SCHEMA_DATA_PATH / "reuse_scope_tree_enum",
        output_path=output_dir,
        expected_directory=EXPECTED_JSON_SCHEMA_PATH / "reuse_scope_tree_enum",
        input_file_type="jsonschema",
        extra_args=["--reuse-model", "--reuse-scope", "tree"],
    )


def test_main_jsonschema_reuse_scope_tree_warning(capsys: pytest.CaptureFixture[str], output_dir: Path) -> None:
    """Test warning when --reuse-scope=tree is used without --reuse-model."""
    run_main_and_assert(
        input_path=JSON_SCHEMA_DATA_PATH / "reuse_scope_tree",
        output_path=output_dir,
        input_file_type="jsonschema",
        extra_args=["--reuse-scope", "tree"],
        capsys=capsys,
        expected_stderr_contains="Warning: --reuse-scope=tree has no effect without --reuse-model",
    )


def test_main_jsonschema_reuse_scope_tree_no_dup(output_dir: Path) -> None:
    """Test --reuse-scope=tree when there are no duplicate models."""
    run_main_and_assert(
        input_path=JSON_SCHEMA_DATA_PATH / "reuse_scope_tree_no_dup",
        output_path=output_dir,
        expected_directory=EXPECTED_JSON_SCHEMA_PATH / "reuse_scope_tree_no_dup",
        input_file_type="jsonschema",
        extra_args=["--reuse-model", "--reuse-scope", "tree"],
    )


def test_main_jsonschema_reuse_scope_tree_self_ref(output_dir: Path) -> None:
    """Test --reuse-scope=tree with self-referencing models."""
    run_main_and_assert(
        input_path=JSON_SCHEMA_DATA_PATH / "reuse_scope_tree_self_ref",
        output_path=output_dir,
        expected_directory=EXPECTED_JSON_SCHEMA_PATH / "reuse_scope_tree_self_ref",
        input_file_type="jsonschema",
        extra_args=["--reuse-model", "--reuse-scope", "tree"],
    )


<<<<<<< HEAD
def test_main_jsonschema_reuse_scope_tree_conflict(
    capsys: pytest.CaptureFixture[str], output_dir: Path
) -> None:
    """Test --reuse-scope=tree error when schema file name conflicts with shared module."""
=======
def test_main_jsonschema_reuse_scope_tree_conflict(capsys: pytest.CaptureFixture[str], output_dir: Path) -> None:
    """Test --reuse-scope=tree error when schema name conflicts with shared module."""
>>>>>>> 7a5640c3
    run_main_and_assert(
        input_path=JSON_SCHEMA_DATA_PATH / "reuse_scope_tree_conflict",
        output_path=output_dir,
        input_file_type="jsonschema",
        extra_args=["--reuse-model", "--reuse-scope", "tree"],
        expected_exit=Exit.ERROR,
        capsys=capsys,
        expected_stderr_contains="Schema file or directory 'shared' conflicts with the shared module name",
    )


def test_main_jsonschema_reuse_scope_tree_conflict_dir(
    capsys: pytest.CaptureFixture[str], output_dir: Path
) -> None:
    """Test --reuse-scope=tree error when schema directory name conflicts with shared module."""
    run_main_and_assert(
        input_path=JSON_SCHEMA_DATA_PATH / "reuse_scope_tree_conflict_dir",
        output_path=output_dir,
        input_file_type="jsonschema",
        extra_args=["--reuse-model", "--reuse-scope", "tree"],
        expected_exit=Exit.ERROR,
        capsys=capsys,
        expected_stderr_contains="Schema file or directory 'shared' conflicts with the shared module name",
    )


def test_main_jsonschema_reuse_scope_tree_no_conflict_dir(output_dir: Path) -> None:
    """Test --reuse-scope=tree does not error when shared/ dir exists but no duplicates."""
    run_main_and_assert(
        input_path=JSON_SCHEMA_DATA_PATH / "reuse_scope_tree_no_conflict_dir",
        output_path=output_dir,
        expected_directory=EXPECTED_JSON_SCHEMA_PATH / "reuse_scope_tree_no_conflict_dir",
        input_file_type="jsonschema",
        extra_args=["--reuse-model", "--reuse-scope", "tree"],
    )


def test_main_jsonschema_reuse_scope_tree_multi(output_dir: Path) -> None:
    """Test --reuse-scope=tree with multiple files where canonical is not in first module."""
    run_main_and_assert(
        input_path=JSON_SCHEMA_DATA_PATH / "reuse_scope_tree_multi",
        output_path=output_dir,
        expected_directory=EXPECTED_JSON_SCHEMA_PATH / "reuse_scope_tree_multi",
        input_file_type="jsonschema",
        extra_args=["--reuse-model", "--reuse-scope", "tree"],
    )<|MERGE_RESOLUTION|>--- conflicted
+++ resolved
@@ -2848,15 +2848,8 @@
     )
 
 
-<<<<<<< HEAD
-def test_main_jsonschema_reuse_scope_tree_conflict(
-    capsys: pytest.CaptureFixture[str], output_dir: Path
-) -> None:
+def test_main_jsonschema_reuse_scope_tree_conflict(capsys: pytest.CaptureFixture[str], output_dir: Path) -> None:
     """Test --reuse-scope=tree error when schema file name conflicts with shared module."""
-=======
-def test_main_jsonschema_reuse_scope_tree_conflict(capsys: pytest.CaptureFixture[str], output_dir: Path) -> None:
-    """Test --reuse-scope=tree error when schema name conflicts with shared module."""
->>>>>>> 7a5640c3
     run_main_and_assert(
         input_path=JSON_SCHEMA_DATA_PATH / "reuse_scope_tree_conflict",
         output_path=output_dir,
