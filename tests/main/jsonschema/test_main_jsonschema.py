"""Tests for JSON Schema input file code generation."""

from __future__ import annotations

import json
<<<<<<< HEAD
import shutil
import sys
from argparse import Namespace
=======
>>>>>>> ac70785f
from collections import defaultdict
from pathlib import Path
from typing import TYPE_CHECKING
from unittest.mock import call

import black
import pytest
from packaging import version

from datamodel_code_generator import (
    MIN_VERSION,
    DataModelType,
    InputFileType,
    PythonVersionMin,
    chdir,
    generate,
)
from datamodel_code_generator.__main__ import Exit, main
from tests.conftest import assert_directory_content, freeze_time
from tests.main.conftest import (
    DATA_PATH,
    JSON_SCHEMA_DATA_PATH,
    TIMESTAMP,
    run_main_and_assert,
    run_main_url_and_assert,
    run_main_with_args,
)
from tests.main.jsonschema.conftest import EXPECTED_JSON_SCHEMA_PATH, assert_file_content

if TYPE_CHECKING:
    from pytest_mock import MockerFixture


FixtureRequest = pytest.FixtureRequest


<<<<<<< HEAD
JSON_SCHEMA_DATA_PATH: Path = DATA_PATH / "jsonschema"
EXPECTED_JSON_SCHEMA_PATH: Path = EXPECTED_MAIN_PATH / "jsonschema"


MSGSPEC_LEGACY_BLACK_SKIP = pytest.mark.skipif(
    sys.version_info[:2] == (3, 12) and version.parse(black.__version__) < version.parse("24.0.0"),
    reason="msgspec.Struct formatting differs with python3.12 + black < 24",
)


@pytest.fixture(autouse=True)
def reset_namespace(monkeypatch: pytest.MonkeyPatch) -> None:
    namespace_ = Namespace(no_color=False)
    monkeypatch.setattr("datamodel_code_generator.__main__.namespace", namespace_)
    monkeypatch.setattr("datamodel_code_generator.arguments.namespace", namespace_)
=======
@pytest.mark.benchmark
def test_main_inheritance_forward_ref(output_file: Path, tmp_path: Path) -> None:
    """Test inheritance with forward references."""
    run_main_and_assert(
        input_path=JSON_SCHEMA_DATA_PATH / "inheritance_forward_ref.json",
        output_path=output_file,
        input_file_type=None,
        assert_func=assert_file_content,
        copy_files=[(DATA_PATH / "pyproject.toml", tmp_path / "pyproject.toml")],
    )
>>>>>>> ac70785f


@pytest.mark.benchmark
def test_main_inheritance_forward_ref_keep_model_order(output_file: Path, tmp_path: Path) -> None:
    """Test inheritance with forward references keeping model order."""
    run_main_and_assert(
        input_path=JSON_SCHEMA_DATA_PATH / "inheritance_forward_ref.json",
        output_path=output_file,
        input_file_type=None,
        assert_func=assert_file_content,
        extra_args=["--keep-model-order"],
        copy_files=[(DATA_PATH / "pyproject.toml", tmp_path / "pyproject.toml")],
    )


@pytest.mark.benchmark
def test_main_type_alias_forward_ref_keep_model_order(output_file: Path) -> None:
    """Test TypeAliasType with forward references keeping model order."""
    run_main_and_assert(
        input_path=JSON_SCHEMA_DATA_PATH / "type_alias_forward_ref.json",
        output_path=output_file,
        input_file_type=None,
        assert_func=assert_file_content,
        extra_args=[
            "--keep-model-order",
            "--output-model-type",
            "typing.TypedDict",
            "--use-standard-collections",
            "--use-union-operator",
            "--use-type-alias",
            "--target-python-version",
            "3.10",
        ],
    )


@pytest.mark.skip(reason="pytest-xdist does not support the test")
def test_main_without_arguments() -> None:
    """Test main function without arguments raises SystemExit."""
    with pytest.raises(SystemExit):
        main()


@pytest.mark.benchmark
def test_main_autodetect(output_file: Path) -> None:
    """Test automatic input file type detection."""
    run_main_and_assert(
        input_path=JSON_SCHEMA_DATA_PATH / "person.json",
        output_path=output_file,
        input_file_type="auto",
        assert_func=assert_file_content,
    )


def test_main_autodetect_failed(tmp_path: Path) -> None:
    """Test autodetect failure with invalid input."""
    input_file: Path = tmp_path / "input.yaml"
    output_file: Path = tmp_path / "output.py"
    input_file.write_text(":", encoding="utf-8")
    run_main_and_assert(
        input_path=input_file,
        output_path=output_file,
        input_file_type="auto",
        expected_exit=Exit.ERROR,
    )


def test_main_jsonschema(output_file: Path) -> None:
    """Test JSON Schema file code generation."""
    run_main_and_assert(
        input_path=JSON_SCHEMA_DATA_PATH / "person.json",
        output_path=output_file,
        input_file_type="jsonschema",
        assert_func=assert_file_content,
        expected_file="general.py",
    )


@pytest.mark.benchmark
def test_main_jsonschema_nested_deep(tmp_path: Path) -> None:
    """Test deeply nested JSON Schema generation."""
    run_main_and_assert(
        input_path=JSON_SCHEMA_DATA_PATH / "nested_person.json",
        output_path=tmp_path,
        output_to_expected=[
            ("__init__.py", EXPECTED_JSON_SCHEMA_PATH / "nested_deep" / "__init__.py"),
            ("nested/deep.py", EXPECTED_JSON_SCHEMA_PATH / "nested_deep" / "nested" / "deep.py"),
            (
                "empty_parent/nested/deep.py",
                EXPECTED_JSON_SCHEMA_PATH / "nested_deep" / "empty_parent" / "nested" / "deep.py",
            ),
        ],
        assert_func=assert_file_content,
        input_file_type="jsonschema",
    )


def test_main_jsonschema_nested_skip(output_dir: Path) -> None:
    """Test nested JSON Schema with skipped items."""
    run_main_and_assert(
        input_path=JSON_SCHEMA_DATA_PATH / "nested_skip.json",
        output_path=output_dir,
        expected_directory=EXPECTED_JSON_SCHEMA_PATH / "nested_skip",
        input_file_type="jsonschema",
    )


@pytest.mark.benchmark
def test_main_jsonschema_external_files(output_file: Path) -> None:
    """Test JSON Schema with external file references."""
    run_main_and_assert(
        input_path=JSON_SCHEMA_DATA_PATH / "external_parent_root.json",
        output_path=output_file,
        input_file_type="jsonschema",
        assert_func=assert_file_content,
        expected_file="external_files.py",
    )


@pytest.mark.benchmark
def test_main_jsonschema_collapsed_external_references(tmp_path: Path) -> None:
    """Test collapsed external references in JSON Schema."""
    run_main_and_assert(
        input_path=JSON_SCHEMA_DATA_PATH / "external_reference",
        output_path=tmp_path,
        output_to_expected=[
            ("ref0.py", "external_ref0.py"),
            ("other/ref2.py", EXPECTED_JSON_SCHEMA_PATH / "external_other_ref2.py"),
        ],
        assert_func=assert_file_content,
        input_file_type="jsonschema",
        extra_args=["--collapse-root-models"],
    )


@pytest.mark.benchmark
def test_main_jsonschema_multiple_files(output_dir: Path) -> None:
    """Test JSON Schema generation from multiple files."""
    run_main_and_assert(
        input_path=JSON_SCHEMA_DATA_PATH / "multiple_files",
        output_path=output_dir,
        expected_directory=EXPECTED_JSON_SCHEMA_PATH / "multiple_files",
        input_file_type="jsonschema",
    )


@pytest.mark.benchmark
def test_main_jsonschema_no_empty_collapsed_external_model(tmp_path: Path) -> None:
    """Test no empty files with collapsed external models."""
    run_main_and_assert(
        input_path=JSON_SCHEMA_DATA_PATH / "external_collapse",
        output_path=tmp_path,
        file_should_not_exist=tmp_path / "child.py",
        input_file_type="jsonschema",
        extra_args=["--collapse-root-models"],
    )
    assert (tmp_path / "__init__.py").exists()


@pytest.mark.parametrize(
    ("output_model", "expected_output"),
    [
        (
            "pydantic.BaseModel",
            "null_and_array.py",
        ),
        (
            "pydantic_v2.BaseModel",
            "null_and_array_v2.py",
        ),
    ],
)
def test_main_null_and_array(output_model: str, expected_output: str, output_file: Path) -> None:
    """Test handling of null and array types."""
    run_main_and_assert(
        input_path=JSON_SCHEMA_DATA_PATH / "null_and_array.json",
        output_path=output_file,
        input_file_type="jsonschema",
        assert_func=assert_file_content,
        expected_file=expected_output,
        extra_args=["--output-model", output_model],
    )


def test_use_default_pydantic_v2_with_json_schema_const(output_file: Path) -> None:
    """Test use-default with const in Pydantic v2."""
    run_main_and_assert(
        input_path=JSON_SCHEMA_DATA_PATH / "use_default_with_const.json",
        output_path=output_file,
        input_file_type=None,
        assert_func=assert_file_content,
        expected_file="use_default_with_const.py",
        extra_args=["--output-model-type", "pydantic_v2.BaseModel", "--use-default"],
    )


@pytest.mark.parametrize(
    ("output_model", "expected_output", "option"),
    [
        (
            "pydantic.BaseModel",
            "complicated_enum_default_member.py",
            "--set-default-enum-member",
        ),
        (
            "dataclasses.dataclass",
            "complicated_enum_default_member_dataclass.py",
            "--set-default-enum-member",
        ),
        (
            "dataclasses.dataclass",
            "complicated_enum_default_member_dataclass.py",
            None,
        ),
    ],
)
def test_main_complicated_enum_default_member(
    output_model: str, expected_output: str, option: str | None, output_file: Path
) -> None:
    """Test complicated enum with default member."""
    extra_args = [a for a in [option, "--output-model", output_model] if a]
    run_main_and_assert(
        input_path=JSON_SCHEMA_DATA_PATH / "complicated_enum.json",
        output_path=output_file,
        input_file_type=None,
        assert_func=assert_file_content,
        expected_file=expected_output,
        extra_args=extra_args,
    )


@pytest.mark.benchmark
def test_main_json_reuse_enum_default_member(output_file: Path) -> None:
    """Test enum reuse with default member."""
    run_main_and_assert(
        input_path=JSON_SCHEMA_DATA_PATH / "duplicate_enum.json",
        output_path=output_file,
        input_file_type="jsonschema",
        assert_func=assert_file_content,
        extra_args=["--reuse-model", "--set-default-enum-member"],
    )


def test_main_invalid_model_name_failed(capsys: pytest.CaptureFixture[str], output_file: Path) -> None:
    """Test invalid model name error handling."""
    run_main_and_assert(
        input_path=JSON_SCHEMA_DATA_PATH / "invalid_model_name.json",
        output_path=output_file,
        input_file_type="jsonschema",
        extra_args=["--class-name", "with"],
        expected_exit=Exit.ERROR,
        capsys=capsys,
        expected_stderr_contains="title='with' is invalid class name. You have to set `--class-name` option",
    )


def test_main_invalid_model_name_converted(capsys: pytest.CaptureFixture[str], output_file: Path) -> None:
    """Test invalid model name conversion error."""
    run_main_and_assert(
        input_path=JSON_SCHEMA_DATA_PATH / "invalid_model_name.json",
        output_path=output_file,
        input_file_type="jsonschema",
        expected_exit=Exit.ERROR,
        capsys=capsys,
        expected_stderr_contains="title='1Xyz' is invalid class name. You have to set `--class-name` option",
    )


def test_main_invalid_model_name(output_file: Path) -> None:
    """Test invalid model name with custom class name."""
    run_main_and_assert(
        input_path=JSON_SCHEMA_DATA_PATH / "invalid_model_name.json",
        output_path=output_file,
        input_file_type="jsonschema",
        assert_func=assert_file_content,
        extra_args=["--class-name", "ValidModelName"],
    )


def test_main_root_id_jsonschema_with_local_file(mocker: MockerFixture, output_file: Path) -> None:
    """Test root ID JSON Schema with local file reference."""
    root_id_response = mocker.Mock()
    root_id_response.text = "dummy"
    person_response = mocker.Mock()
    person_response.text = (JSON_SCHEMA_DATA_PATH / "person.json").read_text()
    httpx_get_mock = mocker.patch("httpx.get", side_effect=[person_response])
    run_main_and_assert(
        input_path=JSON_SCHEMA_DATA_PATH / "root_id.json",
        output_path=output_file,
        input_file_type="jsonschema",
        assert_func=assert_file_content,
        expected_file="root_id.py",
    )
    httpx_get_mock.assert_not_called()


def test_main_root_id_jsonschema_with_remote_file(mocker: MockerFixture, tmp_path: Path) -> None:
    """Test root ID JSON Schema with remote file reference."""
    root_id_response = mocker.Mock()
    root_id_response.text = "dummy"
    person_response = mocker.Mock()
    person_response.text = (JSON_SCHEMA_DATA_PATH / "person.json").read_text()
    httpx_get_mock = mocker.patch("httpx.get", side_effect=[person_response])
    input_file = tmp_path / "root_id.json"
    output_file: Path = tmp_path / "output.py"
    run_main_and_assert(
        input_path=input_file,
        output_path=output_file,
        input_file_type="jsonschema",
        assert_func=assert_file_content,
        expected_file="root_id.py",
        copy_files=[(JSON_SCHEMA_DATA_PATH / "root_id.json", input_file)],
    )
    httpx_get_mock.assert_has_calls([
        call(
            "https://example.com/person.json",
            headers=None,
            verify=True,
            follow_redirects=True,
            params=None,
        ),
    ])


@pytest.mark.benchmark
def test_main_root_id_jsonschema_self_refs_with_local_file(mocker: MockerFixture, output_file: Path) -> None:
    """Test root ID JSON Schema self-references with local file."""
    person_response = mocker.Mock()
    person_response.text = (JSON_SCHEMA_DATA_PATH / "person.json").read_text()
    httpx_get_mock = mocker.patch("httpx.get", side_effect=[person_response])
    run_main_and_assert(
        input_path=JSON_SCHEMA_DATA_PATH / "root_id_self_ref.json",
        output_path=output_file,
        input_file_type="jsonschema",
        assert_func=assert_file_content,
        expected_file="root_id.py",
        transform=lambda s: s.replace("filename:  root_id_self_ref.json", "filename:  root_id.json"),
    )
    httpx_get_mock.assert_not_called()


@pytest.mark.benchmark
def test_main_root_id_jsonschema_self_refs_with_remote_file(mocker: MockerFixture, tmp_path: Path) -> None:
    """Test root ID JSON Schema self-references with remote file."""
    person_response = mocker.Mock()
    person_response.text = (JSON_SCHEMA_DATA_PATH / "person.json").read_text()
    httpx_get_mock = mocker.patch("httpx.get", side_effect=[person_response])
    input_file = tmp_path / "root_id_self_ref.json"
    output_file: Path = tmp_path / "output.py"
    run_main_and_assert(
        input_path=input_file,
        output_path=output_file,
        input_file_type="jsonschema",
        assert_func=assert_file_content,
        expected_file="root_id.py",
        transform=lambda s: s.replace("filename:  root_id_self_ref.json", "filename:  root_id.json"),
        copy_files=[(JSON_SCHEMA_DATA_PATH / "root_id_self_ref.json", input_file)],
    )
    httpx_get_mock.assert_has_calls([
        call(
            "https://example.com/person.json",
            headers=None,
            verify=True,
            follow_redirects=True,
            params=None,
        ),
    ])


def test_main_root_id_jsonschema_with_absolute_remote_file(mocker: MockerFixture, tmp_path: Path) -> None:
    """Test root ID JSON Schema with absolute remote file URL."""
    root_id_response = mocker.Mock()
    root_id_response.text = "dummy"
    person_response = mocker.Mock()
    person_response.text = (JSON_SCHEMA_DATA_PATH / "person.json").read_text()
    httpx_get_mock = mocker.patch("httpx.get", side_effect=[person_response])
    input_file = tmp_path / "root_id_absolute_url.json"
    output_file: Path = tmp_path / "output.py"
    run_main_and_assert(
        input_path=input_file,
        output_path=output_file,
        input_file_type="jsonschema",
        assert_func=assert_file_content,
        expected_file="root_id_absolute_url.py",
        copy_files=[(JSON_SCHEMA_DATA_PATH / "root_id_absolute_url.json", input_file)],
    )
    httpx_get_mock.assert_has_calls([
        call(
            "https://example.com/person.json",
            headers=None,
            verify=True,
            follow_redirects=True,
            params=None,
        ),
    ])


def test_main_root_id_jsonschema_with_absolute_local_file(output_file: Path) -> None:
    """Test root ID JSON Schema with absolute local file path."""
    run_main_and_assert(
        input_path=JSON_SCHEMA_DATA_PATH / "root_id_absolute_url.json",
        output_path=output_file,
        input_file_type="jsonschema",
        assert_func=assert_file_content,
        expected_file="root_id_absolute_url.py",
    )


@pytest.mark.benchmark
def test_main_jsonschema_id(output_file: Path) -> None:
    """Test JSON Schema with ID field."""
    run_main_and_assert(
        input_path=JSON_SCHEMA_DATA_PATH / "id.json",
        output_path=output_file,
        input_file_type="jsonschema",
        assert_func=assert_file_content,
        expected_file="id.py",
    )


def test_main_jsonschema_id_as_stdin(monkeypatch: pytest.MonkeyPatch, output_file: Path) -> None:
    """Test JSON Schema ID handling from stdin."""
    run_main_and_assert(
        stdin_path=JSON_SCHEMA_DATA_PATH / "id.json",
        output_path=output_file,
        monkeypatch=monkeypatch,
        input_file_type="jsonschema",
        assert_func=assert_file_content,
        expected_file="id_stdin.py",
    )


def test_main_jsonschema_ids(output_dir: Path) -> None:
    """Test JSON Schema with multiple IDs."""
    with freeze_time(TIMESTAMP):
        run_main_and_assert(
            input_path=JSON_SCHEMA_DATA_PATH / "ids" / "Organization.schema.json",
            output_path=output_dir,
            expected_directory=EXPECTED_JSON_SCHEMA_PATH / "ids",
            input_file_type="jsonschema",
        )


@pytest.mark.benchmark
def test_main_external_definitions(output_file: Path) -> None:
    """Test external definitions in JSON Schema."""
    run_main_and_assert(
        input_path=JSON_SCHEMA_DATA_PATH / "external_definitions_root.json",
        output_path=output_file,
        input_file_type="jsonschema",
        assert_func=assert_file_content,
    )


def test_main_external_files_in_directory(output_file: Path) -> None:
    """Test external files in directory structure."""
    run_main_and_assert(
        input_path=JSON_SCHEMA_DATA_PATH / "external_files_in_directory" / "person.json",
        output_path=output_file,
        input_file_type="jsonschema",
        assert_func=assert_file_content,
    )


def test_main_nested_directory(output_dir: Path) -> None:
    """Test nested directory structure generation."""
    run_main_and_assert(
        input_path=JSON_SCHEMA_DATA_PATH / "external_files_in_directory",
        output_path=output_dir,
        expected_directory=EXPECTED_JSON_SCHEMA_PATH / "nested_directory",
        input_file_type="jsonschema",
    )


def test_main_circular_reference(output_file: Path) -> None:
    """Test circular reference handling."""
    run_main_and_assert(
        input_path=JSON_SCHEMA_DATA_PATH / "circular_reference.json",
        output_path=output_file,
        input_file_type="jsonschema",
        assert_func=assert_file_content,
    )


def test_main_invalid_enum_name(output_file: Path) -> None:
    """Test invalid enum name handling."""
    run_main_and_assert(
        input_path=JSON_SCHEMA_DATA_PATH / "invalid_enum_name.json",
        output_path=output_file,
        input_file_type="jsonschema",
        assert_func=assert_file_content,
    )


def test_main_invalid_enum_name_snake_case_field(output_file: Path) -> None:
    """Test invalid enum name with snake case fields."""
    run_main_and_assert(
        input_path=JSON_SCHEMA_DATA_PATH / "invalid_enum_name.json",
        output_path=output_file,
        input_file_type="jsonschema",
        assert_func=assert_file_content,
        extra_args=["--snake-case-field"],
    )


def test_main_json_reuse_enum(output_file: Path) -> None:
    """Test enum reuse in JSON generation."""
    run_main_and_assert(
        input_path=JSON_SCHEMA_DATA_PATH / "duplicate_enum.json",
        output_path=output_file,
        input_file_type="jsonschema",
        assert_func=assert_file_content,
        extra_args=["--reuse-model"],
    )


def test_main_json_capitalise_enum_members(output_file: Path) -> None:
    """Test enum member capitalization."""
    run_main_and_assert(
        input_path=JSON_SCHEMA_DATA_PATH / "many_case_enum.json",
        output_path=output_file,
        input_file_type="jsonschema",
        assert_func=assert_file_content,
        extra_args=["--capitalise-enum-members"],
    )


def test_main_json_capitalise_enum_members_without_enum(output_file: Path) -> None:
    """Test enum member capitalization without enum flag."""
    run_main_and_assert(
        input_path=JSON_SCHEMA_DATA_PATH / "person.json",
        output_path=output_file,
        input_file_type="jsonschema",
        assert_func=assert_file_content,
        expected_file="autodetect.py",
    )


def test_main_similar_nested_array(output_file: Path) -> None:
    """Test similar nested array structures."""
    run_main_and_assert(
        input_path=JSON_SCHEMA_DATA_PATH / "similar_nested_array.json",
        output_path=output_file,
        input_file_type="jsonschema",
        assert_func=assert_file_content,
    )


@pytest.mark.parametrize(
    ("output_model", "expected_output"),
    [
        (
            "pydantic.BaseModel",
            "require_referenced_field",
        ),
        (
            "pydantic_v2.BaseModel",
            "require_referenced_field_pydantic_v2",
        ),
    ],
)
def test_main_require_referenced_field(output_model: str, expected_output: str, tmp_path: Path) -> None:
    """Test required referenced fields."""
    run_main_and_assert(
        input_path=JSON_SCHEMA_DATA_PATH / "require_referenced_field/",
        output_path=tmp_path,
        output_to_expected=[
            ("referenced.py", f"{expected_output}/referenced.py"),
            ("required.py", f"{expected_output}/required.py"),
        ],
        assert_func=assert_file_content,
        input_file_type="jsonschema",
        extra_args=["--output-datetime-class", "AwareDatetime", "--output-model-type", output_model],
    )


@pytest.mark.parametrize(
    ("output_model", "expected_output"),
    [
        (
            "pydantic.BaseModel",
            "require_referenced_field",
        ),
        (
            "pydantic_v2.BaseModel",
            "require_referenced_field_naivedatetime",
        ),
    ],
)
def test_main_require_referenced_field_naive_datetime(output_model: str, expected_output: str, tmp_path: Path) -> None:
    """Test required referenced field with naive datetime."""
    run_main_and_assert(
        input_path=JSON_SCHEMA_DATA_PATH / "require_referenced_field/",
        output_path=tmp_path,
        output_to_expected=[
            ("referenced.py", f"{expected_output}/referenced.py"),
            ("required.py", f"{expected_output}/required.py"),
        ],
        assert_func=assert_file_content,
        input_file_type="jsonschema",
        extra_args=["--output-datetime-class", "NaiveDatetime", "--output-model-type", output_model],
    )


@pytest.mark.parametrize(
    ("output_model", "expected_output"),
    [
        (
            "pydantic.BaseModel",
            "require_referenced_field",
        ),
        (
            "pydantic_v2.BaseModel",
            "require_referenced_field_pydantic_v2",
        ),
        (
            "msgspec.Struct",
            "require_referenced_field_msgspec",
        ),
    ],
)
def test_main_require_referenced_field_datetime(output_model: str, expected_output: str, tmp_path: Path) -> None:
    """Test required referenced field with datetime."""
    run_main_and_assert(
        input_path=JSON_SCHEMA_DATA_PATH / "require_referenced_field/",
        output_path=tmp_path,
        output_to_expected=[
            ("referenced.py", f"{expected_output}/referenced.py"),
            ("required.py", f"{expected_output}/required.py"),
        ],
        assert_func=assert_file_content,
        input_file_type="jsonschema",
        extra_args=["--output-model-type", output_model],
    )


def test_main_json_pointer(output_file: Path) -> None:
    """Test JSON pointer references."""
    run_main_and_assert(
        input_path=JSON_SCHEMA_DATA_PATH / "json_pointer.json",
        output_path=output_file,
        input_file_type="jsonschema",
        assert_func=assert_file_content,
    )


def test_main_nested_json_pointer(output_file: Path) -> None:
    """Test nested JSON pointer references."""
    run_main_and_assert(
        input_path=JSON_SCHEMA_DATA_PATH / "nested_json_pointer.json",
        output_path=output_file,
        input_file_type="jsonschema",
        assert_func=assert_file_content,
    )


def test_main_jsonschema_multiple_files_json_pointer(output_dir: Path) -> None:
    """Test JSON pointer with multiple files."""
    run_main_and_assert(
        input_path=JSON_SCHEMA_DATA_PATH / "multiple_files_json_pointer",
        output_path=output_dir,
        expected_directory=EXPECTED_JSON_SCHEMA_PATH / "multiple_files_json_pointer",
        input_file_type="jsonschema",
    )


def test_main_root_model_with_additional_properties(output_file: Path) -> None:
    """Test root model with additional properties."""
    run_main_and_assert(
        input_path=JSON_SCHEMA_DATA_PATH / "root_model_with_additional_properties.json",
        output_path=output_file,
        input_file_type="jsonschema",
        assert_func=assert_file_content,
    )


def test_main_root_model_with_additional_properties_use_generic_container_types(output_file: Path) -> None:
    """Test root model additional properties with generic containers."""
    run_main_and_assert(
        input_path=JSON_SCHEMA_DATA_PATH / "root_model_with_additional_properties.json",
        output_path=output_file,
        input_file_type="jsonschema",
        assert_func=assert_file_content,
        extra_args=["--use-generic-container-types"],
    )


def test_main_root_model_with_additional_properties_use_standard_collections(output_file: Path) -> None:
    """Test root model additional properties with standard collections."""
    run_main_and_assert(
        input_path=JSON_SCHEMA_DATA_PATH / "root_model_with_additional_properties.json",
        output_path=output_file,
        input_file_type="jsonschema",
        assert_func=assert_file_content,
        extra_args=["--use-standard-collections"],
    )


def test_main_root_model_with_additional_properties_literal(min_version: str, output_file: Path) -> None:
    """Test root model additional properties with literal types."""
    run_main_and_assert(
        input_path=JSON_SCHEMA_DATA_PATH / "root_model_with_additional_properties.json",
        output_path=output_file,
        input_file_type="jsonschema",
        assert_func=assert_file_content,
        extra_args=["--enum-field-as-literal", "all", "--target-python-version", min_version],
    )


def test_main_jsonschema_multiple_files_ref(output_dir: Path) -> None:
    """Test multiple files with references."""
    run_main_and_assert(
        input_path=JSON_SCHEMA_DATA_PATH / "multiple_files_self_ref",
        output_path=output_dir,
        expected_directory=EXPECTED_JSON_SCHEMA_PATH / "multiple_files_self_ref",
        input_file_type="jsonschema",
    )


def test_main_jsonschema_multiple_files_ref_test_json(output_file: Path) -> None:
    """Test main jsonschema multiple files ref json."""
    with chdir(JSON_SCHEMA_DATA_PATH / "multiple_files_self_ref"):
        run_main_and_assert(
            input_path=Path("test.json"),
            output_path=output_file,
            input_file_type="jsonschema",
            assert_func=assert_file_content,
            expected_file="multiple_files_self_ref_single.py",
        )


def test_main_space_field_enum_snake_case_field(output_file: Path) -> None:
    """Test enum with space in field name using snake case."""
    with chdir(JSON_SCHEMA_DATA_PATH / "space_field_enum.json"):
        run_main_and_assert(
            input_path=Path("space_field_enum.json"),
            output_path=output_file,
            input_file_type="jsonschema",
            assert_func=assert_file_content,
            extra_args=["--snake-case-field", "--original-field-name-delimiter", " "],
        )


@pytest.mark.benchmark
def test_main_all_of_ref(output_file: Path) -> None:
    """Test allOf with references."""
    with chdir(JSON_SCHEMA_DATA_PATH / "all_of_ref"):
        run_main_and_assert(
            input_path=Path("test.json"),
            output_path=output_file,
            input_file_type="jsonschema",
            assert_func=assert_file_content,
            extra_args=["--class-name", "Test"],
        )


def test_main_all_of_with_object(output_file: Path) -> None:
    """Test allOf with object types."""
    with chdir(JSON_SCHEMA_DATA_PATH):
        run_main_and_assert(
            input_path=Path("all_of_with_object.json"),
            output_path=output_file,
            input_file_type="jsonschema",
            assert_func=assert_file_content,
        )


@pytest.mark.skipif(
    black.__version__.split(".")[0] >= "24",
    reason="Installed black doesn't support the old style",
)
def test_main_combined_array(output_file: Path) -> None:
    """Test combined array types."""
    with chdir(JSON_SCHEMA_DATA_PATH):
        run_main_and_assert(
            input_path=Path("combined_array.json"),
            output_path=output_file,
            input_file_type="jsonschema",
            assert_func=assert_file_content,
        )


def test_main_jsonschema_pattern(output_file: Path) -> None:
    """Test JSON Schema pattern validation."""
    run_main_and_assert(
        input_path=JSON_SCHEMA_DATA_PATH / "pattern.json",
        output_path=output_file,
        input_file_type="jsonschema",
        assert_func=assert_file_content,
        expected_file="pattern.py",
    )


def test_main_generate(tmp_path: Path) -> None:
    """Test code generation function."""
    output_file: Path = tmp_path / "output.py"
    input_ = (JSON_SCHEMA_DATA_PATH / "person.json").relative_to(Path.cwd())
    assert not input_.is_absolute()
    generate(
        input_=input_,
        input_file_type=InputFileType.JsonSchema,
        output=output_file,
    )

    assert_file_content(output_file, "general.py")


def test_main_generate_non_pydantic_output(tmp_path: Path) -> None:
    """Test generation with non-Pydantic output models (see issue #1452)."""
    output_file: Path = tmp_path / "output.py"
    input_ = (JSON_SCHEMA_DATA_PATH / "simple_string.json").relative_to(Path.cwd())
    assert not input_.is_absolute()
    generate(
        input_=input_,
        input_file_type=InputFileType.JsonSchema,
        output=output_file,
        output_model_type=DataModelType.DataclassesDataclass,
    )

    assert_file_content(output_file, "generate_non_pydantic_output.py")


def test_main_generate_from_directory(tmp_path: Path) -> None:
    """Test generation from directory input."""
    input_ = (JSON_SCHEMA_DATA_PATH / "external_files_in_directory").relative_to(Path.cwd())
    assert not input_.is_absolute()
    assert input_.is_dir()
    generate(
        input_=input_,
        input_file_type=InputFileType.JsonSchema,
        output=tmp_path,
    )

    main_nested_directory = EXPECTED_JSON_SCHEMA_PATH / "nested_directory"
    assert_directory_content(tmp_path, main_nested_directory)


def test_main_generate_custom_class_name_generator(tmp_path: Path) -> None:
    """Test custom class name generator."""

    def custom_class_name_generator(title: str) -> str:
        return f"Custom{title}"

    output_file: Path = tmp_path / "output.py"
    input_ = (JSON_SCHEMA_DATA_PATH / "person.json").relative_to(Path.cwd())
    assert not input_.is_absolute()
    generate(
        input_=input_,
        input_file_type=InputFileType.JsonSchema,
        output=output_file,
        custom_class_name_generator=custom_class_name_generator,
    )

    assert_file_content(
        output_file,
        "general.py",
        transform=lambda s: s.replace("CustomPerson", "Person"),
    )


def test_main_generate_custom_class_name_generator_additional_properties(tmp_path: Path) -> None:
    """Test custom class name generator with additional properties."""
    output_file = tmp_path / "models.py"

    def custom_class_name_generator(name: str) -> str:
        return f"Custom{name[0].upper() + name[1:]}"

    input_ = (JSON_SCHEMA_DATA_PATH / "root_model_with_additional_properties.json").relative_to(Path.cwd())
    assert not input_.is_absolute()
    generate(
        input_=input_,
        input_file_type=InputFileType.JsonSchema,
        output=output_file,
        custom_class_name_generator=custom_class_name_generator,
    )

    assert_file_content(output_file, "root_model_with_additional_properties_custom_class_name.py")


def test_main_http_jsonschema(mocker: MockerFixture, output_file: Path) -> None:
    """Test HTTP JSON Schema fetching."""
    external_directory = JSON_SCHEMA_DATA_PATH / "external_files_in_directory"

    def get_mock_response(path: str) -> mocker.Mock:
        mock = mocker.Mock()
        mock.text = (external_directory / path).read_text()
        return mock

    httpx_get_mock = mocker.patch(
        "httpx.get",
        side_effect=[
            get_mock_response("person.json"),
            get_mock_response("definitions/relative/animal/pet/pet.json"),
            get_mock_response("definitions/relative/animal/fur.json"),
            get_mock_response("definitions/friends.json"),
            get_mock_response("definitions/food.json"),
            get_mock_response("definitions/machine/robot.json"),
            get_mock_response("definitions/drink/coffee.json"),
            get_mock_response("definitions/drink/tea.json"),
        ],
    )
    run_main_url_and_assert(
        url="https://example.com/external_files_in_directory/person.json",
        output_path=output_file,
        input_file_type="jsonschema",
        assert_func=assert_file_content,
        expected_file="external_files_in_directory.py",
        transform=lambda s: s.replace(
            "#   filename:  https://example.com/external_files_in_directory/person.json",
            "#   filename:  person.json",
        ),
    )
    httpx_get_mock.assert_has_calls([
        call(
            "https://example.com/external_files_in_directory/person.json",
            headers=None,
            verify=True,
            follow_redirects=True,
            params=None,
        ),
        call(
            "https://example.com/external_files_in_directory/definitions/relative/animal/pet/pet.json",
            headers=None,
            verify=True,
            follow_redirects=True,
            params=None,
        ),
        call(
            "https://example.com/external_files_in_directory/definitions/relative/animal/fur.json",
            headers=None,
            verify=True,
            follow_redirects=True,
            params=None,
        ),
        call(
            "https://example.com/external_files_in_directory/definitions/friends.json",
            headers=None,
            verify=True,
            follow_redirects=True,
            params=None,
        ),
        call(
            "https://example.com/external_files_in_directory/definitions/food.json",
            headers=None,
            verify=True,
            follow_redirects=True,
            params=None,
        ),
        call(
            "https://example.com/external_files_in_directory/definitions/machine/robot.json",
            headers=None,
            verify=True,
            follow_redirects=True,
            params=None,
        ),
        call(
            "https://example.com/external_files_in_directory/definitions/drink/coffee.json",
            headers=None,
            verify=True,
            follow_redirects=True,
            params=None,
        ),
        call(
            "https://example.com/external_files_in_directory/definitions/drink/tea.json",
            headers=None,
            verify=True,
            follow_redirects=True,
            params=None,
        ),
    ])


@pytest.mark.parametrize(
    (
        "headers_arguments",
        "headers_requests",
        "query_parameters_arguments",
        "query_parameters_requests",
        "http_ignore_tls",
    ),
    [
        (
            ("Authorization: Basic dXNlcjpwYXNz",),
            [("Authorization", "Basic dXNlcjpwYXNz")],
            ("key=value",),
            [("key", "value")],
            False,
        ),
        (
            ("Authorization: Basic dXNlcjpwYXNz", "X-API-key: abcefg"),
            [("Authorization", "Basic dXNlcjpwYXNz"), ("X-API-key", "abcefg")],
            ("key=value", "newkey=newvalue"),
            [("key", "value"), ("newkey", "newvalue")],
            True,
        ),
    ],
)
def test_main_http_jsonschema_with_http_headers_and_http_query_parameters_and_ignore_tls(
    mocker: MockerFixture,
    headers_arguments: tuple[str, str],
    headers_requests: list[tuple[str, str]],
    query_parameters_arguments: tuple[str, ...],
    query_parameters_requests: list[tuple[str, str]],
    http_ignore_tls: bool,
    tmp_path: Path,
) -> None:
    """Test HTTP JSON Schema with headers, query params, and TLS ignore."""
    external_directory = JSON_SCHEMA_DATA_PATH / "external_files_in_directory"

    def get_mock_response(path: str) -> mocker.Mock:
        mock = mocker.Mock()
        mock.text = (external_directory / path).read_text()
        return mock

    httpx_get_mock = mocker.patch(
        "httpx.get",
        side_effect=[
            get_mock_response("person.json"),
            get_mock_response("definitions/relative/animal/pet/pet.json"),
            get_mock_response("definitions/relative/animal/fur.json"),
            get_mock_response("definitions/friends.json"),
            get_mock_response("definitions/food.json"),
            get_mock_response("definitions/machine/robot.json"),
            get_mock_response("definitions/drink/coffee.json"),
            get_mock_response("definitions/drink/tea.json"),
        ],
    )
    output_file: Path = tmp_path / "output.py"
    extra_args = [
        "--http-headers",
        *headers_arguments,
        "--http-query-parameters",
        *query_parameters_arguments,
    ]
    if http_ignore_tls:
        extra_args.append("--http-ignore-tls")

    run_main_url_and_assert(
        url="https://example.com/external_files_in_directory/person.json",
        output_path=output_file,
        input_file_type="jsonschema",
        assert_func=assert_file_content,
        expected_file="external_files_in_directory.py",
        extra_args=extra_args,
        transform=lambda s: s.replace(
            "#   filename:  https://example.com/external_files_in_directory/person.json",
            "#   filename:  person.json",
        ),
    )
    httpx_get_mock.assert_has_calls([
        call(
            "https://example.com/external_files_in_directory/person.json",
            headers=headers_requests,
            verify=bool(not http_ignore_tls),
            follow_redirects=True,
            params=query_parameters_requests,
        ),
        call(
            "https://example.com/external_files_in_directory/definitions/relative/animal/pet/pet.json",
            headers=headers_requests,
            verify=bool(not http_ignore_tls),
            follow_redirects=True,
            params=query_parameters_requests,
        ),
        call(
            "https://example.com/external_files_in_directory/definitions/relative/animal/fur.json",
            headers=headers_requests,
            verify=bool(not http_ignore_tls),
            follow_redirects=True,
            params=query_parameters_requests,
        ),
        call(
            "https://example.com/external_files_in_directory/definitions/friends.json",
            headers=headers_requests,
            verify=bool(not http_ignore_tls),
            follow_redirects=True,
            params=query_parameters_requests,
        ),
        call(
            "https://example.com/external_files_in_directory/definitions/food.json",
            headers=headers_requests,
            verify=bool(not http_ignore_tls),
            follow_redirects=True,
            params=query_parameters_requests,
        ),
        call(
            "https://example.com/external_files_in_directory/definitions/machine/robot.json",
            headers=headers_requests,
            verify=bool(not http_ignore_tls),
            follow_redirects=True,
            params=query_parameters_requests,
        ),
        call(
            "https://example.com/external_files_in_directory/definitions/drink/coffee.json",
            headers=headers_requests,
            verify=bool(not http_ignore_tls),
            follow_redirects=True,
            params=query_parameters_requests,
        ),
        call(
            "https://example.com/external_files_in_directory/definitions/drink/tea.json",
            headers=headers_requests,
            verify=bool(not http_ignore_tls),
            follow_redirects=True,
            params=query_parameters_requests,
        ),
    ])


def test_main_self_reference(output_file: Path) -> None:
    """Test self-referencing schemas."""
    run_main_and_assert(
        input_path=JSON_SCHEMA_DATA_PATH / "self_reference.json",
        output_path=output_file,
        input_file_type="jsonschema",
        assert_func=assert_file_content,
    )


@pytest.mark.benchmark
def test_main_strict_types(output_file: Path) -> None:
    """Test strict type generation."""
    run_main_and_assert(
        input_path=JSON_SCHEMA_DATA_PATH / "strict_types.json",
        output_path=output_file,
        input_file_type="jsonschema",
        assert_func=assert_file_content,
    )


@pytest.mark.skipif(
    black.__version__.split(".")[0] >= "24",
    reason="Installed black doesn't support the old style",
)
def test_main_strict_types_all(output_file: Path) -> None:
    """Test strict types for all fields."""
    run_main_and_assert(
        input_path=JSON_SCHEMA_DATA_PATH / "strict_types.json",
        output_path=output_file,
        input_file_type="jsonschema",
        assert_func=assert_file_content,
        extra_args=["--strict-types", "str", "bytes", "int", "float", "bool"],
    )


def test_main_strict_types_all_with_field_constraints(output_file: Path) -> None:
    """Test strict types with field constraints."""
    run_main_and_assert(
        input_path=JSON_SCHEMA_DATA_PATH / "strict_types.json",
        output_path=output_file,
        input_file_type="jsonschema",
        assert_func=assert_file_content,
        expected_file="strict_types_all_field_constraints.py",
        extra_args=["--strict-types", "str", "bytes", "int", "float", "bool", "--field-constraints"],
    )


def test_main_jsonschema_special_enum(output_file: Path) -> None:
    """Test special enum handling."""
    run_main_and_assert(
        input_path=JSON_SCHEMA_DATA_PATH / "special_enum.json",
        output_path=output_file,
        input_file_type="jsonschema",
        assert_func=assert_file_content,
        expected_file="special_enum.py",
    )


def test_main_jsonschema_special_enum_special_field_name_prefix(output_file: Path) -> None:
    """Test special enum with field name prefix."""
    run_main_and_assert(
        input_path=JSON_SCHEMA_DATA_PATH / "special_enum.json",
        output_path=output_file,
        input_file_type="jsonschema",
        assert_func=assert_file_content,
        expected_file="special_enum_special_field_name_prefix.py",
        extra_args=["--special-field-name-prefix", "special"],
    )


def test_main_jsonschema_special_enum_special_field_name_prefix_keep_private(output_file: Path) -> None:
    """Test special enum with prefix keeping private fields."""
    run_main_and_assert(
        input_path=JSON_SCHEMA_DATA_PATH / "special_enum.json",
        output_path=output_file,
        input_file_type="jsonschema",
        assert_func=assert_file_content,
        expected_file="special_enum_special_field_name_prefix_keep_private.py",
        extra_args=["--special-field-name-prefix", ""],
    )


def test_main_jsonschema_special_model_remove_special_field_name_prefix(output_file: Path) -> None:
    """Test removing special field name prefix from models."""
    run_main_and_assert(
        input_path=JSON_SCHEMA_DATA_PATH / "special_prefix_model.json",
        output_path=output_file,
        input_file_type="jsonschema",
        assert_func=assert_file_content,
        expected_file="special_model_remove_special_field_name_prefix.py",
        extra_args=["--remove-special-field-name-prefix"],
    )


def test_main_jsonschema_subclass_enum(output_file: Path) -> None:
    """Test enum subclassing."""
    run_main_and_assert(
        input_path=JSON_SCHEMA_DATA_PATH / "subclass_enum.json",
        output_path=output_file,
        input_file_type="jsonschema",
        assert_func=assert_file_content,
        expected_file="subclass_enum.py",
        extra_args=["--use-subclass-enum"],
    )


@pytest.mark.skipif(
    black.__version__.split(".")[0] == "22",
    reason="Installed black doesn't support the old style",
)
def test_main_jsonschema_specialized_enums(output_file: Path) -> None:
    """Test specialized enum generation."""
    run_main_and_assert(
        input_path=JSON_SCHEMA_DATA_PATH / "subclass_enum.json",
        output_path=output_file,
        input_file_type="jsonschema",
        assert_func=assert_file_content,
        expected_file="enum_specialized.py",
        extra_args=["--target-python-version", "3.11"],
    )


@pytest.mark.skipif(
    black.__version__.split(".")[0] == "22",
    reason="Installed black doesn't support the old style",
)
def test_main_jsonschema_specialized_enums_disabled(output_file: Path) -> None:
    """Test with specialized enums disabled."""
    run_main_and_assert(
        input_path=JSON_SCHEMA_DATA_PATH / "subclass_enum.json",
        output_path=output_file,
        input_file_type="jsonschema",
        assert_func=assert_file_content,
        expected_file="enum_specialized_disable.py",
        extra_args=["--target-python-version", "3.11", "--no-use-specialized-enum"],
    )


def test_main_jsonschema_special_enum_empty_enum_field_name(output_file: Path) -> None:
    """Test special enum with empty field name."""
    run_main_and_assert(
        input_path=JSON_SCHEMA_DATA_PATH / "special_enum.json",
        output_path=output_file,
        input_file_type="jsonschema",
        assert_func=assert_file_content,
        expected_file="special_enum_empty_enum_field_name.py",
        extra_args=["--empty-enum-field-name", "empty"],
    )


@pytest.mark.benchmark
def test_main_jsonschema_special_field_name(output_file: Path) -> None:
    """Test special field name handling."""
    run_main_and_assert(
        input_path=JSON_SCHEMA_DATA_PATH / "special_field_name.json",
        output_path=output_file,
        input_file_type="jsonschema",
        assert_func=assert_file_content,
        expected_file="special_field_name.py",
    )


def test_main_jsonschema_complex_one_of(output_file: Path) -> None:
    """Test complex oneOf schemas."""
    run_main_and_assert(
        input_path=JSON_SCHEMA_DATA_PATH / "complex_one_of.json",
        output_path=output_file,
        input_file_type="jsonschema",
        assert_func=assert_file_content,
        expected_file="complex_one_of.py",
    )


def test_main_jsonschema_complex_any_of(output_file: Path) -> None:
    """Test complex anyOf schemas."""
    run_main_and_assert(
        input_path=JSON_SCHEMA_DATA_PATH / "complex_any_of.json",
        output_path=output_file,
        input_file_type="jsonschema",
        assert_func=assert_file_content,
        expected_file="complex_any_of.py",
    )


def test_main_jsonschema_combine_one_of_object(output_file: Path) -> None:
    """Test combining oneOf with objects."""
    run_main_and_assert(
        input_path=JSON_SCHEMA_DATA_PATH / "combine_one_of_object.json",
        output_path=output_file,
        input_file_type="jsonschema",
        assert_func=assert_file_content,
        expected_file="combine_one_of_object.py",
    )


@pytest.mark.skipif(
    black.__version__.split(".")[0] == "19",
    reason="Installed black doesn't support the old style",
)
@pytest.mark.parametrize(
    ("union_mode", "output_model", "expected_output"),
    [
        (None, "pydantic.BaseModel", "combine_any_of_object.py"),
        (None, "pydantic_v2.BaseModel", "combine_any_of_object_v2.py"),
        (
            "left_to_right",
            "pydantic_v2.BaseModel",
            "combine_any_of_object_left_to_right.py",
        ),
    ],
)
def test_main_jsonschema_combine_any_of_object(
    union_mode: str | None, output_model: str, expected_output: str, output_file: Path
) -> None:
    """Test combining anyOf with objects."""
    extra_args = ["--output-model", output_model]
    if union_mode is not None:
        extra_args.extend(["--union-mode", union_mode])
    run_main_and_assert(
        input_path=JSON_SCHEMA_DATA_PATH / "combine_any_of_object.json",
        output_path=output_file,
        input_file_type="jsonschema",
        assert_func=assert_file_content,
        expected_file=expected_output,
        extra_args=extra_args,
    )


@pytest.mark.benchmark
def test_main_jsonschema_field_include_all_keys(output_file: Path) -> None:
    """Test field generation including all keys."""
    run_main_and_assert(
        input_path=JSON_SCHEMA_DATA_PATH / "person.json",
        output_path=output_file,
        input_file_type="jsonschema",
        assert_func=assert_file_content,
        expected_file="general.py",
        extra_args=["--field-include-all-keys"],
    )


@pytest.mark.parametrize(
    ("output_model", "expected_output"),
    [
        (
            "pydantic.BaseModel",
            "field_extras_field_include_all_keys.py",
        ),
        (
            "pydantic_v2.BaseModel",
            "field_extras_field_include_all_keys_v2.py",
        ),
    ],
)
def test_main_jsonschema_field_extras_field_include_all_keys(
    output_model: str, expected_output: str, output_file: Path
) -> None:
    """Test field extras including all keys."""
    run_main_and_assert(
        input_path=JSON_SCHEMA_DATA_PATH / "extras.json",
        output_path=output_file,
        input_file_type="jsonschema",
        assert_func=assert_file_content,
        expected_file=expected_output,
        extra_args=[
            "--output-model",
            output_model,
            "--field-include-all-keys",
            "--field-extra-keys-without-x-prefix",
            "x-repr",
        ],
    )


@pytest.mark.parametrize(
    ("output_model", "expected_output"),
    [
        (
            "pydantic.BaseModel",
            "field_extras_field_extra_keys.py",
        ),
        (
            "pydantic_v2.BaseModel",
            "field_extras_field_extra_keys_v2.py",
        ),
    ],
)
def test_main_jsonschema_field_extras_field_extra_keys(
    output_model: str, expected_output: str, output_file: Path
) -> None:
    """Test field extras with extra keys."""
    run_main_and_assert(
        input_path=JSON_SCHEMA_DATA_PATH / "extras.json",
        output_path=output_file,
        input_file_type="jsonschema",
        assert_func=assert_file_content,
        expected_file=expected_output,
        extra_args=[
            "--output-model",
            output_model,
            "--field-extra-keys",
            "key2",
            "invalid-key-1",
            "--field-extra-keys-without-x-prefix",
            "x-repr",
        ],
    )


@pytest.mark.parametrize(
    ("output_model", "expected_output"),
    [
        (
            "pydantic.BaseModel",
            "field_extras.py",
        ),
        (
            "pydantic_v2.BaseModel",
            "field_extras_v2.py",
        ),
    ],
)
def test_main_jsonschema_field_extras(output_model: str, expected_output: str, output_file: Path) -> None:
    """Test field extras generation."""
    run_main_and_assert(
        input_path=JSON_SCHEMA_DATA_PATH / "extras.json",
        output_path=output_file,
        input_file_type="jsonschema",
        assert_func=assert_file_content,
        expected_file=expected_output,
        extra_args=["--output-model", output_model],
    )


def test_main_jsonschema_custom_base_path(output_file: Path) -> None:
    """Test custom base path configuration."""
    run_main_and_assert(
        input_path=JSON_SCHEMA_DATA_PATH / "custom_base_path.json",
        output_path=output_file,
        input_file_type="jsonschema",
        assert_func=assert_file_content,
        expected_file="custom_base_path.py",
    )


def test_long_description(output_file: Path) -> None:
    """Test long description handling."""
    run_main_and_assert(
        input_path=JSON_SCHEMA_DATA_PATH / "long_description.json",
        output_path=output_file,
        input_file_type="jsonschema",
        assert_func=assert_file_content,
    )


def test_long_description_wrap_string_literal(output_file: Path) -> None:
    """Test long description with string literal wrapping."""
    run_main_and_assert(
        input_path=JSON_SCHEMA_DATA_PATH / "long_description.json",
        output_path=output_file,
        input_file_type="jsonschema",
        assert_func=assert_file_content,
        extra_args=["--wrap-string-literal"],
    )


def test_version(capsys: pytest.CaptureFixture) -> None:
    """Test version output."""
    with pytest.raises(SystemExit) as e:
        run_main_with_args(["--version"])
    assert e.value.code == Exit.OK
    captured = capsys.readouterr()
    assert captured.out != "0.0.0\n"
    assert not captured.err


def test_jsonschema_pattern_properties(output_file: Path) -> None:
    """Test JSON Schema pattern properties."""
    run_main_and_assert(
        input_path=JSON_SCHEMA_DATA_PATH / "pattern_properties.json",
        output_path=output_file,
        input_file_type="jsonschema",
        assert_func=assert_file_content,
        expected_file="pattern_properties.py",
    )


def test_jsonschema_pattern_properties_field_constraints(output_file: Path) -> None:
    """Test pattern properties with field constraints."""
    run_main_and_assert(
        input_path=JSON_SCHEMA_DATA_PATH / "pattern_properties.json",
        output_path=output_file,
        input_file_type="jsonschema",
        assert_func=assert_file_content,
        expected_file="pattern_properties_field_constraints.py",
        extra_args=["--field-constraints"],
    )


def test_jsonschema_titles(output_file: Path) -> None:
    """Test JSON Schema title handling."""
    run_main_and_assert(
        input_path=JSON_SCHEMA_DATA_PATH / "titles.json",
        output_path=output_file,
        input_file_type="jsonschema",
        assert_func=assert_file_content,
        expected_file="titles.py",
    )


def test_jsonschema_titles_use_title_as_name(output_file: Path) -> None:
    """Test using title as model name."""
    run_main_and_assert(
        input_path=JSON_SCHEMA_DATA_PATH / "titles.json",
        output_path=output_file,
        input_file_type="jsonschema",
        assert_func=assert_file_content,
        expected_file="titles_use_title_as_name.py",
        extra_args=["--use-title-as-name"],
    )


def test_jsonschema_without_titles_use_title_as_name(output_file: Path) -> None:
    """Test title as name without titles present."""
    run_main_and_assert(
        input_path=JSON_SCHEMA_DATA_PATH / "without_titles.json",
        output_path=output_file,
        input_file_type="jsonschema",
        assert_func=assert_file_content,
        expected_file="without_titles_use_title_as_name.py",
        extra_args=["--use-title-as-name"],
    )


def test_main_jsonschema_has_default_value(output_file: Path) -> None:
    """Test default value handling."""
    run_main_and_assert(
        input_path=JSON_SCHEMA_DATA_PATH / "has_default_value.json",
        output_path=output_file,
        input_file_type="jsonschema",
        assert_func=assert_file_content,
        expected_file="has_default_value.py",
    )


def test_main_jsonschema_boolean_property(output_file: Path) -> None:
    """Test boolean property generation."""
    run_main_and_assert(
        input_path=JSON_SCHEMA_DATA_PATH / "boolean_property.json",
        output_path=output_file,
        input_file_type="jsonschema",
        assert_func=assert_file_content,
        expected_file="boolean_property.py",
    )


def test_main_jsonschema_modular_default_enum_member(output_dir: Path) -> None:
    """Test modular enum with default member."""
    with freeze_time(TIMESTAMP):
        run_main_and_assert(
            input_path=JSON_SCHEMA_DATA_PATH / "modular_default_enum_member",
            output_path=output_dir,
            expected_directory=EXPECTED_JSON_SCHEMA_PATH / "modular_default_enum_member",
            extra_args=["--set-default-enum-member"],
        )


@pytest.mark.skipif(
    black.__version__.split(".")[0] < "22",
    reason="Installed black doesn't support Python version 3.10",
)
def test_main_use_union_operator(output_dir: Path) -> None:
    """Test union operator usage."""
    run_main_and_assert(
        input_path=JSON_SCHEMA_DATA_PATH / "external_files_in_directory",
        output_path=output_dir,
        expected_directory=EXPECTED_JSON_SCHEMA_PATH / "use_union_operator",
        input_file_type="jsonschema",
        extra_args=["--use-union-operator"],
    )


@pytest.mark.parametrize("as_module", [True, False])
def test_treat_dot_as_module(as_module: bool, output_dir: Path) -> None:
    """Test dot notation as module separator."""
    path_extension = "treat_dot_as_module" if as_module else "treat_dot_not_as_module"
    extra_args = ["--treat-dot-as-module"] if as_module else None
    run_main_and_assert(
        input_path=JSON_SCHEMA_DATA_PATH / "treat_dot_as_module",
        output_path=output_dir,
        expected_directory=EXPECTED_JSON_SCHEMA_PATH / path_extension,
        extra_args=extra_args,
    )


def test_main_jsonschema_duplicate_name(output_dir: Path) -> None:
    """Test duplicate name handling."""
    run_main_and_assert(
        input_path=JSON_SCHEMA_DATA_PATH / "duplicate_name",
        output_path=output_dir,
        expected_directory=EXPECTED_JSON_SCHEMA_PATH / "duplicate_name",
        input_file_type="jsonschema",
    )


def test_main_jsonschema_items_boolean(output_file: Path) -> None:
    """Test items with boolean values."""
    run_main_and_assert(
        input_path=JSON_SCHEMA_DATA_PATH / "items_boolean.json",
        output_path=output_file,
        input_file_type="jsonschema",
        assert_func=assert_file_content,
        expected_file="items_boolean.py",
    )


def test_main_jsonschema_array_in_additional_properites(output_file: Path) -> None:
    """Test array in additional properties."""
    run_main_and_assert(
        input_path=JSON_SCHEMA_DATA_PATH / "array_in_additional_properties.json",
        output_path=output_file,
        input_file_type="jsonschema",
        assert_func=assert_file_content,
        expected_file="array_in_additional_properties.py",
    )


def test_main_jsonschema_object_with_only_additional_properties(output_file: Path) -> None:
    """Test object with only additional properties."""
    run_main_and_assert(
        input_path=JSON_SCHEMA_DATA_PATH / "string_dict.json",
        output_path=output_file,
        input_file_type="jsonschema",
        assert_func=assert_file_content,
        expected_file="string_dict.py",
    )


def test_main_jsonschema_nullable_object(output_file: Path) -> None:
    """Test nullable object handling."""
    run_main_and_assert(
        input_path=JSON_SCHEMA_DATA_PATH / "nullable_object.json",
        output_path=output_file,
        input_file_type="jsonschema",
        assert_func=assert_file_content,
        expected_file="nullable_object.py",
    )


def test_main_jsonschema_object_has_one_of(output_file: Path) -> None:
    """Test object with oneOf constraint."""
    run_main_and_assert(
        input_path=JSON_SCHEMA_DATA_PATH / "object_has_one_of.json",
        output_path=output_file,
        input_file_type="jsonschema",
        assert_func=assert_file_content,
        expected_file="object_has_one_of.py",
    )


def test_main_jsonschema_json_pointer_array(output_file: Path) -> None:
    """Test JSON pointer with arrays."""
    run_main_and_assert(
        input_path=JSON_SCHEMA_DATA_PATH / "json_pointer_array.json",
        output_path=output_file,
        input_file_type="jsonschema",
        assert_func=assert_file_content,
        expected_file="json_pointer_array.py",
    )


@pytest.mark.filterwarnings("error")
def test_main_disable_warnings_config(capsys: pytest.CaptureFixture[str], output_file: Path) -> None:
    """Test disable warnings configuration."""
    run_main_and_assert(
        input_path=JSON_SCHEMA_DATA_PATH / "person.json",
        output_path=output_file,
        capsys=capsys,
        assert_no_stderr=True,
        input_file_type="jsonschema",
        extra_args=[
            "--use-union-operator",
            "--target-python-version",
            f"3.{MIN_VERSION}",
            "--disable-warnings",
        ],
    )


@pytest.mark.filterwarnings("error")
def test_main_disable_warnings(capsys: pytest.CaptureFixture[str], output_file: Path) -> None:
    """Test disable warnings flag."""
    run_main_and_assert(
        input_path=JSON_SCHEMA_DATA_PATH / "all_of_with_object.json",
        output_path=output_file,
        capsys=capsys,
        assert_no_stderr=True,
        input_file_type="jsonschema",
        extra_args=["--disable-warnings"],
    )


def test_main_jsonschema_pattern_properties_by_reference(output_file: Path) -> None:
    """Test pattern properties by reference."""
    run_main_and_assert(
        input_path=JSON_SCHEMA_DATA_PATH / "pattern_properties_by_reference.json",
        output_path=output_file,
        input_file_type="jsonschema",
        assert_func=assert_file_content,
        expected_file="pattern_properties_by_reference.py",
    )


def test_main_dataclass_field(output_file: Path) -> None:
    """Test dataclass field generation."""
    run_main_and_assert(
        input_path=JSON_SCHEMA_DATA_PATH / "user.json",
        output_path=output_file,
        input_file_type="jsonschema",
        assert_func=assert_file_content,
        extra_args=["--output-model-type", "dataclasses.dataclass"],
    )


def test_main_jsonschema_enum_root_literal(output_file: Path) -> None:
    """Test enum root with literal type."""
    run_main_and_assert(
        input_path=JSON_SCHEMA_DATA_PATH / "enum_in_root" / "enum_in_root.json",
        output_path=output_file,
        input_file_type="jsonschema",
        assert_func=assert_file_content,
        expected_file="root_in_enum.py",
        extra_args=[
            "--use-schema-description",
            "--use-title-as-name",
            "--field-constraints",
            "--target-python-version",
            "3.9",
            "--allow-population-by-field-name",
            "--strip-default-none",
            "--use-default",
            "--enum-field-as-literal",
            "all",
            "--snake-case-field",
            "--collapse-root-models",
        ],
    )


def test_main_nullable_any_of(output_file: Path) -> None:
    """Test nullable anyOf schemas."""
    run_main_and_assert(
        input_path=JSON_SCHEMA_DATA_PATH / "nullable_any_of.json",
        output_path=output_file,
        input_file_type="jsonschema",
        assert_func=assert_file_content,
        extra_args=["--field-constraints"],
    )


def test_main_nullable_any_of_use_union_operator(output_file: Path) -> None:
    """Test nullable anyOf with union operator."""
    run_main_and_assert(
        input_path=JSON_SCHEMA_DATA_PATH / "nullable_any_of.json",
        output_path=output_file,
        input_file_type=None,
        assert_func=assert_file_content,
        extra_args=["--field-constraints", "--use-union-operator"],
    )


def test_main_nested_all_of(output_file: Path) -> None:
    """Test nested allOf schemas."""
    run_main_and_assert(
        input_path=JSON_SCHEMA_DATA_PATH / "nested_all_of.json",
        output_path=output_file,
        input_file_type="jsonschema",
        assert_func=assert_file_content,
    )


def test_main_all_of_any_of(output_dir: Path) -> None:
    """Test combination of allOf and anyOf."""
    run_main_and_assert(
        input_path=JSON_SCHEMA_DATA_PATH / "all_of_any_of",
        output_path=output_dir,
        expected_directory=EXPECTED_JSON_SCHEMA_PATH / "all_of_any_of",
        input_file_type="jsonschema",
    )


def test_main_all_of_one_of(output_dir: Path) -> None:
    """Test combination of allOf and oneOf."""
    run_main_and_assert(
        input_path=JSON_SCHEMA_DATA_PATH / "all_of_one_of",
        output_path=output_dir,
        expected_directory=EXPECTED_JSON_SCHEMA_PATH / "all_of_one_of",
        input_file_type="jsonschema",
    )


def test_main_null(output_file: Path) -> None:
    """Test null type handling."""
    run_main_and_assert(
        input_path=JSON_SCHEMA_DATA_PATH / "null.json",
        output_path=output_file,
        input_file_type="jsonschema",
        assert_func=assert_file_content,
    )


@pytest.mark.skipif(
    version.parse(black.__version__) < version.parse("23.3.0"),
    reason="Require Black version 23.3.0 or later ",
)
def test_main_typed_dict_special_field_name_with_inheritance_model(output_file: Path) -> None:
    """Test TypedDict special field names with inheritance."""
    run_main_and_assert(
        input_path=JSON_SCHEMA_DATA_PATH / "special_field_name_with_inheritance_model.json",
        output_path=output_file,
        input_file_type=None,
        assert_func=assert_file_content,
        extra_args=["--output-model-type", "typing.TypedDict", "--target-python-version", "3.11"],
    )


@pytest.mark.skipif(
    version.parse(black.__version__) < version.parse("23.3.0"),
    reason="Require Black version 23.3.0 or later ",
)
def test_main_typed_dict_not_required_nullable(output_file: Path) -> None:
    """Test main function writing to TypedDict, with combos of Optional/NotRequired."""
    run_main_and_assert(
        input_path=JSON_SCHEMA_DATA_PATH / "not_required_nullable.json",
        output_path=output_file,
        input_file_type=None,
        assert_func=assert_file_content,
        extra_args=["--output-model-type", "typing.TypedDict", "--target-python-version", "3.11"],
    )


def test_main_typed_dict_const(output_file: Path) -> None:
    """Test main function writing to TypedDict with const fields."""
    run_main_and_assert(
        input_path=JSON_SCHEMA_DATA_PATH / "const.json",
        output_path=output_file,
        input_file_type=None,
        assert_func=assert_file_content,
        extra_args=["--output-model-type", "typing.TypedDict", "--target-python-version", "3.10"],
    )


@pytest.mark.skipif(
    black.__version__.split(".")[0] < "24",
    reason="Installed black doesn't support the new style",
)
def test_main_typed_dict_additional_properties(output_file: Path) -> None:
    """Test main function writing to TypedDict with additional properties, and no other fields."""
    run_main_and_assert(
        input_path=JSON_SCHEMA_DATA_PATH / "string_dict.json",
        output_path=output_file,
        input_file_type=None,
        assert_func=assert_file_content,
        expected_file="typed_dict_with_only_additional_properties.py",
        extra_args=["--output-model-type", "typing.TypedDict", "--target-python-version", "3.11"],
    )


def test_main_dataclass_const(output_file: Path) -> None:
    """Test main function writing to dataclass with const fields."""
    run_main_and_assert(
        input_path=JSON_SCHEMA_DATA_PATH / "const.json",
        output_path=output_file,
        input_file_type=None,
        assert_func=assert_file_content,
        extra_args=["--output-model-type", "dataclasses.dataclass", "--target-python-version", "3.10"],
    )


@pytest.mark.parametrize(
    ("output_model", "expected_output"),
    [
        (
            "pydantic_v2.BaseModel",
            "discriminator_literals.py",
        ),
        (
            "msgspec.Struct",
            "discriminator_literals_msgspec.py",
        ),
    ],
)
@pytest.mark.skipif(
    int(black.__version__.split(".")[0]) < 24,
    reason="Installed black doesn't support the new style",
)
def test_main_jsonschema_discriminator_literals(
    output_model: str, expected_output: str, min_version: str, output_file: Path
) -> None:
    """Test discriminator with literal types."""
    run_main_and_assert(
        input_path=JSON_SCHEMA_DATA_PATH / "discriminator_literals.json",
        output_path=output_file,
        input_file_type=None,
        assert_func=assert_file_content,
        expected_file=expected_output,
        extra_args=["--output-model-type", output_model, "--target-python", min_version],
    )


@pytest.mark.skipif(
    int(black.__version__.split(".")[0]) < 24,
    reason="Installed black doesn't support the new style",
)
def test_main_jsonschema_discriminator_literals_with_no_mapping(min_version: str, output_file: Path) -> None:
    """Test discriminator literals without mapping."""
    run_main_and_assert(
        input_path=JSON_SCHEMA_DATA_PATH / "discriminator_no_mapping.json",
        output_path=output_file,
        input_file_type=None,
        assert_func=assert_file_content,
        expected_file="discriminator_no_mapping.py",
        extra_args=["--output-model-type", "pydantic_v2.BaseModel", "--target-python", min_version],
    )


@pytest.mark.parametrize(
    ("output_model", "expected_output"),
    [
        (
            "pydantic_v2.BaseModel",
            "discriminator_with_external_reference.py",
        ),
        pytest.param(
            "msgspec.Struct",
            "discriminator_with_external_reference_msgspec.py",
            marks=MSGSPEC_LEGACY_BLACK_SKIP,
        ),
    ],
)
def test_main_jsonschema_external_discriminator(
    output_model: str, expected_output: str, min_version: str, output_file: Path
) -> None:
    """Test external discriminator references."""
    run_main_and_assert(
        input_path=JSON_SCHEMA_DATA_PATH / "discriminator_with_external_reference" / "inner_folder" / "schema.json",
        output_path=output_file,
        input_file_type=None,
        assert_func=assert_file_content,
        expected_file=expected_output,
        extra_args=["--output-model-type", output_model, "--target-python", min_version],
    )


@pytest.mark.parametrize(
    ("output_model", "expected_output"),
    [
        (
            "pydantic.BaseModel",
            "discriminator_with_external_references_folder",
        ),
        pytest.param(
            "msgspec.Struct",
            "discriminator_with_external_references_folder_msgspec",
            marks=MSGSPEC_LEGACY_BLACK_SKIP,
        ),
    ],
)
def test_main_jsonschema_external_discriminator_folder(
    output_model: str, expected_output: str, min_version: str, output_dir: Path
) -> None:
    """Test external discriminator in folder structure."""
    run_main_and_assert(
        input_path=JSON_SCHEMA_DATA_PATH / "discriminator_with_external_reference",
        output_path=output_dir,
        expected_directory=EXPECTED_JSON_SCHEMA_PATH / expected_output,
        extra_args=[
            "--output-model-type",
            output_model,
            "--target-python",
            min_version,
        ],
    )


def test_main_duplicate_field_constraints(output_dir: Path) -> None:
    """Test duplicate field constraint handling."""
    run_main_and_assert(
        input_path=JSON_SCHEMA_DATA_PATH / "duplicate_field_constraints",
        output_path=output_dir,
        expected_directory=EXPECTED_JSON_SCHEMA_PATH / "duplicate_field_constraints",
        input_file_type="jsonschema",
        extra_args=[
            "--collapse-root-models",
            "--output-model-type",
            "pydantic_v2.BaseModel",
        ],
    )


@pytest.mark.skipif(
    black.__version__.split(".")[0] == "19",
    reason="Installed black doesn't support the old style",
)
def test_main_duplicate_field_constraints_msgspec(min_version: str, output_dir: Path) -> None:
    """Test duplicate field constraints with msgspec."""
    run_main_and_assert(
        input_path=JSON_SCHEMA_DATA_PATH / "duplicate_field_constraints",
        output_path=output_dir,
        expected_directory=EXPECTED_JSON_SCHEMA_PATH / "duplicate_field_constraints_msgspec",
        input_file_type="jsonschema",
        extra_args=[
            "--output-model-type",
            "msgspec.Struct",
            "--target-python-version",
            min_version,
        ],
    )


def test_main_dataclass_field_defs(output_file: Path) -> None:
    """Test dataclass field definitions."""
    run_main_and_assert(
        input_path=JSON_SCHEMA_DATA_PATH / "user_defs.json",
        output_path=output_file,
        input_file_type=None,
        assert_func=assert_file_content,
        expected_file="dataclass_field.py",
        extra_args=["--output-model-type", "dataclasses.dataclass"],
        transform=lambda s: s.replace("filename:  user_defs.json", "filename:  user.json"),
    )


def test_main_dataclass_default(output_file: Path) -> None:
    """Test dataclass default values."""
    run_main_and_assert(
        input_path=JSON_SCHEMA_DATA_PATH / "user_default.json",
        output_path=output_file,
        input_file_type=None,
        assert_func=assert_file_content,
        expected_file="dataclass_field_default.py",
        extra_args=["--output-model-type", "dataclasses.dataclass"],
    )


def test_main_all_of_ref_self(output_file: Path) -> None:
    """Test allOf with self-reference."""
    run_main_and_assert(
        input_path=JSON_SCHEMA_DATA_PATH / "all_of_ref_self.json",
        output_path=output_file,
        input_file_type="jsonschema",
        assert_func=assert_file_content,
    )


@pytest.mark.skipif(
    black.__version__.split(".")[0] == "19",
    reason="Installed black doesn't support the old style",
)
def test_main_array_field_constraints(output_file: Path) -> None:
    """Test array field constraints."""
    run_main_and_assert(
        input_path=JSON_SCHEMA_DATA_PATH / "array_field_constraints.json",
        output_path=output_file,
        input_file_type="jsonschema",
        assert_func=assert_file_content,
        extra_args=["--field-constraints"],
    )


def test_all_of_use_default(output_file: Path) -> None:
    """Test allOf with use-default option."""
    run_main_and_assert(
        input_path=JSON_SCHEMA_DATA_PATH / "all_of_default.json",
        output_path=output_file,
        input_file_type=None,
        assert_func=assert_file_content,
        extra_args=["--use-default"],
    )


def test_main_root_one_of(output_dir: Path) -> None:
    """Test root-level oneOf schemas."""
    run_main_and_assert(
        input_path=JSON_SCHEMA_DATA_PATH / "root_one_of",
        output_path=output_dir,
        expected_directory=EXPECTED_JSON_SCHEMA_PATH / "root_one_of",
        input_file_type="jsonschema",
    )


def test_one_of_with_sub_schema_array_item(output_file: Path) -> None:
    """Test oneOf with sub-schema array items."""
    run_main_and_assert(
        input_path=JSON_SCHEMA_DATA_PATH / "one_of_with_sub_schema_array_item.json",
        output_path=output_file,
        input_file_type="jsonschema",
        assert_func=assert_file_content,
        extra_args=["--output-model-type", "pydantic_v2.BaseModel"],
    )


def test_main_jsonschema_with_custom_formatters(output_file: Path, tmp_path: Path) -> None:
    """Test custom formatter integration."""
    formatter_config = {
        "license_file": str(Path(__file__).parent.parent.parent / "data/python/custom_formatters/license_example.txt")
    }
    formatter_config_path = tmp_path / "formatter_config"
    formatter_config_path.write_text(json.dumps(formatter_config))
    run_main_and_assert(
        input_path=JSON_SCHEMA_DATA_PATH / "person.json",
        output_path=output_file,
        input_file_type="jsonschema",
        assert_func=assert_file_content,
        expected_file="custom_formatters.py",
        extra_args=[
            "--custom-formatters",
            "tests.data.python.custom_formatters.add_license",
            "--custom-formatters-kwargs",
            str(formatter_config_path),
        ],
    )


def test_main_imports_correct(output_dir: Path) -> None:
    """Test correct import generation."""
    run_main_and_assert(
        input_path=JSON_SCHEMA_DATA_PATH / "imports_correct",
        output_path=output_dir,
        expected_directory=EXPECTED_JSON_SCHEMA_PATH / "imports_correct",
        extra_args=[
            "--output-model-type",
            "pydantic_v2.BaseModel",
        ],
    )


@pytest.mark.parametrize(
    ("output_model", "expected_output"),
    [
        (
            "pydantic_v2.BaseModel",
            "duration_pydantic_v2.py",
        ),
        (
            "msgspec.Struct",
            "duration_msgspec.py",
        ),
    ],
)
def test_main_jsonschema_duration(output_model: str, expected_output: str, min_version: str, output_file: Path) -> None:
    """Test duration type handling."""
    run_main_and_assert(
        input_path=JSON_SCHEMA_DATA_PATH / "duration.json",
        output_path=output_file,
        input_file_type=None,
        assert_func=assert_file_content,
        expected_file=expected_output,
        extra_args=["--output-model-type", output_model, "--target-python", min_version],
    )


@pytest.mark.skipif(
    int(black.__version__.split(".")[0]) < 24,
    reason="Installed black doesn't support the new style",
)
def test_main_jsonschema_keyword_only_msgspec(min_version: str, output_file: Path) -> None:
    """Test msgspec keyword-only arguments."""
    run_main_and_assert(
        input_path=JSON_SCHEMA_DATA_PATH / "discriminator_literals.json",
        output_path=output_file,
        input_file_type="jsonschema",
        assert_func=assert_file_content,
        expected_file="discriminator_literals_msgspec_keyword_only.py",
        extra_args=[
            "--output-model-type",
            "msgspec.Struct",
            "--keyword-only",
            "--target-python-version",
            min_version,
        ],
    )


@pytest.mark.skipif(
    int(black.__version__.split(".")[0]) < 24,
    reason="Installed black doesn't support the new style",
)
def test_main_jsonschema_keyword_only_msgspec_with_extra_data(min_version: str, output_file: Path) -> None:
    """Test msgspec keyword-only with extra data."""
    run_main_and_assert(
        input_path=JSON_SCHEMA_DATA_PATH / "discriminator_literals.json",
        output_path=output_file,
        input_file_type="jsonschema",
        assert_func=assert_file_content,
        expected_file="discriminator_literals_msgspec_keyword_only_omit_defaults.py",
        extra_args=[
            "--output-model-type",
            "msgspec.Struct",
            "--keyword-only",
            "--target-python-version",
            min_version,
            "--extra-template-data",
            str(JSON_SCHEMA_DATA_PATH / "extra_data_msgspec.json"),
        ],
    )


@pytest.mark.skipif(
    int(black.__version__.split(".")[0]) < 24,
    reason="Installed black doesn't support the new style",
)
def test_main_jsonschema_openapi_keyword_only_msgspec_with_extra_data(tmp_path: Path) -> None:
    """Test OpenAPI msgspec keyword-only with extra data."""
    extra_data = json.loads((JSON_SCHEMA_DATA_PATH / "extra_data_msgspec.json").read_text())
    output_file: Path = tmp_path / "output.py"
    generate(
        input_=JSON_SCHEMA_DATA_PATH / "discriminator_literals.json",
        output=output_file,
        input_file_type=InputFileType.JsonSchema,
        output_model_type=DataModelType.MsgspecStruct,
        keyword_only=True,
        target_python_version=PythonVersionMin,
        extra_template_data=defaultdict(dict, extra_data),
        # Following values are implied by `msgspec.Struct` in the CLI
        use_annotated=True,
        field_constraints=True,
    )
    assert_file_content(output_file, "discriminator_literals_msgspec_keyword_only_omit_defaults.py")


def test_main_invalid_import_name(output_dir: Path) -> None:
    """Test invalid import name handling."""
    run_main_and_assert(
        input_path=JSON_SCHEMA_DATA_PATH / "invalid_import_name",
        output_path=output_dir,
        expected_directory=EXPECTED_JSON_SCHEMA_PATH / "invalid_import_name",
        extra_args=[
            "--output-model-type",
            "pydantic_v2.BaseModel",
        ],
    )


@pytest.mark.parametrize(
    ("output_model", "expected_output"),
    [
        (
            "pydantic_v2.BaseModel",
            "field_has_same_name_v2.py",
        ),
        (
            "pydantic.BaseModel",
            "field_has_same_name.py",
        ),
    ],
)
def test_main_jsonschema_field_has_same_name(output_model: str, expected_output: str, output_file: Path) -> None:
    """Test field with same name as parent."""
    run_main_and_assert(
        input_path=JSON_SCHEMA_DATA_PATH / "field_has_same_name.json",
        output_path=output_file,
        input_file_type="jsonschema",
        assert_func=assert_file_content,
        expected_file=expected_output,
        extra_args=["--output-model-type", output_model],
    )


@pytest.mark.benchmark
def test_main_jsonschema_required_and_any_of_required(output_file: Path) -> None:
    """Test required field with anyOf required."""
    run_main_and_assert(
        input_path=JSON_SCHEMA_DATA_PATH / "required_and_any_of_required.json",
        output_path=output_file,
        input_file_type="jsonschema",
        assert_func=assert_file_content,
        expected_file="required_and_any_of_required.py",
    )


def test_main_json_pointer_escaped_segments(tmp_path: Path) -> None:
    """Test JSON pointer with escaped segments."""
    schema = {
        "definitions": {
            "foo/bar": {"type": "object", "properties": {"value": {"type": "string"}}},
            "baz~qux": {"type": "object", "properties": {"value": {"type": "integer"}}},
        },
        "properties": {
            "foo_bar": {"$ref": "#/definitions/foo~1bar"},
            "baz_qux": {"$ref": "#/definitions/baz~0qux"},
        },
        "type": "object",
    }
    expected = (
        "# generated by datamodel-codegen:\n"
        "#   filename: input.json\n"
        "#   timestamp: 2019-07-26T00:00:00+00:00\n\n"
        "from __future__ import annotations\n\n"
        "from typing import Optional\n\n"
        "from pydantic import BaseModel\n\n"
        "class FooBar(BaseModel):\n    value: Optional[str] = None\n\n"
        "class BazQux(BaseModel):\n    value: Optional[int] = None\n\n"
        "class Baz0qux(BaseModel):\n    value: Optional[int] = None\n\n"
        "class Foo1bar(BaseModel):\n    value: Optional[str] = None\n\n"
        "class Model(BaseModel):\n    foo_bar: Optional[Foo1bar] = None\n    baz_qux: Optional[Baz0qux] = None\n"
    )

    input_file = tmp_path / "input.json"
    output_file = tmp_path / "output.py"
    input_file.write_text(json.dumps(schema))
    run_main_and_assert(
        input_path=input_file,
        output_path=output_file,
        expected_output=expected,
        input_file_type="jsonschema",
        ignore_whitespace=True,
    )


def test_main_json_pointer_percent_encoded_segments(tmp_path: Path) -> None:
    """Test JSON pointer with percent-encoded segments."""
    schema = {
        "definitions": {
            "foo/bar": {"type": "object", "properties": {"value": {"type": "string"}}},
            "baz~qux": {"type": "object", "properties": {"value": {"type": "integer"}}},
            "space key": {"type": "object", "properties": {"value": {"type": "boolean"}}},
        },
        "properties": {
            "foo_bar": {"$ref": "#/definitions/foo%2Fbar"},
            "baz_qux": {"$ref": "#/definitions/baz%7Equx"},
            "space_key": {"$ref": "#/definitions/space%20key"},
        },
        "type": "object",
    }
    expected = (
        "# generated by datamodel-codegen:\n"
        "#   filename: input.json\n"
        "#   timestamp: 2019-07-26T00:00:00+00:00\n\n"
        "from __future__ import annotations\n\n"
        "from typing import Optional\n\n"
        "from pydantic import BaseModel\n\n"
        "class FooBar(BaseModel):\n    value: Optional[str] = None\n\n"
        "class BazQux(BaseModel):\n    value: Optional[int] = None\n\n"
        "class SpaceKey(BaseModel):\n    value: Optional[bool] = None\n\n"
        "class Baz7Equx(BaseModel):\n    value: Optional[int] = None\n\n"
        "class Foo2Fbar(BaseModel):\n    value: Optional[str] = None\n\n"
        "class Space20key(BaseModel):\n    value: Optional[bool] = None\n\n"
        "class Model(BaseModel):\n    foo_bar: Optional[Foo2Fbar] = None\n"
        "    baz_qux: Optional[Baz7Equx] = None\n"
        "    space_key: Optional[Space20key] = None\n"
    )

    input_file = tmp_path / "input.json"
    output_file = tmp_path / "output.py"
    input_file.write_text(json.dumps(schema))
    run_main_and_assert(
        input_path=input_file,
        output_path=output_file,
        expected_output=expected,
        input_file_type="jsonschema",
        ignore_whitespace=True,
    )


@pytest.mark.parametrize(
    ("extra_fields", "output_model", "expected_output"),
    [
        (
            "allow",
            "pydantic.BaseModel",
            "extra_fields_allow.py",
        ),
        (
            "forbid",
            "pydantic.BaseModel",
            "extra_fields_forbid.py",
        ),
        (
            "ignore",
            "pydantic.BaseModel",
            "extra_fields_ignore.py",
        ),
        (
            "allow",
            "pydantic_v2.BaseModel",
            "extra_fields_v2_allow.py",
        ),
        (
            "forbid",
            "pydantic_v2.BaseModel",
            "extra_fields_v2_forbid.py",
        ),
        (
            "ignore",
            "pydantic_v2.BaseModel",
            "extra_fields_v2_ignore.py",
        ),
    ],
)
def test_main_extra_fields(extra_fields: str, output_model: str, expected_output: str, output_file: Path) -> None:
    """Test extra fields configuration."""
    run_main_and_assert(
        input_path=JSON_SCHEMA_DATA_PATH / "extra_fields.json",
        output_path=output_file,
        input_file_type="jsonschema",
        assert_func=assert_file_content,
        expected_file=expected_output,
        extra_args=["--extra-fields", extra_fields, "--output-model-type", output_model],
    )


def test_main_jsonschema_same_name_objects(output_file: Path) -> None:
    """Test objects with same name (see issue #2460)."""
    run_main_and_assert(
        input_path=JSON_SCHEMA_DATA_PATH / "same_name_objects.json",
        output_path=output_file,
        input_file_type="jsonschema",
        assert_func=assert_file_content,
        expected_file="same_name_objects.py",
    )


def test_main_jsonschema_forwarding_reference_collapse_root(output_dir: Path) -> None:
    """Test forwarding reference with collapsed root (see issue #1466)."""
    run_main_and_assert(
        input_path=JSON_SCHEMA_DATA_PATH / "forwarding_reference",
        output_path=output_dir,
        expected_directory=EXPECTED_JSON_SCHEMA_PATH / "forwarding_reference",
        input_file_type="jsonschema",
        extra_args=["--collapse-root-models"],
    )


def test_main_jsonschema_type_alias(output_file: Path) -> None:
    """Test that TypeAliasType is generated for Python 3.9-3.11."""
    run_main_and_assert(
        input_path=JSON_SCHEMA_DATA_PATH / "type_alias.json",
        output_path=output_file,
        input_file_type=None,
        assert_func=assert_file_content,
        expected_file="type_alias.py",
        extra_args=["--use-type-alias"],
    )


@pytest.mark.skipif(
    int(black.__version__.split(".")[0]) < 23,
    reason="Installed black doesn't support the new 'type' statement",
)
def test_main_jsonschema_type_alias_py312(output_file: Path) -> None:
    """Test that type statement syntax is generated for Python 3.12+ with Pydantic v2."""
    run_main_and_assert(
        input_path=JSON_SCHEMA_DATA_PATH / "type_alias.json",
        output_path=output_file,
        input_file_type=None,
        assert_func=assert_file_content,
        expected_file="type_alias_py312.py",
        extra_args=[
            "--use-type-alias",
            "--target-python-version",
            "3.12",
            "--output-model-type",
            "pydantic_v2.BaseModel",
        ],
    )


def test_main_jsonschema_type_alias_with_field_description(output_file: Path) -> None:
    """Test that TypeAliasType is generated with field descriptions for Python 3.9-3.11."""
    run_main_and_assert(
        input_path=JSON_SCHEMA_DATA_PATH / "type_alias.json",
        output_path=output_file,
        input_file_type=None,
        assert_func=assert_file_content,
        expected_file="type_alias_with_field_description.py",
        extra_args=["--use-type-alias", "--use-field-description"],
    )


@pytest.mark.skipif(
    int(black.__version__.split(".")[0]) < 23,
    reason="Installed black doesn't support the new 'type' statement",
)
def test_main_jsonschema_type_alias_with_field_description_py312(output_file: Path) -> None:
    """Test that type statement syntax is generated with field descriptions for Python 3.12+ and Pydantic v2."""
    run_main_and_assert(
        input_path=JSON_SCHEMA_DATA_PATH / "type_alias.json",
        output_path=output_file,
        input_file_type=None,
        assert_func=assert_file_content,
        expected_file="type_alias_with_field_description_py312.py",
        extra_args=[
            "--use-type-alias",
            "--use-field-description",
            "--target-python-version",
            "3.12",
            "--output-model-type",
            "pydantic_v2.BaseModel",
        ],
    )


def test_main_jsonschema_type_mappings(output_file: Path) -> None:
    """Test --type-mappings option to override format-to-type mappings."""
    run_main_and_assert(
        input_path=JSON_SCHEMA_DATA_PATH / "type_mappings.json",
        output_path=output_file,
        input_file_type="jsonschema",
        assert_func=assert_file_content,
        expected_file="type_mappings.py",
        extra_args=[
            "--output-model-type",
            "pydantic_v2.BaseModel",
            "--type-mappings",
            "binary=string",
        ],
    )


def test_main_jsonschema_type_mappings_with_type_prefix(output_file: Path) -> None:
    """Test --type-mappings option with type+format syntax."""
    run_main_and_assert(
        input_path=JSON_SCHEMA_DATA_PATH / "type_mappings.json",
        output_path=output_file,
        input_file_type="jsonschema",
        assert_func=assert_file_content,
        expected_file="type_mappings.py",
        extra_args=[
            "--output-model-type",
            "pydantic_v2.BaseModel",
            "--type-mappings",
            "string+binary=string",
        ],
    )


def test_main_jsonschema_type_mappings_to_type_default(output_file: Path) -> None:
    """Test --type-mappings option mapping to a type's default (e.g., binary=integer)."""
    run_main_and_assert(
        input_path=JSON_SCHEMA_DATA_PATH / "type_mappings.json",
        output_path=output_file,
        input_file_type="jsonschema",
        assert_func=assert_file_content,
        expected_file="type_mappings_to_integer.py",
        extra_args=[
            "--output-model-type",
            "pydantic_v2.BaseModel",
            "--type-mappings",
            "binary=integer",
        ],
    )


def test_main_jsonschema_type_mappings_to_boolean(output_file: Path) -> None:
    """Test --type-mappings option mapping to a top-level type (e.g., binary=boolean)."""
    run_main_and_assert(
        input_path=JSON_SCHEMA_DATA_PATH / "type_mappings.json",
        output_path=output_file,
        input_file_type="jsonschema",
        assert_func=assert_file_content,
        expected_file="type_mappings_to_boolean.py",
        extra_args=[
            "--output-model-type",
            "pydantic_v2.BaseModel",
            "--type-mappings",
            "binary=boolean",
        ],
    )


def test_main_jsonschema_type_mappings_invalid_format(output_file: Path) -> None:
    """Test --type-mappings option with invalid format raises error."""
    run_main_and_assert(
        input_path=JSON_SCHEMA_DATA_PATH / "type_mappings.json",
        output_path=output_file,
        input_file_type="jsonschema",
        expected_exit=Exit.ERROR,
        extra_args=[
            "--output-model-type",
            "pydantic_v2.BaseModel",
            "--type-mappings",
            "invalid_without_equals",
        ],
        expected_stderr_contains="Invalid type mapping format",
    )<|MERGE_RESOLUTION|>--- conflicted
+++ resolved
@@ -3,12 +3,6 @@
 from __future__ import annotations
 
 import json
-<<<<<<< HEAD
-import shutil
-import sys
-from argparse import Namespace
-=======
->>>>>>> ac70785f
 from collections import defaultdict
 from pathlib import Path
 from typing import TYPE_CHECKING
@@ -31,6 +25,7 @@
 from tests.main.conftest import (
     DATA_PATH,
     JSON_SCHEMA_DATA_PATH,
+    MSGSPEC_LEGACY_BLACK_SKIP,
     TIMESTAMP,
     run_main_and_assert,
     run_main_url_and_assert,
@@ -45,23 +40,6 @@
 FixtureRequest = pytest.FixtureRequest
 
 
-<<<<<<< HEAD
-JSON_SCHEMA_DATA_PATH: Path = DATA_PATH / "jsonschema"
-EXPECTED_JSON_SCHEMA_PATH: Path = EXPECTED_MAIN_PATH / "jsonschema"
-
-
-MSGSPEC_LEGACY_BLACK_SKIP = pytest.mark.skipif(
-    sys.version_info[:2] == (3, 12) and version.parse(black.__version__) < version.parse("24.0.0"),
-    reason="msgspec.Struct formatting differs with python3.12 + black < 24",
-)
-
-
-@pytest.fixture(autouse=True)
-def reset_namespace(monkeypatch: pytest.MonkeyPatch) -> None:
-    namespace_ = Namespace(no_color=False)
-    monkeypatch.setattr("datamodel_code_generator.__main__.namespace", namespace_)
-    monkeypatch.setattr("datamodel_code_generator.arguments.namespace", namespace_)
-=======
 @pytest.mark.benchmark
 def test_main_inheritance_forward_ref(output_file: Path, tmp_path: Path) -> None:
     """Test inheritance with forward references."""
@@ -72,7 +50,6 @@
         assert_func=assert_file_content,
         copy_files=[(DATA_PATH / "pyproject.toml", tmp_path / "pyproject.toml")],
     )
->>>>>>> ac70785f
 
 
 @pytest.mark.benchmark
