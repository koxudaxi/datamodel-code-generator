"""Tests for JSON Schema input file code generation."""

from __future__ import annotations

import json
from collections import defaultdict
from pathlib import Path
from typing import TYPE_CHECKING
from unittest.mock import call

import black
import pytest
from packaging import version

from datamodel_code_generator import (
    MIN_VERSION,
    DataModelType,
    InputFileType,
    PythonVersionMin,
    chdir,
    generate,
)
from datamodel_code_generator.__main__ import Exit, main
from tests.conftest import assert_directory_content, freeze_time
from tests.main.conftest import (
    DATA_PATH,
    JSON_SCHEMA_DATA_PATH,
    TIMESTAMP,
    run_main_and_assert,
    run_main_url_and_assert,
    run_main_with_args,
)
from tests.main.jsonschema.conftest import EXPECTED_JSON_SCHEMA_PATH, assert_file_content

if TYPE_CHECKING:
    from pytest_mock import MockerFixture


FixtureRequest = pytest.FixtureRequest


@pytest.mark.benchmark
def test_main_inheritance_forward_ref(output_file: Path, tmp_path: Path) -> None:
    """Test inheritance with forward references."""
    run_main_and_assert(
        input_path=JSON_SCHEMA_DATA_PATH / "inheritance_forward_ref.json",
        output_path=output_file,
        input_file_type=None,
        assert_func=assert_file_content,
        copy_files=[(DATA_PATH / "pyproject.toml", tmp_path / "pyproject.toml")],
    )


@pytest.mark.benchmark
def test_main_inheritance_forward_ref_keep_model_order(output_file: Path, tmp_path: Path) -> None:
    """Test inheritance with forward references keeping model order."""
    run_main_and_assert(
        input_path=JSON_SCHEMA_DATA_PATH / "inheritance_forward_ref.json",
        output_path=output_file,
        input_file_type=None,
        assert_func=assert_file_content,
        extra_args=["--keep-model-order"],
        copy_files=[(DATA_PATH / "pyproject.toml", tmp_path / "pyproject.toml")],
    )


@pytest.mark.benchmark
def test_main_type_alias_forward_ref_keep_model_order(output_file: Path) -> None:
    """Test TypeAliasType with forward references keeping model order."""
    run_main_and_assert(
        input_path=JSON_SCHEMA_DATA_PATH / "type_alias_forward_ref.json",
        output_path=output_file,
        input_file_type=None,
        assert_func=assert_file_content,
        extra_args=[
            "--keep-model-order",
            "--output-model-type",
            "typing.TypedDict",
            "--use-standard-collections",
            "--use-union-operator",
            "--use-type-alias",
            "--target-python-version",
            "3.10",
        ],
    )


@pytest.mark.skip(reason="pytest-xdist does not support the test")
def test_main_without_arguments() -> None:
    """Test main function without arguments raises SystemExit."""
    with pytest.raises(SystemExit):
        main()


@pytest.mark.benchmark
def test_main_autodetect(output_file: Path) -> None:
    """Test automatic input file type detection."""
    run_main_and_assert(
        input_path=JSON_SCHEMA_DATA_PATH / "person.json",
        output_path=output_file,
        input_file_type="auto",
        assert_func=assert_file_content,
    )


def test_main_autodetect_failed(tmp_path: Path) -> None:
    """Test autodetect failure with invalid input."""
    input_file: Path = tmp_path / "input.yaml"
    output_file: Path = tmp_path / "output.py"
    input_file.write_text(":", encoding="utf-8")
    run_main_and_assert(
        input_path=input_file,
        output_path=output_file,
        input_file_type="auto",
        expected_exit=Exit.ERROR,
    )


def test_main_jsonschema(output_file: Path) -> None:
    """Test JSON Schema file code generation."""
    run_main_and_assert(
        input_path=JSON_SCHEMA_DATA_PATH / "person.json",
        output_path=output_file,
        input_file_type="jsonschema",
        assert_func=assert_file_content,
        expected_file="general.py",
    )


@pytest.mark.benchmark
def test_main_jsonschema_nested_deep(tmp_path: Path) -> None:
    """Test deeply nested JSON Schema generation."""
    run_main_and_assert(
        input_path=JSON_SCHEMA_DATA_PATH / "nested_person.json",
        output_path=tmp_path,
        output_to_expected=[
            ("__init__.py", EXPECTED_JSON_SCHEMA_PATH / "nested_deep" / "__init__.py"),
            ("nested/deep.py", EXPECTED_JSON_SCHEMA_PATH / "nested_deep" / "nested" / "deep.py"),
            (
                "empty_parent/nested/deep.py",
                EXPECTED_JSON_SCHEMA_PATH / "nested_deep" / "empty_parent" / "nested" / "deep.py",
            ),
        ],
        assert_func=assert_file_content,
        input_file_type="jsonschema",
    )


def test_main_jsonschema_nested_skip(output_dir: Path) -> None:
    """Test nested JSON Schema with skipped items."""
    run_main_and_assert(
        input_path=JSON_SCHEMA_DATA_PATH / "nested_skip.json",
        output_path=output_dir,
        expected_directory=EXPECTED_JSON_SCHEMA_PATH / "nested_skip",
        input_file_type="jsonschema",
    )


@pytest.mark.benchmark
def test_main_jsonschema_external_files(output_file: Path) -> None:
    """Test JSON Schema with external file references."""
    run_main_and_assert(
        input_path=JSON_SCHEMA_DATA_PATH / "external_parent_root.json",
        output_path=output_file,
        input_file_type="jsonschema",
        assert_func=assert_file_content,
        expected_file="external_files.py",
    )


@pytest.mark.benchmark
def test_main_jsonschema_collapsed_external_references(tmp_path: Path) -> None:
    """Test collapsed external references in JSON Schema."""
    run_main_and_assert(
        input_path=JSON_SCHEMA_DATA_PATH / "external_reference",
        output_path=tmp_path,
        output_to_expected=[
            ("ref0.py", "external_ref0.py"),
            ("other/ref2.py", EXPECTED_JSON_SCHEMA_PATH / "external_other_ref2.py"),
        ],
        assert_func=assert_file_content,
        input_file_type="jsonschema",
        extra_args=["--collapse-root-models"],
    )


@pytest.mark.benchmark
def test_main_jsonschema_multiple_files(output_dir: Path) -> None:
    """Test JSON Schema generation from multiple files."""
    run_main_and_assert(
        input_path=JSON_SCHEMA_DATA_PATH / "multiple_files",
        output_path=output_dir,
        expected_directory=EXPECTED_JSON_SCHEMA_PATH / "multiple_files",
        input_file_type="jsonschema",
    )


@pytest.mark.benchmark
def test_main_jsonschema_no_empty_collapsed_external_model(tmp_path: Path) -> None:
    """Test no empty files with collapsed external models."""
    run_main_and_assert(
        input_path=JSON_SCHEMA_DATA_PATH / "external_collapse",
        output_path=tmp_path,
        file_should_not_exist=tmp_path / "child.py",
        input_file_type="jsonschema",
        extra_args=["--collapse-root-models"],
    )
    assert (tmp_path / "__init__.py").exists()


@pytest.mark.parametrize(
    ("output_model", "expected_output"),
    [
        (
            "pydantic.BaseModel",
            "null_and_array.py",
        ),
        (
            "pydantic_v2.BaseModel",
            "null_and_array_v2.py",
        ),
    ],
)
def test_main_null_and_array(output_model: str, expected_output: str, output_file: Path) -> None:
    """Test handling of null and array types."""
    run_main_and_assert(
        input_path=JSON_SCHEMA_DATA_PATH / "null_and_array.json",
        output_path=output_file,
        input_file_type="jsonschema",
        assert_func=assert_file_content,
        expected_file=expected_output,
        extra_args=["--output-model", output_model],
    )


def test_use_default_pydantic_v2_with_json_schema_const(output_file: Path) -> None:
    """Test use-default with const in Pydantic v2."""
    run_main_and_assert(
        input_path=JSON_SCHEMA_DATA_PATH / "use_default_with_const.json",
        output_path=output_file,
        input_file_type=None,
        assert_func=assert_file_content,
        expected_file="use_default_with_const.py",
        extra_args=["--output-model-type", "pydantic_v2.BaseModel", "--use-default"],
    )


@pytest.mark.parametrize(
    ("output_model", "expected_output", "option"),
    [
        (
            "pydantic.BaseModel",
            "complicated_enum_default_member.py",
            "--set-default-enum-member",
        ),
        (
            "dataclasses.dataclass",
            "complicated_enum_default_member_dataclass.py",
            "--set-default-enum-member",
        ),
        (
            "dataclasses.dataclass",
            "complicated_enum_default_member_dataclass.py",
            None,
        ),
    ],
)
def test_main_complicated_enum_default_member(
    output_model: str, expected_output: str, option: str | None, output_file: Path
) -> None:
    """Test complicated enum with default member."""
    extra_args = [a for a in [option, "--output-model", output_model] if a]
    run_main_and_assert(
        input_path=JSON_SCHEMA_DATA_PATH / "complicated_enum.json",
        output_path=output_file,
        input_file_type=None,
        assert_func=assert_file_content,
        expected_file=expected_output,
        extra_args=extra_args,
    )


@pytest.mark.benchmark
def test_main_json_reuse_enum_default_member(output_file: Path) -> None:
    """Test enum reuse with default member."""
    run_main_and_assert(
        input_path=JSON_SCHEMA_DATA_PATH / "duplicate_enum.json",
        output_path=output_file,
        input_file_type="jsonschema",
        assert_func=assert_file_content,
        extra_args=["--reuse-model", "--set-default-enum-member"],
    )


def test_main_invalid_model_name_failed(capsys: pytest.CaptureFixture[str], output_file: Path) -> None:
    """Test invalid model name error handling."""
    run_main_and_assert(
        input_path=JSON_SCHEMA_DATA_PATH / "invalid_model_name.json",
        output_path=output_file,
        input_file_type="jsonschema",
        extra_args=["--class-name", "with"],
        expected_exit=Exit.ERROR,
        capsys=capsys,
        expected_stderr_contains="title='with' is invalid class name. You have to set `--class-name` option",
    )


def test_main_invalid_model_name_converted(capsys: pytest.CaptureFixture[str], output_file: Path) -> None:
    """Test invalid model name conversion error."""
    run_main_and_assert(
        input_path=JSON_SCHEMA_DATA_PATH / "invalid_model_name.json",
        output_path=output_file,
        input_file_type="jsonschema",
        expected_exit=Exit.ERROR,
        capsys=capsys,
        expected_stderr_contains="title='1Xyz' is invalid class name. You have to set `--class-name` option",
    )


def test_main_invalid_model_name(output_file: Path) -> None:
    """Test invalid model name with custom class name."""
    run_main_and_assert(
        input_path=JSON_SCHEMA_DATA_PATH / "invalid_model_name.json",
        output_path=output_file,
        input_file_type="jsonschema",
        assert_func=assert_file_content,
        extra_args=["--class-name", "ValidModelName"],
    )


def test_main_root_id_jsonschema_with_local_file(mocker: MockerFixture, output_file: Path) -> None:
    """Test root ID JSON Schema with local file reference."""
    root_id_response = mocker.Mock()
    root_id_response.text = "dummy"
    person_response = mocker.Mock()
    person_response.text = (JSON_SCHEMA_DATA_PATH / "person.json").read_text()
    httpx_get_mock = mocker.patch("httpx.get", side_effect=[person_response])
    run_main_and_assert(
        input_path=JSON_SCHEMA_DATA_PATH / "root_id.json",
        output_path=output_file,
        input_file_type="jsonschema",
        assert_func=assert_file_content,
        expected_file="root_id.py",
    )
    httpx_get_mock.assert_not_called()


def test_main_root_id_jsonschema_with_remote_file(mocker: MockerFixture, tmp_path: Path) -> None:
    """Test root ID JSON Schema with remote file reference."""
    root_id_response = mocker.Mock()
    root_id_response.text = "dummy"
    person_response = mocker.Mock()
    person_response.text = (JSON_SCHEMA_DATA_PATH / "person.json").read_text()
    httpx_get_mock = mocker.patch("httpx.get", side_effect=[person_response])
    input_file = tmp_path / "root_id.json"
    output_file: Path = tmp_path / "output.py"
    run_main_and_assert(
        input_path=input_file,
        output_path=output_file,
        input_file_type="jsonschema",
        assert_func=assert_file_content,
        expected_file="root_id.py",
        copy_files=[(JSON_SCHEMA_DATA_PATH / "root_id.json", input_file)],
    )
    httpx_get_mock.assert_has_calls([
        call(
            "https://example.com/person.json",
            headers=None,
            verify=True,
            follow_redirects=True,
            params=None,
        ),
    ])


@pytest.mark.benchmark
def test_main_root_id_jsonschema_self_refs_with_local_file(mocker: MockerFixture, output_file: Path) -> None:
    """Test root ID JSON Schema self-references with local file."""
    person_response = mocker.Mock()
    person_response.text = (JSON_SCHEMA_DATA_PATH / "person.json").read_text()
    httpx_get_mock = mocker.patch("httpx.get", side_effect=[person_response])
    run_main_and_assert(
        input_path=JSON_SCHEMA_DATA_PATH / "root_id_self_ref.json",
        output_path=output_file,
        input_file_type="jsonschema",
        assert_func=assert_file_content,
        expected_file="root_id.py",
        transform=lambda s: s.replace("filename:  root_id_self_ref.json", "filename:  root_id.json"),
    )
    httpx_get_mock.assert_not_called()


@pytest.mark.benchmark
def test_main_root_id_jsonschema_self_refs_with_remote_file(mocker: MockerFixture, tmp_path: Path) -> None:
    """Test root ID JSON Schema self-references with remote file."""
    person_response = mocker.Mock()
    person_response.text = (JSON_SCHEMA_DATA_PATH / "person.json").read_text()
    httpx_get_mock = mocker.patch("httpx.get", side_effect=[person_response])
    input_file = tmp_path / "root_id_self_ref.json"
    output_file: Path = tmp_path / "output.py"
    run_main_and_assert(
        input_path=input_file,
        output_path=output_file,
        input_file_type="jsonschema",
        assert_func=assert_file_content,
        expected_file="root_id.py",
        transform=lambda s: s.replace("filename:  root_id_self_ref.json", "filename:  root_id.json"),
        copy_files=[(JSON_SCHEMA_DATA_PATH / "root_id_self_ref.json", input_file)],
    )
    httpx_get_mock.assert_has_calls([
        call(
            "https://example.com/person.json",
            headers=None,
            verify=True,
            follow_redirects=True,
            params=None,
        ),
    ])


def test_main_root_id_jsonschema_with_absolute_remote_file(mocker: MockerFixture, tmp_path: Path) -> None:
    """Test root ID JSON Schema with absolute remote file URL."""
    root_id_response = mocker.Mock()
    root_id_response.text = "dummy"
    person_response = mocker.Mock()
    person_response.text = (JSON_SCHEMA_DATA_PATH / "person.json").read_text()
    httpx_get_mock = mocker.patch("httpx.get", side_effect=[person_response])
    input_file = tmp_path / "root_id_absolute_url.json"
    output_file: Path = tmp_path / "output.py"
    run_main_and_assert(
        input_path=input_file,
        output_path=output_file,
        input_file_type="jsonschema",
        assert_func=assert_file_content,
        expected_file="root_id_absolute_url.py",
        copy_files=[(JSON_SCHEMA_DATA_PATH / "root_id_absolute_url.json", input_file)],
    )
    httpx_get_mock.assert_has_calls([
        call(
            "https://example.com/person.json",
            headers=None,
            verify=True,
            follow_redirects=True,
            params=None,
        ),
    ])


def test_main_root_id_jsonschema_with_absolute_local_file(output_file: Path) -> None:
    """Test root ID JSON Schema with absolute local file path."""
    run_main_and_assert(
        input_path=JSON_SCHEMA_DATA_PATH / "root_id_absolute_url.json",
        output_path=output_file,
        input_file_type="jsonschema",
        assert_func=assert_file_content,
        expected_file="root_id_absolute_url.py",
    )


@pytest.mark.benchmark
def test_main_jsonschema_id(output_file: Path) -> None:
    """Test JSON Schema with ID field."""
    run_main_and_assert(
        input_path=JSON_SCHEMA_DATA_PATH / "id.json",
        output_path=output_file,
        input_file_type="jsonschema",
        assert_func=assert_file_content,
        expected_file="id.py",
    )


def test_main_jsonschema_id_as_stdin(monkeypatch: pytest.MonkeyPatch, output_file: Path) -> None:
    """Test JSON Schema ID handling from stdin."""
    run_main_and_assert(
        stdin_path=JSON_SCHEMA_DATA_PATH / "id.json",
        output_path=output_file,
        monkeypatch=monkeypatch,
        input_file_type="jsonschema",
        assert_func=assert_file_content,
        expected_file="id_stdin.py",
    )


def test_main_jsonschema_ids(output_dir: Path) -> None:
    """Test JSON Schema with multiple IDs."""
    with freeze_time(TIMESTAMP):
        run_main_and_assert(
            input_path=JSON_SCHEMA_DATA_PATH / "ids" / "Organization.schema.json",
            output_path=output_dir,
            expected_directory=EXPECTED_JSON_SCHEMA_PATH / "ids",
            input_file_type="jsonschema",
        )


@pytest.mark.benchmark
def test_main_external_definitions(output_file: Path) -> None:
    """Test external definitions in JSON Schema."""
    run_main_and_assert(
        input_path=JSON_SCHEMA_DATA_PATH / "external_definitions_root.json",
        output_path=output_file,
        input_file_type="jsonschema",
        assert_func=assert_file_content,
    )


def test_main_external_files_in_directory(output_file: Path) -> None:
    """Test external files in directory structure."""
    run_main_and_assert(
        input_path=JSON_SCHEMA_DATA_PATH / "external_files_in_directory" / "person.json",
        output_path=output_file,
        input_file_type="jsonschema",
        assert_func=assert_file_content,
    )


def test_main_nested_directory(output_dir: Path) -> None:
    """Test nested directory structure generation."""
    run_main_and_assert(
        input_path=JSON_SCHEMA_DATA_PATH / "external_files_in_directory",
        output_path=output_dir,
        expected_directory=EXPECTED_JSON_SCHEMA_PATH / "nested_directory",
        input_file_type="jsonschema",
    )


def test_main_circular_reference(output_file: Path) -> None:
    """Test circular reference handling."""
    run_main_and_assert(
        input_path=JSON_SCHEMA_DATA_PATH / "circular_reference.json",
        output_path=output_file,
        input_file_type="jsonschema",
        assert_func=assert_file_content,
    )


def test_main_invalid_enum_name(output_file: Path) -> None:
    """Test invalid enum name handling."""
    run_main_and_assert(
        input_path=JSON_SCHEMA_DATA_PATH / "invalid_enum_name.json",
        output_path=output_file,
        input_file_type="jsonschema",
        assert_func=assert_file_content,
    )


def test_main_invalid_enum_name_snake_case_field(output_file: Path) -> None:
    """Test invalid enum name with snake case fields."""
    run_main_and_assert(
        input_path=JSON_SCHEMA_DATA_PATH / "invalid_enum_name.json",
        output_path=output_file,
        input_file_type="jsonschema",
        assert_func=assert_file_content,
        extra_args=["--snake-case-field"],
    )


def test_main_json_reuse_enum(output_file: Path) -> None:
    """Test enum reuse in JSON generation."""
    run_main_and_assert(
        input_path=JSON_SCHEMA_DATA_PATH / "duplicate_enum.json",
        output_path=output_file,
        input_file_type="jsonschema",
        assert_func=assert_file_content,
        extra_args=["--reuse-model"],
    )


def test_main_json_capitalise_enum_members(output_file: Path) -> None:
    """Test enum member capitalization."""
    run_main_and_assert(
        input_path=JSON_SCHEMA_DATA_PATH / "many_case_enum.json",
        output_path=output_file,
        input_file_type="jsonschema",
        assert_func=assert_file_content,
        extra_args=["--capitalise-enum-members"],
    )


def test_main_json_capitalise_enum_members_without_enum(output_file: Path) -> None:
    """Test enum member capitalization without enum flag."""
    run_main_and_assert(
        input_path=JSON_SCHEMA_DATA_PATH / "person.json",
        output_path=output_file,
        input_file_type="jsonschema",
        assert_func=assert_file_content,
        expected_file="autodetect.py",
    )


def test_main_similar_nested_array(output_file: Path) -> None:
    """Test similar nested array structures."""
    run_main_and_assert(
        input_path=JSON_SCHEMA_DATA_PATH / "similar_nested_array.json",
        output_path=output_file,
        input_file_type="jsonschema",
        assert_func=assert_file_content,
    )


@pytest.mark.parametrize(
    ("output_model", "expected_output"),
    [
        (
            "pydantic.BaseModel",
            "require_referenced_field",
        ),
        (
            "pydantic_v2.BaseModel",
            "require_referenced_field_pydantic_v2",
        ),
    ],
)
def test_main_require_referenced_field(output_model: str, expected_output: str, tmp_path: Path) -> None:
    """Test required referenced fields."""
    run_main_and_assert(
        input_path=JSON_SCHEMA_DATA_PATH / "require_referenced_field/",
        output_path=tmp_path,
        output_to_expected=[
            ("referenced.py", f"{expected_output}/referenced.py"),
            ("required.py", f"{expected_output}/required.py"),
        ],
        assert_func=assert_file_content,
        input_file_type="jsonschema",
        extra_args=["--output-datetime-class", "AwareDatetime", "--output-model-type", output_model],
    )


@pytest.mark.parametrize(
    ("output_model", "expected_output"),
    [
        (
            "pydantic.BaseModel",
            "require_referenced_field",
        ),
        (
            "pydantic_v2.BaseModel",
            "require_referenced_field_naivedatetime",
        ),
    ],
)
def test_main_require_referenced_field_naive_datetime(output_model: str, expected_output: str, tmp_path: Path) -> None:
    """Test required referenced field with naive datetime."""
    run_main_and_assert(
        input_path=JSON_SCHEMA_DATA_PATH / "require_referenced_field/",
        output_path=tmp_path,
        output_to_expected=[
            ("referenced.py", f"{expected_output}/referenced.py"),
            ("required.py", f"{expected_output}/required.py"),
        ],
        assert_func=assert_file_content,
        input_file_type="jsonschema",
        extra_args=["--output-datetime-class", "NaiveDatetime", "--output-model-type", output_model],
    )


@pytest.mark.parametrize(
    ("output_model", "expected_output"),
    [
        (
            "pydantic.BaseModel",
            "require_referenced_field",
        ),
        (
            "pydantic_v2.BaseModel",
            "require_referenced_field_pydantic_v2",
        ),
        (
            "msgspec.Struct",
            "require_referenced_field_msgspec",
        ),
    ],
)
def test_main_require_referenced_field_datetime(output_model: str, expected_output: str, tmp_path: Path) -> None:
    """Test required referenced field with datetime."""
    run_main_and_assert(
        input_path=JSON_SCHEMA_DATA_PATH / "require_referenced_field/",
        output_path=tmp_path,
        output_to_expected=[
            ("referenced.py", f"{expected_output}/referenced.py"),
            ("required.py", f"{expected_output}/required.py"),
        ],
        assert_func=assert_file_content,
        input_file_type="jsonschema",
        extra_args=["--output-model-type", output_model],
    )


def test_main_json_pointer(output_file: Path) -> None:
    """Test JSON pointer references."""
    run_main_and_assert(
        input_path=JSON_SCHEMA_DATA_PATH / "json_pointer.json",
        output_path=output_file,
        input_file_type="jsonschema",
        assert_func=assert_file_content,
    )


def test_main_nested_json_pointer(output_file: Path) -> None:
    """Test nested JSON pointer references."""
    run_main_and_assert(
        input_path=JSON_SCHEMA_DATA_PATH / "nested_json_pointer.json",
        output_path=output_file,
        input_file_type="jsonschema",
        assert_func=assert_file_content,
    )


def test_main_jsonschema_multiple_files_json_pointer(output_dir: Path) -> None:
    """Test JSON pointer with multiple files."""
    run_main_and_assert(
        input_path=JSON_SCHEMA_DATA_PATH / "multiple_files_json_pointer",
        output_path=output_dir,
        expected_directory=EXPECTED_JSON_SCHEMA_PATH / "multiple_files_json_pointer",
        input_file_type="jsonschema",
    )


def test_main_root_model_with_additional_properties(output_file: Path) -> None:
    """Test root model with additional properties."""
    run_main_and_assert(
        input_path=JSON_SCHEMA_DATA_PATH / "root_model_with_additional_properties.json",
        output_path=output_file,
        input_file_type="jsonschema",
        assert_func=assert_file_content,
    )


def test_main_root_model_with_additional_properties_use_generic_container_types(output_file: Path) -> None:
    """Test root model additional properties with generic containers."""
    run_main_and_assert(
        input_path=JSON_SCHEMA_DATA_PATH / "root_model_with_additional_properties.json",
        output_path=output_file,
        input_file_type="jsonschema",
        assert_func=assert_file_content,
        extra_args=["--use-generic-container-types"],
    )


def test_main_root_model_with_additional_properties_use_standard_collections(output_file: Path) -> None:
    """Test root model additional properties with standard collections."""
    run_main_and_assert(
        input_path=JSON_SCHEMA_DATA_PATH / "root_model_with_additional_properties.json",
        output_path=output_file,
        input_file_type="jsonschema",
        assert_func=assert_file_content,
        extra_args=["--use-standard-collections"],
    )


def test_main_root_model_with_additional_properties_literal(min_version: str, output_file: Path) -> None:
    """Test root model additional properties with literal types."""
    run_main_and_assert(
        input_path=JSON_SCHEMA_DATA_PATH / "root_model_with_additional_properties.json",
        output_path=output_file,
        input_file_type="jsonschema",
        assert_func=assert_file_content,
        extra_args=["--enum-field-as-literal", "all", "--target-python-version", min_version],
    )


def test_main_jsonschema_multiple_files_ref(output_dir: Path) -> None:
    """Test multiple files with references."""
    run_main_and_assert(
        input_path=JSON_SCHEMA_DATA_PATH / "multiple_files_self_ref",
        output_path=output_dir,
        expected_directory=EXPECTED_JSON_SCHEMA_PATH / "multiple_files_self_ref",
        input_file_type="jsonschema",
    )


def test_main_jsonschema_multiple_files_ref_test_json(output_file: Path) -> None:
    """Test main jsonschema multiple files ref json."""
    with chdir(JSON_SCHEMA_DATA_PATH / "multiple_files_self_ref"):
        run_main_and_assert(
            input_path=Path("test.json"),
            output_path=output_file,
            input_file_type="jsonschema",
            assert_func=assert_file_content,
            expected_file="multiple_files_self_ref_single.py",
        )


def test_main_space_field_enum_snake_case_field(output_file: Path) -> None:
    """Test enum with space in field name using snake case."""
    with chdir(JSON_SCHEMA_DATA_PATH / "space_field_enum.json"):
        run_main_and_assert(
            input_path=Path("space_field_enum.json"),
            output_path=output_file,
            input_file_type="jsonschema",
            assert_func=assert_file_content,
            extra_args=["--snake-case-field", "--original-field-name-delimiter", " "],
        )


@pytest.mark.benchmark
def test_main_all_of_ref(output_file: Path) -> None:
    """Test allOf with references."""
    with chdir(JSON_SCHEMA_DATA_PATH / "all_of_ref"):
        run_main_and_assert(
            input_path=Path("test.json"),
            output_path=output_file,
            input_file_type="jsonschema",
            assert_func=assert_file_content,
            extra_args=["--class-name", "Test"],
        )


def test_main_all_of_with_object(output_file: Path) -> None:
    """Test allOf with object types."""
    with chdir(JSON_SCHEMA_DATA_PATH):
        run_main_and_assert(
            input_path=Path("all_of_with_object.json"),
            output_path=output_file,
            input_file_type="jsonschema",
            assert_func=assert_file_content,
        )


@pytest.mark.skipif(
    black.__version__.split(".")[0] >= "24",
    reason="Installed black doesn't support the old style",
)
def test_main_combined_array(output_file: Path) -> None:
    """Test combined array types."""
    with chdir(JSON_SCHEMA_DATA_PATH):
        run_main_and_assert(
            input_path=Path("combined_array.json"),
            output_path=output_file,
            input_file_type="jsonschema",
            assert_func=assert_file_content,
        )


def test_main_jsonschema_pattern(output_file: Path) -> None:
    """Test JSON Schema pattern validation."""
    run_main_and_assert(
        input_path=JSON_SCHEMA_DATA_PATH / "pattern.json",
        output_path=output_file,
        input_file_type="jsonschema",
        assert_func=assert_file_content,
        expected_file="pattern.py",
    )


def test_main_generate(tmp_path: Path) -> None:
    """Test code generation function."""
    output_file: Path = tmp_path / "output.py"
    input_ = (JSON_SCHEMA_DATA_PATH / "person.json").relative_to(Path.cwd())
    assert not input_.is_absolute()
    generate(
        input_=input_,
        input_file_type=InputFileType.JsonSchema,
        output=output_file,
    )

    assert_file_content(output_file, "general.py")


def test_main_generate_non_pydantic_output(tmp_path: Path) -> None:
    """Test generation with non-Pydantic output models (see issue #1452)."""
    output_file: Path = tmp_path / "output.py"
    input_ = (JSON_SCHEMA_DATA_PATH / "simple_string.json").relative_to(Path.cwd())
    assert not input_.is_absolute()
    generate(
        input_=input_,
        input_file_type=InputFileType.JsonSchema,
        output=output_file,
        output_model_type=DataModelType.DataclassesDataclass,
    )

    assert_file_content(output_file, "generate_non_pydantic_output.py")


def test_main_generate_from_directory(tmp_path: Path) -> None:
    """Test generation from directory input."""
    input_ = (JSON_SCHEMA_DATA_PATH / "external_files_in_directory").relative_to(Path.cwd())
    assert not input_.is_absolute()
    assert input_.is_dir()
    generate(
        input_=input_,
        input_file_type=InputFileType.JsonSchema,
        output=tmp_path,
    )

    main_nested_directory = EXPECTED_JSON_SCHEMA_PATH / "nested_directory"
    assert_directory_content(tmp_path, main_nested_directory)


def test_main_generate_custom_class_name_generator(tmp_path: Path) -> None:
    """Test custom class name generator."""

    def custom_class_name_generator(title: str) -> str:
        return f"Custom{title}"

    output_file: Path = tmp_path / "output.py"
    input_ = (JSON_SCHEMA_DATA_PATH / "person.json").relative_to(Path.cwd())
    assert not input_.is_absolute()
    generate(
        input_=input_,
        input_file_type=InputFileType.JsonSchema,
        output=output_file,
        custom_class_name_generator=custom_class_name_generator,
    )

    assert_file_content(
        output_file,
        "general.py",
        transform=lambda s: s.replace("CustomPerson", "Person"),
    )


def test_main_generate_custom_class_name_generator_additional_properties(tmp_path: Path) -> None:
    """Test custom class name generator with additional properties."""
    output_file = tmp_path / "models.py"

    def custom_class_name_generator(name: str) -> str:
        return f"Custom{name[0].upper() + name[1:]}"

    input_ = (JSON_SCHEMA_DATA_PATH / "root_model_with_additional_properties.json").relative_to(Path.cwd())
    assert not input_.is_absolute()
    generate(
        input_=input_,
        input_file_type=InputFileType.JsonSchema,
        output=output_file,
        custom_class_name_generator=custom_class_name_generator,
    )

    assert_file_content(output_file, "root_model_with_additional_properties_custom_class_name.py")


def test_main_http_jsonschema(mocker: MockerFixture, output_file: Path) -> None:
    """Test HTTP JSON Schema fetching."""
    external_directory = JSON_SCHEMA_DATA_PATH / "external_files_in_directory"

    def get_mock_response(path: str) -> mocker.Mock:
        mock = mocker.Mock()
        mock.text = (external_directory / path).read_text()
        return mock

    httpx_get_mock = mocker.patch(
        "httpx.get",
        side_effect=[
            get_mock_response("person.json"),
            get_mock_response("definitions/relative/animal/pet/pet.json"),
            get_mock_response("definitions/relative/animal/fur.json"),
            get_mock_response("definitions/friends.json"),
            get_mock_response("definitions/food.json"),
            get_mock_response("definitions/machine/robot.json"),
            get_mock_response("definitions/drink/coffee.json"),
            get_mock_response("definitions/drink/tea.json"),
        ],
    )
    run_main_url_and_assert(
        url="https://example.com/external_files_in_directory/person.json",
        output_path=output_file,
        input_file_type="jsonschema",
        assert_func=assert_file_content,
        expected_file="external_files_in_directory.py",
        transform=lambda s: s.replace(
            "#   filename:  https://example.com/external_files_in_directory/person.json",
            "#   filename:  person.json",
        ),
    )
    httpx_get_mock.assert_has_calls([
        call(
            "https://example.com/external_files_in_directory/person.json",
            headers=None,
            verify=True,
            follow_redirects=True,
            params=None,
        ),
        call(
            "https://example.com/external_files_in_directory/definitions/relative/animal/pet/pet.json",
            headers=None,
            verify=True,
            follow_redirects=True,
            params=None,
        ),
        call(
            "https://example.com/external_files_in_directory/definitions/relative/animal/fur.json",
            headers=None,
            verify=True,
            follow_redirects=True,
            params=None,
        ),
        call(
            "https://example.com/external_files_in_directory/definitions/friends.json",
            headers=None,
            verify=True,
            follow_redirects=True,
            params=None,
        ),
        call(
            "https://example.com/external_files_in_directory/definitions/food.json",
            headers=None,
            verify=True,
            follow_redirects=True,
            params=None,
        ),
        call(
            "https://example.com/external_files_in_directory/definitions/machine/robot.json",
            headers=None,
            verify=True,
            follow_redirects=True,
            params=None,
        ),
        call(
            "https://example.com/external_files_in_directory/definitions/drink/coffee.json",
            headers=None,
            verify=True,
            follow_redirects=True,
            params=None,
        ),
        call(
            "https://example.com/external_files_in_directory/definitions/drink/tea.json",
            headers=None,
            verify=True,
            follow_redirects=True,
            params=None,
        ),
    ])


@pytest.mark.parametrize(
    (
        "headers_arguments",
        "headers_requests",
        "query_parameters_arguments",
        "query_parameters_requests",
        "http_ignore_tls",
    ),
    [
        (
            ("Authorization: Basic dXNlcjpwYXNz",),
            [("Authorization", "Basic dXNlcjpwYXNz")],
            ("key=value",),
            [("key", "value")],
            False,
        ),
        (
            ("Authorization: Basic dXNlcjpwYXNz", "X-API-key: abcefg"),
            [("Authorization", "Basic dXNlcjpwYXNz"), ("X-API-key", "abcefg")],
            ("key=value", "newkey=newvalue"),
            [("key", "value"), ("newkey", "newvalue")],
            True,
        ),
    ],
)
def test_main_http_jsonschema_with_http_headers_and_http_query_parameters_and_ignore_tls(
    mocker: MockerFixture,
    headers_arguments: tuple[str, str],
    headers_requests: list[tuple[str, str]],
    query_parameters_arguments: tuple[str, ...],
    query_parameters_requests: list[tuple[str, str]],
    http_ignore_tls: bool,
    tmp_path: Path,
) -> None:
    """Test HTTP JSON Schema with headers, query params, and TLS ignore."""
    external_directory = JSON_SCHEMA_DATA_PATH / "external_files_in_directory"

    def get_mock_response(path: str) -> mocker.Mock:
        mock = mocker.Mock()
        mock.text = (external_directory / path).read_text()
        return mock

    httpx_get_mock = mocker.patch(
        "httpx.get",
        side_effect=[
            get_mock_response("person.json"),
            get_mock_response("definitions/relative/animal/pet/pet.json"),
            get_mock_response("definitions/relative/animal/fur.json"),
            get_mock_response("definitions/friends.json"),
            get_mock_response("definitions/food.json"),
            get_mock_response("definitions/machine/robot.json"),
            get_mock_response("definitions/drink/coffee.json"),
            get_mock_response("definitions/drink/tea.json"),
        ],
    )
    output_file: Path = tmp_path / "output.py"
    extra_args = [
        "--http-headers",
        *headers_arguments,
        "--http-query-parameters",
        *query_parameters_arguments,
    ]
    if http_ignore_tls:
        extra_args.append("--http-ignore-tls")

    run_main_url_and_assert(
        url="https://example.com/external_files_in_directory/person.json",
        output_path=output_file,
        input_file_type="jsonschema",
        assert_func=assert_file_content,
        expected_file="external_files_in_directory.py",
        extra_args=extra_args,
        transform=lambda s: s.replace(
            "#   filename:  https://example.com/external_files_in_directory/person.json",
            "#   filename:  person.json",
        ),
    )
    httpx_get_mock.assert_has_calls([
        call(
            "https://example.com/external_files_in_directory/person.json",
            headers=headers_requests,
            verify=bool(not http_ignore_tls),
            follow_redirects=True,
            params=query_parameters_requests,
        ),
        call(
            "https://example.com/external_files_in_directory/definitions/relative/animal/pet/pet.json",
            headers=headers_requests,
            verify=bool(not http_ignore_tls),
            follow_redirects=True,
            params=query_parameters_requests,
        ),
        call(
            "https://example.com/external_files_in_directory/definitions/relative/animal/fur.json",
            headers=headers_requests,
            verify=bool(not http_ignore_tls),
            follow_redirects=True,
            params=query_parameters_requests,
        ),
        call(
            "https://example.com/external_files_in_directory/definitions/friends.json",
            headers=headers_requests,
            verify=bool(not http_ignore_tls),
            follow_redirects=True,
            params=query_parameters_requests,
        ),
        call(
            "https://example.com/external_files_in_directory/definitions/food.json",
            headers=headers_requests,
            verify=bool(not http_ignore_tls),
            follow_redirects=True,
            params=query_parameters_requests,
        ),
        call(
            "https://example.com/external_files_in_directory/definitions/machine/robot.json",
            headers=headers_requests,
            verify=bool(not http_ignore_tls),
            follow_redirects=True,
            params=query_parameters_requests,
        ),
        call(
            "https://example.com/external_files_in_directory/definitions/drink/coffee.json",
            headers=headers_requests,
            verify=bool(not http_ignore_tls),
            follow_redirects=True,
            params=query_parameters_requests,
        ),
        call(
            "https://example.com/external_files_in_directory/definitions/drink/tea.json",
            headers=headers_requests,
            verify=bool(not http_ignore_tls),
            follow_redirects=True,
            params=query_parameters_requests,
        ),
    ])


def test_main_self_reference(output_file: Path) -> None:
    """Test self-referencing schemas."""
    run_main_and_assert(
        input_path=JSON_SCHEMA_DATA_PATH / "self_reference.json",
        output_path=output_file,
        input_file_type="jsonschema",
        assert_func=assert_file_content,
    )


@pytest.mark.benchmark
def test_main_strict_types(output_file: Path) -> None:
    """Test strict type generation."""
    run_main_and_assert(
        input_path=JSON_SCHEMA_DATA_PATH / "strict_types.json",
        output_path=output_file,
        input_file_type="jsonschema",
        assert_func=assert_file_content,
    )


@pytest.mark.skipif(
    black.__version__.split(".")[0] >= "24",
    reason="Installed black doesn't support the old style",
)
def test_main_strict_types_all(output_file: Path) -> None:
    """Test strict types for all fields."""
    run_main_and_assert(
        input_path=JSON_SCHEMA_DATA_PATH / "strict_types.json",
        output_path=output_file,
        input_file_type="jsonschema",
        assert_func=assert_file_content,
        extra_args=["--strict-types", "str", "bytes", "int", "float", "bool"],
    )


def test_main_strict_types_all_with_field_constraints(output_file: Path) -> None:
    """Test strict types with field constraints."""
    run_main_and_assert(
        input_path=JSON_SCHEMA_DATA_PATH / "strict_types.json",
        output_path=output_file,
        input_file_type="jsonschema",
        assert_func=assert_file_content,
        expected_file="strict_types_all_field_constraints.py",
        extra_args=["--strict-types", "str", "bytes", "int", "float", "bool", "--field-constraints"],
    )


def test_main_jsonschema_special_enum(output_file: Path) -> None:
    """Test special enum handling."""
    run_main_and_assert(
        input_path=JSON_SCHEMA_DATA_PATH / "special_enum.json",
        output_path=output_file,
        input_file_type="jsonschema",
        assert_func=assert_file_content,
        expected_file="special_enum.py",
    )


def test_main_jsonschema_special_enum_special_field_name_prefix(output_file: Path) -> None:
    """Test special enum with field name prefix."""
    run_main_and_assert(
        input_path=JSON_SCHEMA_DATA_PATH / "special_enum.json",
        output_path=output_file,
        input_file_type="jsonschema",
        assert_func=assert_file_content,
        expected_file="special_enum_special_field_name_prefix.py",
        extra_args=["--special-field-name-prefix", "special"],
    )


def test_main_jsonschema_special_enum_special_field_name_prefix_keep_private(output_file: Path) -> None:
    """Test special enum with prefix keeping private fields."""
    run_main_and_assert(
        input_path=JSON_SCHEMA_DATA_PATH / "special_enum.json",
        output_path=output_file,
        input_file_type="jsonschema",
        assert_func=assert_file_content,
        expected_file="special_enum_special_field_name_prefix_keep_private.py",
        extra_args=["--special-field-name-prefix", ""],
    )


def test_main_jsonschema_special_model_remove_special_field_name_prefix(output_file: Path) -> None:
    """Test removing special field name prefix from models."""
    run_main_and_assert(
        input_path=JSON_SCHEMA_DATA_PATH / "special_prefix_model.json",
        output_path=output_file,
        input_file_type="jsonschema",
        assert_func=assert_file_content,
        expected_file="special_model_remove_special_field_name_prefix.py",
        extra_args=["--remove-special-field-name-prefix"],
    )


def test_main_jsonschema_subclass_enum(output_file: Path) -> None:
    """Test enum subclassing."""
    run_main_and_assert(
        input_path=JSON_SCHEMA_DATA_PATH / "subclass_enum.json",
        output_path=output_file,
        input_file_type="jsonschema",
        assert_func=assert_file_content,
        expected_file="subclass_enum.py",
        extra_args=["--use-subclass-enum"],
    )


@pytest.mark.skipif(
    black.__version__.split(".")[0] == "22",
    reason="Installed black doesn't support the old style",
)
def test_main_jsonschema_specialized_enums(output_file: Path) -> None:
    """Test specialized enum generation."""
    run_main_and_assert(
        input_path=JSON_SCHEMA_DATA_PATH / "subclass_enum.json",
        output_path=output_file,
        input_file_type="jsonschema",
        assert_func=assert_file_content,
        expected_file="enum_specialized.py",
        extra_args=["--target-python-version", "3.11"],
    )


@pytest.mark.skipif(
    black.__version__.split(".")[0] == "22",
    reason="Installed black doesn't support the old style",
)
def test_main_jsonschema_specialized_enums_disabled(output_file: Path) -> None:
    """Test with specialized enums disabled."""
    run_main_and_assert(
        input_path=JSON_SCHEMA_DATA_PATH / "subclass_enum.json",
        output_path=output_file,
        input_file_type="jsonschema",
        assert_func=assert_file_content,
        expected_file="enum_specialized_disable.py",
        extra_args=["--target-python-version", "3.11", "--no-use-specialized-enum"],
    )


def test_main_jsonschema_special_enum_empty_enum_field_name(output_file: Path) -> None:
    """Test special enum with empty field name."""
    run_main_and_assert(
        input_path=JSON_SCHEMA_DATA_PATH / "special_enum.json",
        output_path=output_file,
        input_file_type="jsonschema",
        assert_func=assert_file_content,
        expected_file="special_enum_empty_enum_field_name.py",
        extra_args=["--empty-enum-field-name", "empty"],
    )


@pytest.mark.benchmark
def test_main_jsonschema_special_field_name(output_file: Path) -> None:
    """Test special field name handling."""
    run_main_and_assert(
        input_path=JSON_SCHEMA_DATA_PATH / "special_field_name.json",
        output_path=output_file,
        input_file_type="jsonschema",
        assert_func=assert_file_content,
        expected_file="special_field_name.py",
    )


def test_main_jsonschema_complex_one_of(output_file: Path) -> None:
    """Test complex oneOf schemas."""
    run_main_and_assert(
        input_path=JSON_SCHEMA_DATA_PATH / "complex_one_of.json",
        output_path=output_file,
        input_file_type="jsonschema",
        assert_func=assert_file_content,
        expected_file="complex_one_of.py",
    )


def test_main_jsonschema_complex_any_of(output_file: Path) -> None:
    """Test complex anyOf schemas."""
    run_main_and_assert(
        input_path=JSON_SCHEMA_DATA_PATH / "complex_any_of.json",
        output_path=output_file,
        input_file_type="jsonschema",
        assert_func=assert_file_content,
        expected_file="complex_any_of.py",
    )


def test_main_jsonschema_combine_one_of_object(output_file: Path) -> None:
    """Test combining oneOf with objects."""
    run_main_and_assert(
        input_path=JSON_SCHEMA_DATA_PATH / "combine_one_of_object.json",
        output_path=output_file,
        input_file_type="jsonschema",
        assert_func=assert_file_content,
        expected_file="combine_one_of_object.py",
    )


@pytest.mark.skipif(
    black.__version__.split(".")[0] == "19",
    reason="Installed black doesn't support the old style",
)
@pytest.mark.parametrize(
    ("union_mode", "output_model", "expected_output"),
    [
        (None, "pydantic.BaseModel", "combine_any_of_object.py"),
        (None, "pydantic_v2.BaseModel", "combine_any_of_object_v2.py"),
        (
            "left_to_right",
            "pydantic_v2.BaseModel",
            "combine_any_of_object_left_to_right.py",
        ),
    ],
)
def test_main_jsonschema_combine_any_of_object(
    union_mode: str | None, output_model: str, expected_output: str, output_file: Path
) -> None:
    """Test combining anyOf with objects."""
    extra_args = ["--output-model", output_model]
    if union_mode is not None:
        extra_args.extend(["--union-mode", union_mode])
    run_main_and_assert(
        input_path=JSON_SCHEMA_DATA_PATH / "combine_any_of_object.json",
        output_path=output_file,
        input_file_type="jsonschema",
        assert_func=assert_file_content,
        expected_file=expected_output,
        extra_args=extra_args,
    )


@pytest.mark.benchmark
def test_main_jsonschema_field_include_all_keys(output_file: Path) -> None:
    """Test field generation including all keys."""
    run_main_and_assert(
        input_path=JSON_SCHEMA_DATA_PATH / "person.json",
        output_path=output_file,
        input_file_type="jsonschema",
        assert_func=assert_file_content,
        expected_file="general.py",
        extra_args=["--field-include-all-keys"],
    )


@pytest.mark.parametrize(
    ("output_model", "expected_output"),
    [
        (
            "pydantic.BaseModel",
            "field_extras_field_include_all_keys.py",
        ),
        (
            "pydantic_v2.BaseModel",
            "field_extras_field_include_all_keys_v2.py",
        ),
    ],
)
def test_main_jsonschema_field_extras_field_include_all_keys(
    output_model: str, expected_output: str, output_file: Path
) -> None:
    """Test field extras including all keys."""
    run_main_and_assert(
        input_path=JSON_SCHEMA_DATA_PATH / "extras.json",
        output_path=output_file,
        input_file_type="jsonschema",
        assert_func=assert_file_content,
        expected_file=expected_output,
        extra_args=[
            "--output-model",
            output_model,
            "--field-include-all-keys",
            "--field-extra-keys-without-x-prefix",
            "x-repr",
        ],
    )


@pytest.mark.parametrize(
    ("output_model", "expected_output"),
    [
        (
            "pydantic.BaseModel",
            "field_extras_field_extra_keys.py",
        ),
        (
            "pydantic_v2.BaseModel",
            "field_extras_field_extra_keys_v2.py",
        ),
    ],
)
def test_main_jsonschema_field_extras_field_extra_keys(
    output_model: str, expected_output: str, output_file: Path
) -> None:
    """Test field extras with extra keys."""
    run_main_and_assert(
        input_path=JSON_SCHEMA_DATA_PATH / "extras.json",
        output_path=output_file,
        input_file_type="jsonschema",
        assert_func=assert_file_content,
        expected_file=expected_output,
        extra_args=[
            "--output-model",
            output_model,
            "--field-extra-keys",
            "key2",
            "invalid-key-1",
            "--field-extra-keys-without-x-prefix",
            "x-repr",
        ],
    )


@pytest.mark.parametrize(
    ("output_model", "expected_output"),
    [
        (
            "pydantic.BaseModel",
            "field_extras.py",
        ),
        (
            "pydantic_v2.BaseModel",
            "field_extras_v2.py",
        ),
    ],
)
def test_main_jsonschema_field_extras(output_model: str, expected_output: str, output_file: Path) -> None:
    """Test field extras generation."""
    run_main_and_assert(
        input_path=JSON_SCHEMA_DATA_PATH / "extras.json",
        output_path=output_file,
        input_file_type="jsonschema",
        assert_func=assert_file_content,
        expected_file=expected_output,
        extra_args=["--output-model", output_model],
    )


def test_main_jsonschema_custom_base_path(output_file: Path) -> None:
    """Test custom base path configuration."""
    run_main_and_assert(
        input_path=JSON_SCHEMA_DATA_PATH / "custom_base_path.json",
        output_path=output_file,
        input_file_type="jsonschema",
        assert_func=assert_file_content,
        expected_file="custom_base_path.py",
    )


def test_long_description(output_file: Path) -> None:
    """Test long description handling."""
    run_main_and_assert(
        input_path=JSON_SCHEMA_DATA_PATH / "long_description.json",
        output_path=output_file,
        input_file_type="jsonschema",
        assert_func=assert_file_content,
    )


def test_long_description_wrap_string_literal(output_file: Path) -> None:
    """Test long description with string literal wrapping."""
    run_main_and_assert(
        input_path=JSON_SCHEMA_DATA_PATH / "long_description.json",
        output_path=output_file,
        input_file_type="jsonschema",
        assert_func=assert_file_content,
        extra_args=["--wrap-string-literal"],
    )


def test_version(capsys: pytest.CaptureFixture) -> None:
    """Test version output."""
    with pytest.raises(SystemExit) as e:
        run_main_with_args(["--version"])
    assert e.value.code == Exit.OK
    captured = capsys.readouterr()
    assert captured.out != "0.0.0\n"
    assert not captured.err


def test_jsonschema_pattern_properties(output_file: Path) -> None:
    """Test JSON Schema pattern properties."""
    run_main_and_assert(
        input_path=JSON_SCHEMA_DATA_PATH / "pattern_properties.json",
        output_path=output_file,
        input_file_type="jsonschema",
        assert_func=assert_file_content,
        expected_file="pattern_properties.py",
    )


def test_jsonschema_pattern_properties_field_constraints(output_file: Path) -> None:
    """Test pattern properties with field constraints."""
    run_main_and_assert(
        input_path=JSON_SCHEMA_DATA_PATH / "pattern_properties.json",
        output_path=output_file,
        input_file_type="jsonschema",
        assert_func=assert_file_content,
        expected_file="pattern_properties_field_constraints.py",
        extra_args=["--field-constraints"],
    )


def test_jsonschema_titles(output_file: Path) -> None:
    """Test JSON Schema title handling."""
    run_main_and_assert(
        input_path=JSON_SCHEMA_DATA_PATH / "titles.json",
        output_path=output_file,
        input_file_type="jsonschema",
        assert_func=assert_file_content,
        expected_file="titles.py",
    )


def test_jsonschema_titles_use_title_as_name(output_file: Path) -> None:
    """Test using title as model name."""
    run_main_and_assert(
        input_path=JSON_SCHEMA_DATA_PATH / "titles.json",
        output_path=output_file,
        input_file_type="jsonschema",
        assert_func=assert_file_content,
        expected_file="titles_use_title_as_name.py",
        extra_args=["--use-title-as-name"],
    )


def test_jsonschema_without_titles_use_title_as_name(output_file: Path) -> None:
    """Test title as name without titles present."""
    run_main_and_assert(
        input_path=JSON_SCHEMA_DATA_PATH / "without_titles.json",
        output_path=output_file,
        input_file_type="jsonschema",
        assert_func=assert_file_content,
        expected_file="without_titles_use_title_as_name.py",
        extra_args=["--use-title-as-name"],
    )


def test_main_jsonschema_has_default_value(output_file: Path) -> None:
    """Test default value handling."""
    run_main_and_assert(
        input_path=JSON_SCHEMA_DATA_PATH / "has_default_value.json",
        output_path=output_file,
        input_file_type="jsonschema",
        assert_func=assert_file_content,
        expected_file="has_default_value.py",
    )


def test_main_jsonschema_boolean_property(output_file: Path) -> None:
    """Test boolean property generation."""
    run_main_and_assert(
        input_path=JSON_SCHEMA_DATA_PATH / "boolean_property.json",
        output_path=output_file,
        input_file_type="jsonschema",
        assert_func=assert_file_content,
        expected_file="boolean_property.py",
    )


def test_main_jsonschema_modular_default_enum_member(output_dir: Path) -> None:
    """Test modular enum with default member."""
    with freeze_time(TIMESTAMP):
        run_main_and_assert(
            input_path=JSON_SCHEMA_DATA_PATH / "modular_default_enum_member",
            output_path=output_dir,
            expected_directory=EXPECTED_JSON_SCHEMA_PATH / "modular_default_enum_member",
            extra_args=["--set-default-enum-member"],
        )


@pytest.mark.skipif(
    black.__version__.split(".")[0] < "22",
    reason="Installed black doesn't support Python version 3.10",
)
def test_main_use_union_operator(output_dir: Path) -> None:
    """Test union operator usage."""
    run_main_and_assert(
        input_path=JSON_SCHEMA_DATA_PATH / "external_files_in_directory",
        output_path=output_dir,
        expected_directory=EXPECTED_JSON_SCHEMA_PATH / "use_union_operator",
        input_file_type="jsonschema",
        extra_args=["--use-union-operator"],
    )


@pytest.mark.parametrize("as_module", [True, False])
def test_treat_dot_as_module(as_module: bool, output_dir: Path) -> None:
    """Test dot notation as module separator."""
    path_extension = "treat_dot_as_module" if as_module else "treat_dot_not_as_module"
    extra_args = ["--treat-dot-as-module"] if as_module else None
    run_main_and_assert(
        input_path=JSON_SCHEMA_DATA_PATH / "treat_dot_as_module",
        output_path=output_dir,
        expected_directory=EXPECTED_JSON_SCHEMA_PATH / path_extension,
        extra_args=extra_args,
    )


def test_main_jsonschema_duplicate_name(output_dir: Path) -> None:
    """Test duplicate name handling."""
    run_main_and_assert(
        input_path=JSON_SCHEMA_DATA_PATH / "duplicate_name",
        output_path=output_dir,
        expected_directory=EXPECTED_JSON_SCHEMA_PATH / "duplicate_name",
        input_file_type="jsonschema",
    )


def test_main_jsonschema_items_boolean(output_file: Path) -> None:
    """Test items with boolean values."""
    run_main_and_assert(
        input_path=JSON_SCHEMA_DATA_PATH / "items_boolean.json",
        output_path=output_file,
        input_file_type="jsonschema",
        assert_func=assert_file_content,
        expected_file="items_boolean.py",
    )


def test_main_jsonschema_array_in_additional_properites(output_file: Path) -> None:
    """Test array in additional properties."""
    run_main_and_assert(
        input_path=JSON_SCHEMA_DATA_PATH / "array_in_additional_properties.json",
        output_path=output_file,
        input_file_type="jsonschema",
        assert_func=assert_file_content,
        expected_file="array_in_additional_properties.py",
    )


def test_main_jsonschema_object_with_only_additional_properties(output_file: Path) -> None:
    """Test object with only additional properties."""
    run_main_and_assert(
        input_path=JSON_SCHEMA_DATA_PATH / "string_dict.json",
        output_path=output_file,
        input_file_type="jsonschema",
        assert_func=assert_file_content,
        expected_file="string_dict.py",
    )


def test_main_jsonschema_nullable_object(output_file: Path) -> None:
    """Test nullable object handling."""
    run_main_and_assert(
        input_path=JSON_SCHEMA_DATA_PATH / "nullable_object.json",
        output_path=output_file,
        input_file_type="jsonschema",
        assert_func=assert_file_content,
        expected_file="nullable_object.py",
    )


def test_main_jsonschema_object_has_one_of(output_file: Path) -> None:
    """Test object with oneOf constraint."""
    run_main_and_assert(
        input_path=JSON_SCHEMA_DATA_PATH / "object_has_one_of.json",
        output_path=output_file,
        input_file_type="jsonschema",
        assert_func=assert_file_content,
        expected_file="object_has_one_of.py",
    )


def test_main_jsonschema_json_pointer_array(output_file: Path) -> None:
    """Test JSON pointer with arrays."""
    run_main_and_assert(
        input_path=JSON_SCHEMA_DATA_PATH / "json_pointer_array.json",
        output_path=output_file,
        input_file_type="jsonschema",
        assert_func=assert_file_content,
        expected_file="json_pointer_array.py",
    )


@pytest.mark.filterwarnings("error")
def test_main_disable_warnings_config(capsys: pytest.CaptureFixture[str], output_file: Path) -> None:
    """Test disable warnings configuration."""
    run_main_and_assert(
        input_path=JSON_SCHEMA_DATA_PATH / "person.json",
        output_path=output_file,
        capsys=capsys,
        assert_no_stderr=True,
        input_file_type="jsonschema",
        extra_args=[
            "--use-union-operator",
            "--target-python-version",
            f"3.{MIN_VERSION}",
            "--disable-warnings",
        ],
    )


@pytest.mark.filterwarnings("error")
def test_main_disable_warnings(capsys: pytest.CaptureFixture[str], output_file: Path) -> None:
    """Test disable warnings flag."""
    run_main_and_assert(
        input_path=JSON_SCHEMA_DATA_PATH / "all_of_with_object.json",
        output_path=output_file,
        capsys=capsys,
        assert_no_stderr=True,
        input_file_type="jsonschema",
        extra_args=["--disable-warnings"],
    )


def test_main_jsonschema_pattern_properties_by_reference(output_file: Path) -> None:
    """Test pattern properties by reference."""
    run_main_and_assert(
        input_path=JSON_SCHEMA_DATA_PATH / "pattern_properties_by_reference.json",
        output_path=output_file,
        input_file_type="jsonschema",
        assert_func=assert_file_content,
        expected_file="pattern_properties_by_reference.py",
    )


def test_main_dataclass_field(output_file: Path) -> None:
    """Test dataclass field generation."""
    run_main_and_assert(
        input_path=JSON_SCHEMA_DATA_PATH / "user.json",
        output_path=output_file,
        input_file_type="jsonschema",
        assert_func=assert_file_content,
        extra_args=["--output-model-type", "dataclasses.dataclass"],
    )


def test_main_jsonschema_enum_root_literal(output_file: Path) -> None:
    """Test enum root with literal type."""
    run_main_and_assert(
        input_path=JSON_SCHEMA_DATA_PATH / "enum_in_root" / "enum_in_root.json",
        output_path=output_file,
        input_file_type="jsonschema",
        assert_func=assert_file_content,
        expected_file="root_in_enum.py",
        extra_args=[
            "--use-schema-description",
            "--use-title-as-name",
            "--field-constraints",
            "--target-python-version",
            "3.9",
            "--allow-population-by-field-name",
            "--strip-default-none",
            "--use-default",
            "--enum-field-as-literal",
            "all",
            "--snake-case-field",
            "--collapse-root-models",
        ],
    )


def test_main_nullable_any_of(output_file: Path) -> None:
    """Test nullable anyOf schemas."""
    run_main_and_assert(
        input_path=JSON_SCHEMA_DATA_PATH / "nullable_any_of.json",
        output_path=output_file,
        input_file_type="jsonschema",
        assert_func=assert_file_content,
        extra_args=["--field-constraints"],
    )


def test_main_nullable_any_of_use_union_operator(output_file: Path) -> None:
    """Test nullable anyOf with union operator."""
    run_main_and_assert(
        input_path=JSON_SCHEMA_DATA_PATH / "nullable_any_of.json",
        output_path=output_file,
        input_file_type=None,
        assert_func=assert_file_content,
        extra_args=["--field-constraints", "--use-union-operator"],
    )


def test_main_nested_all_of(output_file: Path) -> None:
    """Test nested allOf schemas."""
    run_main_and_assert(
        input_path=JSON_SCHEMA_DATA_PATH / "nested_all_of.json",
        output_path=output_file,
        input_file_type="jsonschema",
        assert_func=assert_file_content,
    )


def test_main_all_of_any_of(output_dir: Path) -> None:
    """Test combination of allOf and anyOf."""
    run_main_and_assert(
        input_path=JSON_SCHEMA_DATA_PATH / "all_of_any_of",
        output_path=output_dir,
        expected_directory=EXPECTED_JSON_SCHEMA_PATH / "all_of_any_of",
        input_file_type="jsonschema",
    )


def test_main_all_of_one_of(output_dir: Path) -> None:
    """Test combination of allOf and oneOf."""
    run_main_and_assert(
        input_path=JSON_SCHEMA_DATA_PATH / "all_of_one_of",
        output_path=output_dir,
        expected_directory=EXPECTED_JSON_SCHEMA_PATH / "all_of_one_of",
        input_file_type="jsonschema",
    )


def test_main_null(output_file: Path) -> None:
    """Test null type handling."""
    run_main_and_assert(
        input_path=JSON_SCHEMA_DATA_PATH / "null.json",
        output_path=output_file,
        input_file_type="jsonschema",
        assert_func=assert_file_content,
    )


@pytest.mark.skipif(
    version.parse(black.__version__) < version.parse("23.3.0"),
    reason="Require Black version 23.3.0 or later ",
)
def test_main_typed_dict_special_field_name_with_inheritance_model(output_file: Path) -> None:
    """Test TypedDict special field names with inheritance."""
    run_main_and_assert(
        input_path=JSON_SCHEMA_DATA_PATH / "special_field_name_with_inheritance_model.json",
        output_path=output_file,
        input_file_type=None,
        assert_func=assert_file_content,
        extra_args=["--output-model-type", "typing.TypedDict", "--target-python-version", "3.11"],
    )


@pytest.mark.skipif(
    version.parse(black.__version__) < version.parse("23.3.0"),
    reason="Require Black version 23.3.0 or later ",
)
def test_main_typed_dict_not_required_nullable(output_file: Path) -> None:
    """Test main function writing to TypedDict, with combos of Optional/NotRequired."""
    run_main_and_assert(
        input_path=JSON_SCHEMA_DATA_PATH / "not_required_nullable.json",
        output_path=output_file,
        input_file_type=None,
        assert_func=assert_file_content,
        extra_args=["--output-model-type", "typing.TypedDict", "--target-python-version", "3.11"],
    )


def test_main_typed_dict_const(output_file: Path) -> None:
    """Test main function writing to TypedDict with const fields."""
    run_main_and_assert(
        input_path=JSON_SCHEMA_DATA_PATH / "const.json",
        output_path=output_file,
        input_file_type=None,
        assert_func=assert_file_content,
        extra_args=["--output-model-type", "typing.TypedDict", "--target-python-version", "3.10"],
    )


@pytest.mark.skipif(
    black.__version__.split(".")[0] < "24",
    reason="Installed black doesn't support the new style",
)
def test_main_typed_dict_additional_properties(output_file: Path) -> None:
    """Test main function writing to TypedDict with additional properties, and no other fields."""
    run_main_and_assert(
        input_path=JSON_SCHEMA_DATA_PATH / "string_dict.json",
        output_path=output_file,
        input_file_type=None,
        assert_func=assert_file_content,
        expected_file="typed_dict_with_only_additional_properties.py",
        extra_args=["--output-model-type", "typing.TypedDict", "--target-python-version", "3.11"],
    )


def test_main_dataclass_const(output_file: Path) -> None:
    """Test main function writing to dataclass with const fields."""
    run_main_and_assert(
        input_path=JSON_SCHEMA_DATA_PATH / "const.json",
        output_path=output_file,
        input_file_type=None,
        assert_func=assert_file_content,
        extra_args=["--output-model-type", "dataclasses.dataclass", "--target-python-version", "3.10"],
    )


@pytest.mark.parametrize(
    ("output_model", "expected_output"),
    [
        (
            "pydantic_v2.BaseModel",
            "discriminator_literals.py",
        ),
        (
            "msgspec.Struct",
            "discriminator_literals_msgspec.py",
        ),
    ],
)
@pytest.mark.skipif(
    int(black.__version__.split(".")[0]) < 24,
    reason="Installed black doesn't support the new style",
)
def test_main_jsonschema_discriminator_literals(
    output_model: str, expected_output: str, min_version: str, output_file: Path
) -> None:
    """Test discriminator with literal types."""
    run_main_and_assert(
        input_path=JSON_SCHEMA_DATA_PATH / "discriminator_literals.json",
        output_path=output_file,
        input_file_type=None,
        assert_func=assert_file_content,
        expected_file=expected_output,
        extra_args=["--output-model-type", output_model, "--target-python", min_version],
    )


<<<<<<< HEAD
@pytest.mark.parametrize(
    ("output_model", "expected_output"),
    [
        (
            "pydantic_v2.BaseModel",
            "prefix_items.py",
        ),
        (
            "msgspec.Struct",
            "prefix_items_msgspec.py",
        ),
    ],
)
@freeze_time("2019-07-26")
@pytest.mark.skipif(
    int(black.__version__.split(".")[0]) < 24,
    reason="Installed black doesn't support the new style",
)
def test_main_jsonschema_prefix_items(
    output_model: str, expected_output: str, min_version: str, tmp_path: Path
) -> None:
    output_file: Path = tmp_path / "output.py"
    return_code: Exit = main([
        "--input",
        str(JSON_SCHEMA_DATA_PATH / "prefix_items.json"),
        "--output",
        str(output_file),
        "--output-model-type",
        output_model,
        "--target-python",
        min_version,
    ])
    assert return_code == Exit.OK
    assert output_file.read_text(encoding="utf-8") == (EXPECTED_JSON_SCHEMA_PATH / expected_output).read_text()


@freeze_time("2019-07-26")
=======
>>>>>>> ac70785f
@pytest.mark.skipif(
    int(black.__version__.split(".")[0]) < 24,
    reason="Installed black doesn't support the new style",
)
def test_main_jsonschema_discriminator_literals_with_no_mapping(min_version: str, output_file: Path) -> None:
    """Test discriminator literals without mapping."""
    run_main_and_assert(
        input_path=JSON_SCHEMA_DATA_PATH / "discriminator_no_mapping.json",
        output_path=output_file,
        input_file_type=None,
        assert_func=assert_file_content,
        expected_file="discriminator_no_mapping.py",
        extra_args=["--output-model-type", "pydantic_v2.BaseModel", "--target-python", min_version],
    )


@pytest.mark.parametrize(
    ("output_model", "expected_output"),
    [
        (
            "pydantic_v2.BaseModel",
            "discriminator_with_external_reference.py",
        ),
        (
            "msgspec.Struct",
            "discriminator_with_external_reference_msgspec.py",
        ),
    ],
)
def test_main_jsonschema_external_discriminator(
    output_model: str, expected_output: str, min_version: str, output_file: Path
) -> None:
    """Test external discriminator references."""
    run_main_and_assert(
        input_path=JSON_SCHEMA_DATA_PATH / "discriminator_with_external_reference" / "inner_folder" / "schema.json",
        output_path=output_file,
        input_file_type=None,
        assert_func=assert_file_content,
        expected_file=expected_output,
        extra_args=["--output-model-type", output_model, "--target-python", min_version],
    )


@pytest.mark.parametrize(
    ("output_model", "expected_output"),
    [
        (
            "pydantic.BaseModel",
            "discriminator_with_external_references_folder",
        ),
        (
            "msgspec.Struct",
            "discriminator_with_external_references_folder_msgspec",
        ),
    ],
)
def test_main_jsonschema_external_discriminator_folder(
    output_model: str, expected_output: str, min_version: str, output_dir: Path
) -> None:
    """Test external discriminator in folder structure."""
    run_main_and_assert(
        input_path=JSON_SCHEMA_DATA_PATH / "discriminator_with_external_reference",
        output_path=output_dir,
        expected_directory=EXPECTED_JSON_SCHEMA_PATH / expected_output,
        extra_args=[
            "--output-model-type",
            output_model,
            "--target-python",
            min_version,
        ],
    )


def test_main_duplicate_field_constraints(output_dir: Path) -> None:
    """Test duplicate field constraint handling."""
    run_main_and_assert(
        input_path=JSON_SCHEMA_DATA_PATH / "duplicate_field_constraints",
        output_path=output_dir,
        expected_directory=EXPECTED_JSON_SCHEMA_PATH / "duplicate_field_constraints",
        input_file_type="jsonschema",
        extra_args=[
            "--collapse-root-models",
            "--output-model-type",
            "pydantic_v2.BaseModel",
        ],
    )


@pytest.mark.skipif(
    black.__version__.split(".")[0] == "19",
    reason="Installed black doesn't support the old style",
)
def test_main_duplicate_field_constraints_msgspec(min_version: str, output_dir: Path) -> None:
    """Test duplicate field constraints with msgspec."""
    run_main_and_assert(
        input_path=JSON_SCHEMA_DATA_PATH / "duplicate_field_constraints",
        output_path=output_dir,
        expected_directory=EXPECTED_JSON_SCHEMA_PATH / "duplicate_field_constraints_msgspec",
        input_file_type="jsonschema",
        extra_args=[
            "--output-model-type",
            "msgspec.Struct",
            "--target-python-version",
            min_version,
        ],
    )


def test_main_dataclass_field_defs(output_file: Path) -> None:
    """Test dataclass field definitions."""
    run_main_and_assert(
        input_path=JSON_SCHEMA_DATA_PATH / "user_defs.json",
        output_path=output_file,
        input_file_type=None,
        assert_func=assert_file_content,
        expected_file="dataclass_field.py",
        extra_args=["--output-model-type", "dataclasses.dataclass"],
        transform=lambda s: s.replace("filename:  user_defs.json", "filename:  user.json"),
    )


def test_main_dataclass_default(output_file: Path) -> None:
    """Test dataclass default values."""
    run_main_and_assert(
        input_path=JSON_SCHEMA_DATA_PATH / "user_default.json",
        output_path=output_file,
        input_file_type=None,
        assert_func=assert_file_content,
        expected_file="dataclass_field_default.py",
        extra_args=["--output-model-type", "dataclasses.dataclass"],
    )


def test_main_all_of_ref_self(output_file: Path) -> None:
    """Test allOf with self-reference."""
    run_main_and_assert(
        input_path=JSON_SCHEMA_DATA_PATH / "all_of_ref_self.json",
        output_path=output_file,
        input_file_type="jsonschema",
        assert_func=assert_file_content,
    )


@pytest.mark.skipif(
    black.__version__.split(".")[0] == "19",
    reason="Installed black doesn't support the old style",
)
def test_main_array_field_constraints(output_file: Path) -> None:
    """Test array field constraints."""
    run_main_and_assert(
        input_path=JSON_SCHEMA_DATA_PATH / "array_field_constraints.json",
        output_path=output_file,
        input_file_type="jsonschema",
        assert_func=assert_file_content,
        extra_args=["--field-constraints"],
    )


def test_all_of_use_default(output_file: Path) -> None:
    """Test allOf with use-default option."""
    run_main_and_assert(
        input_path=JSON_SCHEMA_DATA_PATH / "all_of_default.json",
        output_path=output_file,
        input_file_type=None,
        assert_func=assert_file_content,
        extra_args=["--use-default"],
    )


def test_main_root_one_of(output_dir: Path) -> None:
    """Test root-level oneOf schemas."""
    run_main_and_assert(
        input_path=JSON_SCHEMA_DATA_PATH / "root_one_of",
        output_path=output_dir,
        expected_directory=EXPECTED_JSON_SCHEMA_PATH / "root_one_of",
        input_file_type="jsonschema",
    )


def test_one_of_with_sub_schema_array_item(output_file: Path) -> None:
    """Test oneOf with sub-schema array items."""
    run_main_and_assert(
        input_path=JSON_SCHEMA_DATA_PATH / "one_of_with_sub_schema_array_item.json",
        output_path=output_file,
        input_file_type="jsonschema",
        assert_func=assert_file_content,
        extra_args=["--output-model-type", "pydantic_v2.BaseModel"],
    )


def test_main_jsonschema_with_custom_formatters(output_file: Path, tmp_path: Path) -> None:
    """Test custom formatter integration."""
    formatter_config = {
        "license_file": str(Path(__file__).parent.parent.parent / "data/python/custom_formatters/license_example.txt")
    }
    formatter_config_path = tmp_path / "formatter_config"
    formatter_config_path.write_text(json.dumps(formatter_config))
    run_main_and_assert(
        input_path=JSON_SCHEMA_DATA_PATH / "person.json",
        output_path=output_file,
        input_file_type="jsonschema",
        assert_func=assert_file_content,
        expected_file="custom_formatters.py",
        extra_args=[
            "--custom-formatters",
            "tests.data.python.custom_formatters.add_license",
            "--custom-formatters-kwargs",
            str(formatter_config_path),
        ],
    )


def test_main_imports_correct(output_dir: Path) -> None:
    """Test correct import generation."""
    run_main_and_assert(
        input_path=JSON_SCHEMA_DATA_PATH / "imports_correct",
        output_path=output_dir,
        expected_directory=EXPECTED_JSON_SCHEMA_PATH / "imports_correct",
        extra_args=[
            "--output-model-type",
            "pydantic_v2.BaseModel",
        ],
    )


@pytest.mark.parametrize(
    ("output_model", "expected_output"),
    [
        (
            "pydantic_v2.BaseModel",
            "duration_pydantic_v2.py",
        ),
        (
            "msgspec.Struct",
            "duration_msgspec.py",
        ),
    ],
)
def test_main_jsonschema_duration(output_model: str, expected_output: str, min_version: str, output_file: Path) -> None:
    """Test duration type handling."""
    run_main_and_assert(
        input_path=JSON_SCHEMA_DATA_PATH / "duration.json",
        output_path=output_file,
        input_file_type=None,
        assert_func=assert_file_content,
        expected_file=expected_output,
        extra_args=["--output-model-type", output_model, "--target-python", min_version],
    )


@pytest.mark.skipif(
    int(black.__version__.split(".")[0]) < 24,
    reason="Installed black doesn't support the new style",
)
def test_main_jsonschema_keyword_only_msgspec(min_version: str, output_file: Path) -> None:
    """Test msgspec keyword-only arguments."""
    run_main_and_assert(
        input_path=JSON_SCHEMA_DATA_PATH / "discriminator_literals.json",
        output_path=output_file,
        input_file_type="jsonschema",
        assert_func=assert_file_content,
        expected_file="discriminator_literals_msgspec_keyword_only.py",
        extra_args=[
            "--output-model-type",
            "msgspec.Struct",
            "--keyword-only",
            "--target-python-version",
            min_version,
        ],
    )


@pytest.mark.skipif(
    int(black.__version__.split(".")[0]) < 24,
    reason="Installed black doesn't support the new style",
)
def test_main_jsonschema_keyword_only_msgspec_with_extra_data(min_version: str, output_file: Path) -> None:
    """Test msgspec keyword-only with extra data."""
    run_main_and_assert(
        input_path=JSON_SCHEMA_DATA_PATH / "discriminator_literals.json",
        output_path=output_file,
        input_file_type="jsonschema",
        assert_func=assert_file_content,
        expected_file="discriminator_literals_msgspec_keyword_only_omit_defaults.py",
        extra_args=[
            "--output-model-type",
            "msgspec.Struct",
            "--keyword-only",
            "--target-python-version",
            min_version,
            "--extra-template-data",
            str(JSON_SCHEMA_DATA_PATH / "extra_data_msgspec.json"),
        ],
    )


@pytest.mark.skipif(
    int(black.__version__.split(".")[0]) < 24,
    reason="Installed black doesn't support the new style",
)
def test_main_jsonschema_openapi_keyword_only_msgspec_with_extra_data(tmp_path: Path) -> None:
    """Test OpenAPI msgspec keyword-only with extra data."""
    extra_data = json.loads((JSON_SCHEMA_DATA_PATH / "extra_data_msgspec.json").read_text())
    output_file: Path = tmp_path / "output.py"
    generate(
        input_=JSON_SCHEMA_DATA_PATH / "discriminator_literals.json",
        output=output_file,
        input_file_type=InputFileType.JsonSchema,
        output_model_type=DataModelType.MsgspecStruct,
        keyword_only=True,
        target_python_version=PythonVersionMin,
        extra_template_data=defaultdict(dict, extra_data),
        # Following values are implied by `msgspec.Struct` in the CLI
        use_annotated=True,
        field_constraints=True,
    )
    assert_file_content(output_file, "discriminator_literals_msgspec_keyword_only_omit_defaults.py")


def test_main_invalid_import_name(output_dir: Path) -> None:
    """Test invalid import name handling."""
    run_main_and_assert(
        input_path=JSON_SCHEMA_DATA_PATH / "invalid_import_name",
        output_path=output_dir,
        expected_directory=EXPECTED_JSON_SCHEMA_PATH / "invalid_import_name",
        extra_args=[
            "--output-model-type",
            "pydantic_v2.BaseModel",
        ],
    )


@pytest.mark.parametrize(
    ("output_model", "expected_output"),
    [
        (
            "pydantic_v2.BaseModel",
            "field_has_same_name_v2.py",
        ),
        (
            "pydantic.BaseModel",
            "field_has_same_name.py",
        ),
    ],
)
def test_main_jsonschema_field_has_same_name(output_model: str, expected_output: str, output_file: Path) -> None:
    """Test field with same name as parent."""
    run_main_and_assert(
        input_path=JSON_SCHEMA_DATA_PATH / "field_has_same_name.json",
        output_path=output_file,
        input_file_type="jsonschema",
        assert_func=assert_file_content,
        expected_file=expected_output,
        extra_args=["--output-model-type", output_model],
    )


@pytest.mark.benchmark
def test_main_jsonschema_required_and_any_of_required(output_file: Path) -> None:
    """Test required field with anyOf required."""
    run_main_and_assert(
        input_path=JSON_SCHEMA_DATA_PATH / "required_and_any_of_required.json",
        output_path=output_file,
        input_file_type="jsonschema",
        assert_func=assert_file_content,
        expected_file="required_and_any_of_required.py",
    )


def test_main_json_pointer_escaped_segments(tmp_path: Path) -> None:
    """Test JSON pointer with escaped segments."""
    schema = {
        "definitions": {
            "foo/bar": {"type": "object", "properties": {"value": {"type": "string"}}},
            "baz~qux": {"type": "object", "properties": {"value": {"type": "integer"}}},
        },
        "properties": {
            "foo_bar": {"$ref": "#/definitions/foo~1bar"},
            "baz_qux": {"$ref": "#/definitions/baz~0qux"},
        },
        "type": "object",
    }
    expected = (
        "# generated by datamodel-codegen:\n"
        "#   filename: input.json\n"
        "#   timestamp: 2019-07-26T00:00:00+00:00\n\n"
        "from __future__ import annotations\n\n"
        "from typing import Optional\n\n"
        "from pydantic import BaseModel\n\n"
        "class FooBar(BaseModel):\n    value: Optional[str] = None\n\n"
        "class BazQux(BaseModel):\n    value: Optional[int] = None\n\n"
        "class Baz0qux(BaseModel):\n    value: Optional[int] = None\n\n"
        "class Foo1bar(BaseModel):\n    value: Optional[str] = None\n\n"
        "class Model(BaseModel):\n    foo_bar: Optional[Foo1bar] = None\n    baz_qux: Optional[Baz0qux] = None\n"
    )

    input_file = tmp_path / "input.json"
    output_file = tmp_path / "output.py"
    input_file.write_text(json.dumps(schema))
    run_main_and_assert(
        input_path=input_file,
        output_path=output_file,
        expected_output=expected,
        input_file_type="jsonschema",
        ignore_whitespace=True,
    )


def test_main_json_pointer_percent_encoded_segments(tmp_path: Path) -> None:
    """Test JSON pointer with percent-encoded segments."""
    schema = {
        "definitions": {
            "foo/bar": {"type": "object", "properties": {"value": {"type": "string"}}},
            "baz~qux": {"type": "object", "properties": {"value": {"type": "integer"}}},
            "space key": {"type": "object", "properties": {"value": {"type": "boolean"}}},
        },
        "properties": {
            "foo_bar": {"$ref": "#/definitions/foo%2Fbar"},
            "baz_qux": {"$ref": "#/definitions/baz%7Equx"},
            "space_key": {"$ref": "#/definitions/space%20key"},
        },
        "type": "object",
    }
    expected = (
        "# generated by datamodel-codegen:\n"
        "#   filename: input.json\n"
        "#   timestamp: 2019-07-26T00:00:00+00:00\n\n"
        "from __future__ import annotations\n\n"
        "from typing import Optional\n\n"
        "from pydantic import BaseModel\n\n"
        "class FooBar(BaseModel):\n    value: Optional[str] = None\n\n"
        "class BazQux(BaseModel):\n    value: Optional[int] = None\n\n"
        "class SpaceKey(BaseModel):\n    value: Optional[bool] = None\n\n"
        "class Baz7Equx(BaseModel):\n    value: Optional[int] = None\n\n"
        "class Foo2Fbar(BaseModel):\n    value: Optional[str] = None\n\n"
        "class Space20key(BaseModel):\n    value: Optional[bool] = None\n\n"
        "class Model(BaseModel):\n    foo_bar: Optional[Foo2Fbar] = None\n"
        "    baz_qux: Optional[Baz7Equx] = None\n"
        "    space_key: Optional[Space20key] = None\n"
    )

    input_file = tmp_path / "input.json"
    output_file = tmp_path / "output.py"
    input_file.write_text(json.dumps(schema))
    run_main_and_assert(
        input_path=input_file,
        output_path=output_file,
        expected_output=expected,
        input_file_type="jsonschema",
        ignore_whitespace=True,
    )


@pytest.mark.parametrize(
    ("extra_fields", "output_model", "expected_output"),
    [
        (
            "allow",
            "pydantic.BaseModel",
            "extra_fields_allow.py",
        ),
        (
            "forbid",
            "pydantic.BaseModel",
            "extra_fields_forbid.py",
        ),
        (
            "ignore",
            "pydantic.BaseModel",
            "extra_fields_ignore.py",
        ),
        (
            "allow",
            "pydantic_v2.BaseModel",
            "extra_fields_v2_allow.py",
        ),
        (
            "forbid",
            "pydantic_v2.BaseModel",
            "extra_fields_v2_forbid.py",
        ),
        (
            "ignore",
            "pydantic_v2.BaseModel",
            "extra_fields_v2_ignore.py",
        ),
    ],
)
def test_main_extra_fields(extra_fields: str, output_model: str, expected_output: str, output_file: Path) -> None:
    """Test extra fields configuration."""
    run_main_and_assert(
        input_path=JSON_SCHEMA_DATA_PATH / "extra_fields.json",
        output_path=output_file,
        input_file_type="jsonschema",
        assert_func=assert_file_content,
        expected_file=expected_output,
        extra_args=["--extra-fields", extra_fields, "--output-model-type", output_model],
    )


def test_main_jsonschema_same_name_objects(output_file: Path) -> None:
    """Test objects with same name (see issue #2460)."""
    run_main_and_assert(
        input_path=JSON_SCHEMA_DATA_PATH / "same_name_objects.json",
        output_path=output_file,
        input_file_type="jsonschema",
        assert_func=assert_file_content,
        expected_file="same_name_objects.py",
    )


def test_main_jsonschema_forwarding_reference_collapse_root(output_dir: Path) -> None:
    """Test forwarding reference with collapsed root (see issue #1466)."""
    run_main_and_assert(
        input_path=JSON_SCHEMA_DATA_PATH / "forwarding_reference",
        output_path=output_dir,
        expected_directory=EXPECTED_JSON_SCHEMA_PATH / "forwarding_reference",
        input_file_type="jsonschema",
        extra_args=["--collapse-root-models"],
    )


def test_main_jsonschema_type_alias(output_file: Path) -> None:
    """Test that TypeAliasType is generated for Python 3.9-3.11."""
    run_main_and_assert(
        input_path=JSON_SCHEMA_DATA_PATH / "type_alias.json",
        output_path=output_file,
        input_file_type=None,
        assert_func=assert_file_content,
        expected_file="type_alias.py",
        extra_args=["--use-type-alias"],
    )


@pytest.mark.skipif(
    int(black.__version__.split(".")[0]) < 23,
    reason="Installed black doesn't support the new 'type' statement",
)
def test_main_jsonschema_type_alias_py312(output_file: Path) -> None:
    """Test that type statement syntax is generated for Python 3.12+ with Pydantic v2."""
    run_main_and_assert(
        input_path=JSON_SCHEMA_DATA_PATH / "type_alias.json",
        output_path=output_file,
        input_file_type=None,
        assert_func=assert_file_content,
        expected_file="type_alias_py312.py",
        extra_args=[
            "--use-type-alias",
            "--target-python-version",
            "3.12",
            "--output-model-type",
            "pydantic_v2.BaseModel",
        ],
    )


def test_main_jsonschema_type_alias_with_field_description(output_file: Path) -> None:
    """Test that TypeAliasType is generated with field descriptions for Python 3.9-3.11."""
    run_main_and_assert(
        input_path=JSON_SCHEMA_DATA_PATH / "type_alias.json",
        output_path=output_file,
        input_file_type=None,
        assert_func=assert_file_content,
        expected_file="type_alias_with_field_description.py",
        extra_args=["--use-type-alias", "--use-field-description"],
    )


@pytest.mark.skipif(
    int(black.__version__.split(".")[0]) < 23,
    reason="Installed black doesn't support the new 'type' statement",
)
def test_main_jsonschema_type_alias_with_field_description_py312(output_file: Path) -> None:
    """Test that type statement syntax is generated with field descriptions for Python 3.12+ and Pydantic v2."""
    run_main_and_assert(
        input_path=JSON_SCHEMA_DATA_PATH / "type_alias.json",
        output_path=output_file,
        input_file_type=None,
        assert_func=assert_file_content,
        expected_file="type_alias_with_field_description_py312.py",
        extra_args=[
            "--use-type-alias",
            "--use-field-description",
            "--target-python-version",
            "3.12",
            "--output-model-type",
            "pydantic_v2.BaseModel",
        ],
    )


def test_main_jsonschema_type_mappings(output_file: Path) -> None:
    """Test --type-mappings option to override format-to-type mappings."""
    run_main_and_assert(
        input_path=JSON_SCHEMA_DATA_PATH / "type_mappings.json",
        output_path=output_file,
        input_file_type="jsonschema",
        assert_func=assert_file_content,
        expected_file="type_mappings.py",
        extra_args=[
            "--output-model-type",
            "pydantic_v2.BaseModel",
            "--type-mappings",
            "binary=string",
        ],
    )


def test_main_jsonschema_type_mappings_with_type_prefix(output_file: Path) -> None:
    """Test --type-mappings option with type+format syntax."""
    run_main_and_assert(
        input_path=JSON_SCHEMA_DATA_PATH / "type_mappings.json",
        output_path=output_file,
        input_file_type="jsonschema",
        assert_func=assert_file_content,
        expected_file="type_mappings.py",
        extra_args=[
            "--output-model-type",
            "pydantic_v2.BaseModel",
            "--type-mappings",
            "string+binary=string",
        ],
    )


def test_main_jsonschema_type_mappings_to_type_default(output_file: Path) -> None:
    """Test --type-mappings option mapping to a type's default (e.g., binary=integer)."""
    run_main_and_assert(
        input_path=JSON_SCHEMA_DATA_PATH / "type_mappings.json",
        output_path=output_file,
        input_file_type="jsonschema",
        assert_func=assert_file_content,
        expected_file="type_mappings_to_integer.py",
        extra_args=[
            "--output-model-type",
            "pydantic_v2.BaseModel",
            "--type-mappings",
            "binary=integer",
        ],
    )


def test_main_jsonschema_type_mappings_to_boolean(output_file: Path) -> None:
    """Test --type-mappings option mapping to a top-level type (e.g., binary=boolean)."""
    run_main_and_assert(
        input_path=JSON_SCHEMA_DATA_PATH / "type_mappings.json",
        output_path=output_file,
        input_file_type="jsonschema",
        assert_func=assert_file_content,
        expected_file="type_mappings_to_boolean.py",
        extra_args=[
            "--output-model-type",
            "pydantic_v2.BaseModel",
            "--type-mappings",
            "binary=boolean",
        ],
    )


def test_main_jsonschema_type_mappings_invalid_format(output_file: Path) -> None:
    """Test --type-mappings option with invalid format raises error."""
    run_main_and_assert(
        input_path=JSON_SCHEMA_DATA_PATH / "type_mappings.json",
        output_path=output_file,
        input_file_type="jsonschema",
        expected_exit=Exit.ERROR,
        extra_args=[
            "--output-model-type",
            "pydantic_v2.BaseModel",
            "--type-mappings",
            "invalid_without_equals",
        ],
        expected_stderr_contains="Invalid type mapping format",
    )<|MERGE_RESOLUTION|>--- conflicted
+++ resolved
@@ -1969,7 +1969,6 @@
     )
 
 
-<<<<<<< HEAD
 @pytest.mark.parametrize(
     ("output_model", "expected_output"),
     [
@@ -1991,6 +1990,7 @@
 def test_main_jsonschema_prefix_items(
     output_model: str, expected_output: str, min_version: str, tmp_path: Path
 ) -> None:
+    """Test prefix items handling."""
     output_file: Path = tmp_path / "output.py"
     return_code: Exit = main([
         "--input",
@@ -2006,9 +2006,6 @@
     assert output_file.read_text(encoding="utf-8") == (EXPECTED_JSON_SCHEMA_PATH / expected_output).read_text()
 
 
-@freeze_time("2019-07-26")
-=======
->>>>>>> ac70785f
 @pytest.mark.skipif(
     int(black.__version__.split(".")[0]) < 24,
     reason="Installed black doesn't support the new style",
