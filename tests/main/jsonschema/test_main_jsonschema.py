--- conflicted
+++ resolved
@@ -3338,7 +3338,6 @@
     )
 
 
-<<<<<<< HEAD
 def test_main_jsonschema_ref_with_additional_keywords(output_dir: Path) -> None:
     """Test that $ref combined with additional keywords merges properties (Issue #2330)."""
     run_main_and_assert(
@@ -3349,7 +3348,10 @@
         extra_args=[
             "--output-model-type",
             "pydantic_v2.BaseModel",
-=======
+        ],
+    )
+    
+    
 @pytest.mark.benchmark
 @LEGACY_BLACK_SKIP
 def test_main_jsonschema_reserved_field_name_typed_dict(output_file: Path) -> None:
@@ -3403,6 +3405,5 @@
             "pydantic_v2.BaseModel",
             "--target-python-version",
             "3.11",
->>>>>>> 0b0e85f6
         ],
     )