--- conflicted
+++ resolved
@@ -785,7 +785,6 @@
     )
 
 
-<<<<<<< HEAD
 def test_main_graphql_use_default_with_default_values(output_file: Path) -> None:
     """Test --use-default combined with --default-values on required GraphQL fields."""
     run_main_and_assert(
@@ -799,7 +798,9 @@
             "--default-values",
             str(DEFAULT_VALUES_DATA_PATH / "graphql_user_defaults.json"),
         ],
-=======
+    )
+
+
 @pytest.mark.cli_doc(
     options=["--graphql-no-typename"],
     option_description="""Exclude __typename field from generated GraphQL models.
@@ -821,5 +822,4 @@
         assert_func=assert_file_content,
         expected_file="no_typename.py",
         extra_args=["--graphql-no-typename"],
->>>>>>> 99aac7bb
     )