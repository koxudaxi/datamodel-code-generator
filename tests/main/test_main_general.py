"""General integration tests for main code generation functionality."""

from __future__ import annotations

from argparse import ArgumentTypeError, Namespace
from typing import TYPE_CHECKING

import black
import pytest

from datamodel_code_generator import (
    DataModelType,
    Error,
    InputFileType,
    chdir,
    generate,
    snooper_to_methods,
)
from datamodel_code_generator.__main__ import Config, Exit
from datamodel_code_generator.arguments import _dataclass_arguments
from datamodel_code_generator.format import CodeFormatter, PythonVersion
from tests.conftest import create_assert_file_content, freeze_time
from tests.main.conftest import (
    DATA_PATH,
    EXPECTED_MAIN_PATH,
    JSON_SCHEMA_DATA_PATH,
    OPEN_API_DATA_PATH,
    PYTHON_DATA_PATH,
    TIMESTAMP,
    run_main_and_assert,
    run_main_with_args,
)

if TYPE_CHECKING:
    from pathlib import Path

    from pytest_mock import MockerFixture

assert_file_content = create_assert_file_content(EXPECTED_MAIN_PATH)


def test_debug(mocker: MockerFixture) -> None:
    """Test debug flag functionality."""
    with pytest.raises(expected_exception=SystemExit):
        run_main_with_args(["--debug", "--help"])

    mocker.patch("datamodel_code_generator.pysnooper", None)
    with pytest.raises(expected_exception=SystemExit):
        run_main_with_args(["--debug", "--help"])


def test_snooper_to_methods_without_pysnooper(mocker: MockerFixture) -> None:
    """Test snooper_to_methods function without pysnooper installed."""
    mocker.patch("datamodel_code_generator.pysnooper", None)
    mock = mocker.Mock()
    assert snooper_to_methods()(mock) == mock


@pytest.mark.parametrize(argnames="no_color", argvalues=[False, True])
def test_show_help(no_color: bool, capsys: pytest.CaptureFixture[str]) -> None:
    """Test help output with and without color."""
    args = ["--no-color"] if no_color else []
    args += ["--help"]

    with pytest.raises(expected_exception=SystemExit) as context:
        run_main_with_args(args)
    assert context.value.code == Exit.OK

    output = capsys.readouterr().out
    assert ("\x1b" not in output) == no_color


def test_show_help_when_no_input(mocker: MockerFixture) -> None:
    """Test help display when no input is provided."""
    print_help_mock = mocker.patch("datamodel_code_generator.__main__.arg_parser.print_help")
    isatty_mock = mocker.patch("sys.stdin.isatty", return_value=True)
    return_code: Exit = run_main_with_args([], expected_exit=Exit.ERROR)
    assert return_code == Exit.ERROR
    assert isatty_mock.called
    assert print_help_mock.called


def test_no_args_has_default(monkeypatch: pytest.MonkeyPatch) -> None:
    """No argument should have a default value set because it would override pyproject.toml values.

    Default values are set in __main__.Config class.
    """
    namespace = Namespace()
    monkeypatch.setattr("datamodel_code_generator.__main__.namespace", namespace)
    run_main_with_args([], expected_exit=Exit.ERROR)
    for field in Config.get_fields():
        assert getattr(namespace, field, None) is None


def test_space_and_special_characters_dict(output_file: Path) -> None:
    """Test dict input with space and special characters."""
    run_main_and_assert(
        input_path=PYTHON_DATA_PATH / "space_and_special_characters_dict.py",
        output_path=output_file,
        input_file_type="dict",
        assert_func=assert_file_content,
    )


@freeze_time("2024-12-14")
def test_direct_input_dict(tmp_path: Path) -> None:
    """Test direct dict input code generation."""
    output_file = tmp_path / "output.py"
    generate(
        {"foo": 1, "bar": {"baz": 2}},
        input_file_type=InputFileType.Dict,
        output=output_file,
        output_model_type=DataModelType.PydanticV2BaseModel,
        snake_case_field=True,
    )
    assert_file_content(output_file)


@freeze_time(TIMESTAMP)
@pytest.mark.parametrize(
    ("keyword_only", "target_python_version", "expected_file"),
    [
        (False, PythonVersion.PY_310, "frozen_dataclasses.py"),
        (True, PythonVersion.PY_310, "frozen_dataclasses_keyword_only.py"),
    ],
)
def test_frozen_dataclasses(
    tmp_path: Path,
    keyword_only: bool,
    target_python_version: PythonVersion,
    expected_file: str,
) -> None:
    """Test --frozen-dataclasses flag functionality."""
    output_file = tmp_path / "output.py"
    generate(
        DATA_PATH / "jsonschema" / "simple_frozen_test.json",
        input_file_type=InputFileType.JsonSchema,
        output=output_file,
        output_model_type=DataModelType.DataclassesDataclass,
        frozen_dataclasses=True,
        keyword_only=keyword_only,
        target_python_version=target_python_version,
    )
    assert_file_content(output_file, expected_file)


@pytest.mark.cli_doc(
    options=["--frozen-dataclasses"],
    input_schema="jsonschema/simple_frozen_test.json",
    cli_args=["--output-model-type", "dataclasses.dataclass", "--frozen-dataclasses"],
    golden_output="frozen_dataclasses.py",
    related_options=["--keyword-only", "--output-model-type"],
)
@freeze_time(TIMESTAMP)
@pytest.mark.parametrize(
    ("extra_args", "expected_file"),
    [
        (["--output-model-type", "dataclasses.dataclass", "--frozen-dataclasses"], "frozen_dataclasses.py"),
        (
            [
                "--output-model-type",
                "dataclasses.dataclass",
                "--frozen-dataclasses",
                "--keyword-only",
                "--target-python-version",
                "3.10",
            ],
            "frozen_dataclasses_keyword_only.py",
        ),
    ],
)
def test_frozen_dataclasses_command_line(output_file: Path, extra_args: list[str], expected_file: str) -> None:
    """Generate frozen dataclasses with optional keyword-only fields.

    The `--frozen-dataclasses` flag generates dataclass instances that are immutable
    (frozen=True). Combined with `--keyword-only` (Python 3.10+), all fields become
    keyword-only arguments.
    """
    run_main_and_assert(
        input_path=DATA_PATH / "jsonschema" / "simple_frozen_test.json",
        output_path=output_file,
        input_file_type="jsonschema",
        assert_func=assert_file_content,
        expected_file=expected_file,
        extra_args=extra_args,
    )


@freeze_time(TIMESTAMP)
def test_use_attribute_docstrings(tmp_path: Path) -> None:
    """Test --use-attribute-docstrings flag functionality."""
    output_file = tmp_path / "output.py"
    generate(
        DATA_PATH / "jsonschema" / "use_attribute_docstrings_test.json",
        input_file_type=InputFileType.JsonSchema,
        output=output_file,
        output_model_type=DataModelType.PydanticV2BaseModel,
        use_field_description=True,
        use_attribute_docstrings=True,
    )
    assert_file_content(output_file)


@freeze_time(TIMESTAMP)
@pytest.mark.cli_doc(
    options=["--use-attribute-docstrings"],
    input_schema="jsonschema/use_attribute_docstrings_test.json",
    cli_args=[
        "--output-model-type",
        "pydantic_v2.BaseModel",
        "--use-field-description",
        "--use-attribute-docstrings",
    ],
    golden_output="use_attribute_docstrings.py",
    related_options=["--use-field-description"],
)
def test_use_attribute_docstrings_command_line(output_file: Path) -> None:
    """Generate field descriptions as attribute docstrings instead of Field descriptions.

    The `--use-attribute-docstrings` flag places field descriptions in Python docstring
    format (PEP 224 attribute docstrings) rather than in Field(..., description=...).
    This provides better IDE support for hovering over attributes. Requires
    `--use-field-description` to be enabled.
    """
    run_main_and_assert(
        input_path=DATA_PATH / "jsonschema" / "use_attribute_docstrings_test.json",
        output_path=output_file,
        input_file_type="jsonschema",
        assert_func=assert_file_content,
        expected_file="use_attribute_docstrings.py",
        extra_args=[
            "--output-model-type",
            "pydantic_v2.BaseModel",
            "--use-field-description",
            "--use-attribute-docstrings",
        ],
    )


def test_filename_with_newline_injection(tmp_path: Path) -> None:
    """Test that filenames with newlines cannot inject code into generated files."""
    schema_content = """{"type": "object", "properties": {"name": {"type": "string"}}}"""

    malicious_filename = """schema.json
# INJECTED CODE:
import os
os.system('echo INJECTED')
# END INJECTION"""

    output_path = tmp_path / "output.py"

    generate(
        input_=schema_content,
        input_filename=malicious_filename,
        input_file_type=InputFileType.JsonSchema,
        output=output_path,
    )

    generated_content = output_path.read_text()

    assert "#   filename:  schema.json # INJECTED CODE: import os" in generated_content, (
        "Filename not properly sanitized"
    )

    assert not any(
        line.strip().startswith("import os") and not line.strip().startswith("#")
        for line in generated_content.split("\n")
    )
    assert not any("os.system" in line and not line.strip().startswith("#") for line in generated_content.split("\n"))

    compile(generated_content, str(output_path), "exec")


def test_filename_with_various_control_characters(tmp_path: Path) -> None:
    """Test that various control characters in filenames are properly sanitized."""
    schema_content = """{"type": "object", "properties": {"test": {"type": "string"}}}"""

    test_cases = [
        ("newline", "schema.json\nimport os; os.system('echo INJECTED')"),
        ("carriage_return", "schema.json\rimport os; os.system('echo INJECTED')"),
        ("crlf", "schema.json\r\nimport os; os.system('echo INJECTED')"),
        ("tab_newline", "schema.json\t\nimport os; os.system('echo TAB')"),
        ("form_feed", "schema.json\f\nimport os; os.system('echo FF')"),
        ("vertical_tab", "schema.json\v\nimport os; os.system('echo VT')"),
        ("unicode_line_separator", "schema.json\u2028import os; os.system('echo U2028')"),
        ("unicode_paragraph_separator", "schema.json\u2029import os; os.system('echo U2029')"),
        ("multiple_newlines", "schema.json\n\n\nimport os; os.system('echo MULTI')"),
        ("mixed_characters", "schema.json\n\r\t\nimport os; os.system('echo MIXED')"),
    ]

    for test_name, malicious_filename in test_cases:
        output_path = tmp_path / "output.py"

        generate(
            input_=schema_content,
            input_filename=malicious_filename,
            input_file_type=InputFileType.JsonSchema,
            output=output_path,
        )

        generated_content = output_path.read_text()

        assert not any(
            line.strip().startswith("import ") and not line.strip().startswith("#")
            for line in generated_content.split("\n")
        ), f"Injection found for {test_name}"

        assert not any(
            "os.system" in line and not line.strip().startswith("#") for line in generated_content.split("\n")
        ), f"System call found for {test_name}"

        compile(generated_content, str(output_path), "exec")


def test_generate_with_nonexistent_file(tmp_path: Path) -> None:
    """Test that generating from a nonexistent file raises an error."""
    nonexistent_file = tmp_path / "nonexistent.json"
    output_file = tmp_path / "output.py"

    with pytest.raises(Error, match="File not found"):
        generate(
            input_=nonexistent_file,
            output=output_file,
        )


def test_generate_with_invalid_file_format(tmp_path: Path) -> None:
    """Test that generating from an invalid file format raises an error."""
    invalid_file = tmp_path / "invalid.txt"
    invalid_file.write_text("this is not valid json or yaml or anything")
    output_file = tmp_path / "output.py"

    with pytest.raises(Error, match="Invalid file format"):
        generate(
            input_=invalid_file,
            output=output_file,
        )


def test_generate_cli_command_with_no_use_specialized_enum(tmp_path: Path, capsys: pytest.CaptureFixture[str]) -> None:
    """Test --generate-cli-command with use-specialized-enum = false."""
    pyproject_toml = """
[tool.datamodel-codegen]
input = "schema.yaml"
use-specialized-enum = false
"""
    (tmp_path / "pyproject.toml").write_text(pyproject_toml)

    with chdir(tmp_path):
        run_main_with_args(
            ["--generate-cli-command"],
            capsys=capsys,
            expected_stdout_path=EXPECTED_MAIN_PATH / "generate_cli_command" / "no_use_specialized_enum.txt",
        )


def test_generate_cli_command_with_false_boolean(tmp_path: Path, capsys: pytest.CaptureFixture[str]) -> None:
    """Test --generate-cli-command with regular boolean set to false (should be skipped)."""
    pyproject_toml = """
[tool.datamodel-codegen]
input = "schema.yaml"
snake-case-field = false
"""
    (tmp_path / "pyproject.toml").write_text(pyproject_toml)

    with chdir(tmp_path):
        run_main_with_args(
            ["--generate-cli-command"],
            capsys=capsys,
            expected_stdout_path=EXPECTED_MAIN_PATH / "generate_cli_command" / "false_boolean.txt",
        )


def test_generate_cli_command_with_true_boolean(tmp_path: Path, capsys: pytest.CaptureFixture[str]) -> None:
    """Test --generate-cli-command with boolean set to true."""
    pyproject_toml = """
[tool.datamodel-codegen]
input = "schema.yaml"
snake-case-field = true
"""
    (tmp_path / "pyproject.toml").write_text(pyproject_toml)

    with chdir(tmp_path):
        run_main_with_args(
            ["--generate-cli-command"],
            capsys=capsys,
            expected_stdout_path=EXPECTED_MAIN_PATH / "generate_cli_command" / "true_boolean.txt",
        )


def test_generate_cli_command_with_list_option(tmp_path: Path, capsys: pytest.CaptureFixture[str]) -> None:
    """Test --generate-cli-command with list option."""
    pyproject_toml = """
[tool.datamodel-codegen]
input = "schema.yaml"
strict-types = ["str", "int"]
"""
    (tmp_path / "pyproject.toml").write_text(pyproject_toml)

    with chdir(tmp_path):
        run_main_with_args(
            ["--generate-cli-command"],
            capsys=capsys,
            expected_stdout_path=EXPECTED_MAIN_PATH / "generate_cli_command" / "list_option.txt",
        )


@pytest.mark.parametrize(
    ("json_str", "expected"),
    [
        ('{"frozen": true, "slots": true}', {"frozen": True, "slots": True}),
        ("{}", {}),
    ],
)
def test_dataclass_arguments_valid(json_str: str, expected: dict) -> None:
    """Test that valid JSON is parsed correctly."""
    assert _dataclass_arguments(json_str) == expected


@pytest.mark.parametrize(
    ("json_str", "match"),
    [
        ("not-valid-json", "Invalid JSON:"),
        ("[1, 2, 3]", "Expected a JSON dictionary, got list"),
        ('"just a string"', "Expected a JSON dictionary, got str"),
        ("42", "Expected a JSON dictionary, got int"),
        ('{"invalid_key": true}', "Invalid keys:"),
        ('{"frozen": "not_bool"}', "Expected bool for 'frozen', got str"),
    ],
)
def test_dataclass_arguments_invalid(json_str: str, match: str) -> None:
    """Test that invalid input raises ArgumentTypeError."""
    with pytest.raises(ArgumentTypeError, match=match):
        _dataclass_arguments(json_str)


def test_skip_root_model(tmp_path: Path) -> None:
    """Test --skip-root-model flag functionality using generate()."""
    output_file = tmp_path / "output.py"
    generate(
        DATA_PATH / "jsonschema" / "skip_root_model_test.json",
        input_file_type=InputFileType.JsonSchema,
        output=output_file,
        output_model_type=DataModelType.PydanticV2BaseModel,
        skip_root_model=True,
    )
    assert_file_content(output_file, "skip_root_model.py")


@pytest.mark.cli_doc(
    options=["--skip-root-model"],
    input_schema="jsonschema/skip_root_model_test.json",
    cli_args=["--output-model-type", "pydantic_v2.BaseModel", "--skip-root-model"],
    golden_output="skip_root_model.py",
)
def test_skip_root_model_command_line(output_file: Path) -> None:
    """Skip generation of root model when schema contains nested definitions.

    The `--skip-root-model` flag prevents generating a model for the root schema object
    when the schema primarily contains reusable definitions. This is useful when the root
    object is just a container for $defs and not a meaningful model itself.
    """
    run_main_and_assert(
        input_path=DATA_PATH / "jsonschema" / "skip_root_model_test.json",
        output_path=output_file,
        input_file_type="jsonschema",
        assert_func=assert_file_content,
        expected_file="skip_root_model.py",
        extra_args=["--output-model-type", "pydantic_v2.BaseModel", "--skip-root-model"],
    )


@pytest.mark.cli_doc(
    options=["--check"],
    input_schema="jsonschema/person.json",
    cli_args=["--disable-timestamp", "--check"],
    golden_output="person.py",
)
def test_check_file_matches(output_file: Path) -> None:
    """Verify generated code matches existing output without modifying files.

    The `--check` flag compares the generated output with existing files and exits with
    a non-zero status if they differ. Useful for CI/CD validation to ensure schemas
    and generated code stay in sync. Works with both single files and directory outputs.
    """
    input_path = DATA_PATH / "jsonschema" / "person.json"
    run_main_and_assert(
        input_path=input_path,
        output_path=output_file,
        input_file_type="jsonschema",
        extra_args=["--disable-timestamp"],
    )
    run_main_and_assert(
        input_path=input_path,
        output_path=output_file,
        input_file_type="jsonschema",
        extra_args=["--disable-timestamp", "--check"],
        expected_exit=Exit.OK,
    )


def test_check_file_does_not_exist(tmp_path: Path) -> None:
    """Test --check returns DIFF when file does not exist."""
    run_main_and_assert(
        input_path=DATA_PATH / "jsonschema" / "person.json",
        output_path=tmp_path / "nonexistent.py",
        input_file_type="jsonschema",
        extra_args=["--disable-timestamp", "--check"],
        expected_exit=Exit.DIFF,
    )


def test_check_file_differs(output_file: Path) -> None:
    """Test --check returns DIFF when file content differs."""
    output_file.write_text("# Different content\n", encoding="utf-8")
    run_main_and_assert(
        input_path=DATA_PATH / "jsonschema" / "person.json",
        output_path=output_file,
        input_file_type="jsonschema",
        extra_args=["--disable-timestamp", "--check"],
        expected_exit=Exit.DIFF,
    )


def test_check_with_stdout_output(capsys: pytest.CaptureFixture[str]) -> None:
    """Test --check with stdout output returns error."""
    run_main_and_assert(
        input_path=DATA_PATH / "jsonschema" / "person.json",
        output_path=None,
        input_file_type="jsonschema",
        extra_args=["--check"],
        expected_exit=Exit.ERROR,
        capsys=capsys,
        expected_stderr_contains="--check cannot be used with stdout",
    )


def test_check_with_nonexistent_input(tmp_path: Path) -> None:
    """Test --check with nonexistent input file returns error."""
    run_main_and_assert(
        input_path=tmp_path / "nonexistent.json",
        output_path=tmp_path / "output.py",
        input_file_type="jsonschema",
        extra_args=["--check"],
        expected_exit=Exit.ERROR,
    )


def test_check_normalizes_line_endings(output_file: Path) -> None:
    """Test --check normalizes line endings (CRLF vs LF)."""
    input_path = DATA_PATH / "jsonschema" / "person.json"
    run_main_and_assert(
        input_path=input_path,
        output_path=output_file,
        input_file_type="jsonschema",
        extra_args=["--disable-timestamp"],
    )
    content = output_file.read_text(encoding="utf-8")
    output_file.write_bytes(content.replace("\n", "\r\n").encode("utf-8"))
    run_main_and_assert(
        input_path=input_path,
        output_path=output_file,
        input_file_type="jsonschema",
        extra_args=["--disable-timestamp", "--check"],
        expected_exit=Exit.OK,
    )


def test_check_directory_matches(output_dir: Path) -> None:
    """Test --check returns OK when directory matches."""
    input_path = OPEN_API_DATA_PATH / "modular.yaml"
    run_main_and_assert(
        input_path=input_path,
        output_path=output_dir,
        input_file_type="openapi",
        extra_args=["--disable-timestamp"],
    )
    run_main_and_assert(
        input_path=input_path,
        output_path=output_dir,
        input_file_type="openapi",
        extra_args=["--disable-timestamp", "--check"],
        expected_exit=Exit.OK,
    )


def test_check_directory_file_differs(output_dir: Path) -> None:
    """Test --check returns DIFF when a file in directory differs."""
    input_path = OPEN_API_DATA_PATH / "modular.yaml"
    run_main_and_assert(
        input_path=input_path,
        output_path=output_dir,
        input_file_type="openapi",
        extra_args=["--disable-timestamp"],
    )
    py_files = list(output_dir.rglob("*.py"))
    py_files[0].write_text("# Modified content\n", encoding="utf-8")
    run_main_and_assert(
        input_path=input_path,
        output_path=output_dir,
        input_file_type="openapi",
        extra_args=["--disable-timestamp", "--check"],
        expected_exit=Exit.DIFF,
    )


def test_check_directory_missing_file(output_dir: Path) -> None:
    """Test --check returns DIFF when a generated file is missing."""
    input_path = OPEN_API_DATA_PATH / "modular.yaml"
    run_main_and_assert(
        input_path=input_path,
        output_path=output_dir,
        input_file_type="openapi",
        extra_args=["--disable-timestamp"],
    )
    py_files = list(output_dir.rglob("*.py"))
    py_files[0].unlink()
    run_main_and_assert(
        input_path=input_path,
        output_path=output_dir,
        input_file_type="openapi",
        extra_args=["--disable-timestamp", "--check"],
        expected_exit=Exit.DIFF,
    )


def test_check_directory_extra_file(output_dir: Path) -> None:
    """Test --check returns DIFF when an extra file exists."""
    input_path = OPEN_API_DATA_PATH / "modular.yaml"
    run_main_and_assert(
        input_path=input_path,
        output_path=output_dir,
        input_file_type="openapi",
        extra_args=["--disable-timestamp"],
    )
    (output_dir / "extra_model.py").write_text("# Extra file\n", encoding="utf-8")
    run_main_and_assert(
        input_path=input_path,
        output_path=output_dir,
        input_file_type="openapi",
        extra_args=["--disable-timestamp", "--check"],
        expected_exit=Exit.DIFF,
    )


def test_check_directory_does_not_exist(tmp_path: Path) -> None:
    """Test --check returns DIFF when output directory does not exist."""
    run_main_and_assert(
        input_path=OPEN_API_DATA_PATH / "modular.yaml",
        output_path=tmp_path / "nonexistent_model",
        input_file_type="openapi",
        extra_args=["--disable-timestamp", "--check"],
        expected_exit=Exit.DIFF,
    )


def test_check_directory_ignores_pycache(output_dir: Path) -> None:
    """Test --check ignores __pycache__ directories in actual output."""
    input_path = OPEN_API_DATA_PATH / "modular.yaml"
    run_main_and_assert(
        input_path=input_path,
        output_path=output_dir,
        input_file_type="openapi",
        extra_args=["--disable-timestamp"],
    )
    pycache_dir = output_dir / "__pycache__"
    pycache_dir.mkdir()
    (pycache_dir / "module.cpython-313.pyc").write_bytes(b"fake bytecode")
    (pycache_dir / "extra.py").write_text("# should be ignored\n", encoding="utf-8")
    run_main_and_assert(
        input_path=input_path,
        output_path=output_dir,
        input_file_type="openapi",
        extra_args=["--disable-timestamp", "--check"],
        expected_exit=Exit.OK,
    )


def test_check_with_invalid_class_name(tmp_path: Path) -> None:
    """Test --check cleans up temp directory when InvalidClassNameError occurs."""
    invalid_schema = tmp_path / "invalid.json"
    invalid_schema.write_text('{"title": "123InvalidName", "type": "object"}', encoding="utf-8")
    output_path = tmp_path / "output.py"
    run_main_and_assert(
        input_path=invalid_schema,
        output_path=output_path,
        input_file_type="jsonschema",
        extra_args=["--check"],
        expected_exit=Exit.ERROR,
        expected_stderr_contains="You have to set `--class-name` option",
    )


def test_check_with_invalid_file_format(tmp_path: Path) -> None:
    """Test --check cleans up temp directory when Error occurs (invalid file format)."""
    invalid_file = tmp_path / "invalid.txt"
    invalid_file.write_text("This is not a valid schema format!!!", encoding="utf-8")
    output_path = tmp_path / "output.py"
    run_main_and_assert(
        input_path=invalid_file,
        output_path=output_path,
        extra_args=["--check"],
        expected_exit=Exit.ERROR,
        expected_stderr_contains="Invalid file format",
    )


@pytest.mark.cli_doc(
    options=["--all-exports-scope"],
    input_schema="openapi/modular.yaml",
    cli_args=["--all-exports-scope", "children"],
    golden_output="openapi/modular_all_exports_children",
    related_options=["--all-exports-collision-strategy"],
)
def test_all_exports_scope_children(output_dir: Path) -> None:
    """Generate __all__ exports for child modules in __init__.py files.

    The `--all-exports-scope=children` flag adds __all__ to each __init__.py containing
    exports from direct child modules. This improves IDE autocomplete and explicit exports.
    Use 'recursive' to include all descendant exports with collision handling.
    """
    run_main_and_assert(
        input_path=OPEN_API_DATA_PATH / "modular.yaml",
        output_path=output_dir,
        input_file_type="openapi",
        extra_args=["--disable-timestamp", "--all-exports-scope", "children"],
        expected_directory=EXPECTED_MAIN_PATH / "openapi" / "modular_all_exports_children",
    )


@pytest.mark.cli_doc(
    options=["--all-exports-collision-strategy"],
    input_schema="openapi/modular.yaml",
    cli_args=["--all-exports-scope", "recursive", "--all-exports-collision-strategy", "minimal-prefix"],
    golden_output="openapi/modular_all_exports_recursive",
    related_options=["--all-exports-scope"],
)
def test_all_exports_scope_recursive_with_collision(output_dir: Path) -> None:
    """Handle name collisions when exporting recursive module hierarchies.

    The `--all-exports-collision-strategy` flag determines how to resolve naming conflicts
    when using `--all-exports-scope=recursive`. The 'minimal-prefix' strategy adds the
    minimum module path prefix needed to disambiguate colliding names, while 'full-prefix'
    uses the complete module path. Requires `--all-exports-scope=recursive`.
    """
    run_main_and_assert(
        input_path=OPEN_API_DATA_PATH / "modular.yaml",
        output_path=output_dir,
        input_file_type="openapi",
        extra_args=[
            "--disable-timestamp",
            "--all-exports-scope",
            "recursive",
            "--all-exports-collision-strategy",
            "minimal-prefix",
        ],
        expected_directory=EXPECTED_MAIN_PATH / "openapi" / "modular_all_exports_recursive",
    )


def test_all_exports_scope_children_with_docstring_header(output_dir: Path) -> None:
    """Test --all-exports-scope=children with --custom-file-header containing docstring."""
    run_main_and_assert(
        input_path=OPEN_API_DATA_PATH / "modular.yaml",
        output_path=output_dir,
        input_file_type="openapi",
        extra_args=[
            "--all-exports-scope",
            "children",
            "--custom-file-header-path",
            str(DATA_PATH / "custom_file_header_docstring.txt"),
        ],
        expected_directory=EXPECTED_MAIN_PATH / "openapi" / "modular_all_exports_children_docstring",
    )


def test_all_exports_scope_recursive_collision_avoided_by_renaming(output_dir: Path) -> None:
    """Test --all-exports-scope=recursive avoids collision through automatic class renaming.

    With circular import resolution, conflicting class names (e.g., foo.Tea and nested.foo.Tea)
    are automatically renamed (e.g., Tea and Tea_1) in _internal.py, so no collision error occurs.
    """
    run_main_and_assert(
        input_path=OPEN_API_DATA_PATH / "modular.yaml",
        output_path=output_dir,
        input_file_type="openapi",
        extra_args=["--disable-timestamp", "--all-exports-scope", "recursive"],
    )

    # Verify both Tea and Tea_1 exist in _internal.py (collision avoided through renaming)
    internal_content = (output_dir / "_internal.py").read_text()
    assert "class Tea(BaseModel):" in internal_content, "Tea class should exist in _internal.py"
    assert "class Tea_1(BaseModel):" in internal_content, "Tea_1 class should exist in _internal.py"


def test_all_exports_collision_strategy_requires_recursive(output_dir: Path) -> None:
    """Test --all-exports-collision-strategy requires --all-exports-scope=recursive."""
    run_main_and_assert(
        input_path=OPEN_API_DATA_PATH / "modular.yaml",
        output_path=output_dir,
        input_file_type="openapi",
        extra_args=[
            "--all-exports-scope",
            "children",
            "--all-exports-collision-strategy",
            "minimal-prefix",
        ],
        expected_exit=Exit.ERROR,
        expected_stderr_contains="--all-exports-collision-strategy",
    )


def test_all_exports_scope_recursive_with_full_prefix(output_dir: Path) -> None:
    """Test --all-exports-scope=recursive with --all-exports-collision-strategy=full-prefix."""
    run_main_and_assert(
        input_path=OPEN_API_DATA_PATH / "modular.yaml",
        output_path=output_dir,
        input_file_type="openapi",
        extra_args=[
            "--disable-timestamp",
            "--all-exports-scope",
            "recursive",
            "--all-exports-collision-strategy",
            "full-prefix",
        ],
        expected_directory=EXPECTED_MAIN_PATH / "openapi" / "modular_all_exports_recursive_full_prefix",
    )


@pytest.mark.parametrize(
    "strategy",
    ["minimal-prefix", "full-prefix"],
    ids=["minimal_prefix", "full_prefix"],
)
def test_all_exports_recursive_prefix_collision_with_local_model(output_dir: Path, strategy: str) -> None:
    """Test that prefix resolution raises error when renamed export collides with local model."""
    run_main_and_assert(
        input_path=OPEN_API_DATA_PATH / "all_exports_prefix_collision.yaml",
        output_path=output_dir,
        input_file_type="openapi",
        extra_args=[
            "--all-exports-scope",
            "recursive",
            "--all-exports-collision-strategy",
            strategy,
        ],
        expected_exit=Exit.ERROR,
        expected_stderr_contains="InputMessage",
    )


def test_all_exports_scope_recursive_jsonschema_multi_file(output_dir: Path) -> None:
    """Test --all-exports-scope=recursive with JSONSchema multi-file input."""
    run_main_and_assert(
        input_path=JSON_SCHEMA_DATA_PATH / "all_exports_multi_file",
        output_path=output_dir,
        input_file_type="jsonschema",
        extra_args=[
            "--disable-timestamp",
            "--all-exports-scope",
            "recursive",
        ],
        expected_directory=EXPECTED_MAIN_PATH / "jsonschema" / "all_exports_multi_file",
    )


def test_all_exports_recursive_local_model_collision_error(output_dir: Path) -> None:
    """Test --all-exports-scope=recursive raises error when child export collides with local model."""
    run_main_and_assert(
        input_path=OPEN_API_DATA_PATH / "all_exports_local_collision.yaml",
        output_path=output_dir,
        input_file_type="openapi",
        extra_args=[
            "--all-exports-scope",
            "recursive",
        ],
        expected_exit=Exit.ERROR,
        expected_stderr_contains="conflicts with a model in __init__.py",
    )


def test_all_exports_scope_children_no_child_exports(output_dir: Path) -> None:
    """Test --all-exports-scope=children when __init__.py has models but no direct child exports."""
    run_main_and_assert(
        input_path=OPEN_API_DATA_PATH / "all_exports_no_child.yaml",
        output_path=output_dir,
        input_file_type="openapi",
        extra_args=[
            "--disable-timestamp",
            "--all-exports-scope",
            "children",
        ],
        expected_directory=EXPECTED_MAIN_PATH / "openapi" / "all_exports_no_child",
    )


def test_all_exports_scope_children_with_local_models(output_dir: Path) -> None:
    """Test --all-exports-scope=children when __init__.py has both local models and child exports."""
    run_main_and_assert(
        input_path=OPEN_API_DATA_PATH / "all_exports_with_local_models.yaml",
        output_path=output_dir,
        input_file_type="openapi",
        extra_args=[
            "--disable-timestamp",
            "--all-exports-scope",
            "children",
        ],
        expected_directory=EXPECTED_MAIN_PATH / "openapi" / "all_exports_with_local_models",
    )


def test_check_respects_pyproject_toml_settings(tmp_path: Path) -> None:
    """Test --check uses pyproject.toml formatter settings from output path."""
    pyproject_toml = tmp_path / "pyproject.toml"
    pyproject_toml.write_text("[tool.black]\nline-length = 60\n", encoding="utf-8")

    input_json = tmp_path / "input.json"
    input_json.write_text(
        """{
  "$schema": "http://json-schema.org/draft-07/schema#",
  "title": "Person",
  "type": "object",
  "properties": {
    "firstName": {"type": "string", "description": "The person's first name description that is very long."}
  }
}""",
        encoding="utf-8",
    )

    output_file = tmp_path / "output.py"
    run_main_and_assert(
        input_path=input_json,
        output_path=output_file,
        input_file_type="jsonschema",
        extra_args=["--disable-timestamp"],
    )

    run_main_and_assert(
        input_path=input_json,
        output_path=output_file,
        input_file_type="jsonschema",
        extra_args=["--disable-timestamp", "--check"],
        expected_exit=Exit.OK,
    )


def test_use_specialized_enum_requires_python_311(
    tmp_path: Path,
    capsys: pytest.CaptureFixture[str],
) -> None:
    """Test --use-specialized-enum requires --target-python-version 3.11+."""
    input_json = tmp_path / "input.json"
    input_json.write_text(
        '{"type": "string", "enum": ["A", "B"]}',
        encoding="utf-8",
    )

    run_main_and_assert(
        input_path=input_json,
        output_path=tmp_path / "output.py",
        input_file_type="jsonschema",
        extra_args=["--use-specialized-enum"],
        expected_exit=Exit.ERROR,
        capsys=capsys,
        expected_stderr_contains="--use-specialized-enum requires --target-python-version 3.11 or later",
    )


@pytest.mark.skipif(
    black.__version__.split(".")[0] == "22",
    reason="Installed black doesn't support StrEnum formatting",
)
def test_use_specialized_enum_with_python_311_ok(output_file: Path) -> None:
    """Test --use-specialized-enum works with --target-python-version 3.11."""
    run_main_and_assert(
        input_path=JSON_SCHEMA_DATA_PATH / "string_enum.json",
        output_path=output_file,
        input_file_type="jsonschema",
        extra_args=["--use-specialized-enum", "--target-python-version", "3.11"],
        assert_func=assert_file_content,
        expected_file="use_specialized_enum_py311.py",
    )


def test_use_specialized_enum_pyproject_requires_python_311(
    tmp_path: Path,
    capsys: pytest.CaptureFixture[str],
) -> None:
    """Test use_specialized_enum in pyproject.toml requires target_python_version 3.11+."""
    pyproject_toml = tmp_path / "pyproject.toml"
    pyproject_toml.write_text(
        "[tool.datamodel-codegen]\nuse_specialized_enum = true\n",
        encoding="utf-8",
    )

    input_json = tmp_path / "input.json"
    input_json.write_text(
        '{"type": "string", "enum": ["A", "B"]}',
        encoding="utf-8",
    )

    with chdir(tmp_path):
        run_main_and_assert(
            input_path=input_json,
            output_path=tmp_path / "output.py",
            input_file_type="jsonschema",
            expected_exit=Exit.ERROR,
            capsys=capsys,
            expected_stderr_contains="--use-specialized-enum requires --target-python-version 3.11 or later",
        )


def test_use_specialized_enum_pyproject_override_with_cli(output_file: Path, tmp_path: Path) -> None:
    """Test --no-use-specialized-enum CLI can override pyproject.toml use_specialized_enum=true."""
    pyproject_toml = tmp_path / "pyproject.toml"
    pyproject_toml.write_text(
        "[tool.datamodel-codegen]\nuse_specialized_enum = true\n",
        encoding="utf-8",
    )

    with chdir(tmp_path):
        run_main_and_assert(
            input_path=JSON_SCHEMA_DATA_PATH / "string_enum.json",
            output_path=output_file,
            input_file_type="jsonschema",
            extra_args=["--no-use-specialized-enum"],
            assert_func=assert_file_content,
            expected_file="no_use_specialized_enum.py",
        )


@pytest.mark.cli_doc(
    options=["--module-split-mode"],
    input_schema="jsonschema/module_split_single/input.json",
    cli_args=["--module-split-mode", "single", "--all-exports-scope", "recursive", "--use-exact-imports"],
    golden_output="jsonschema/module_split_single",
    related_options=["--all-exports-scope", "--use-exact-imports"],
)
def test_module_split_mode_single(output_dir: Path) -> None:
    """Split generated models into separate files, one per model class.

    The `--module-split-mode=single` flag generates each model class in its own file,
    named after the class in snake_case. Use with `--all-exports-scope=recursive` to
    create an __init__.py that re-exports all models for convenient imports.
    """
    run_main_and_assert(
        input_path=JSON_SCHEMA_DATA_PATH / "module_split_single" / "input.json",
        output_path=output_dir,
        input_file_type="jsonschema",
        extra_args=[
            "--disable-timestamp",
            "--module-split-mode",
            "single",
            "--all-exports-scope",
            "recursive",
            "--use-exact-imports",
        ],
        expected_directory=EXPECTED_MAIN_PATH / "jsonschema" / "module_split_single",
    )


<<<<<<< HEAD
def test_format_code_fallback_on_error(tmp_path: Path, mocker: MockerFixture) -> None:
    """Test that code generation continues with unformatted output when formatting fails."""
    schema = tmp_path / "schema.json"
    schema.write_text('{"type": "object", "properties": {"name": {"type": "string"}}}', encoding="utf-8")
    output = tmp_path / "output.py"

    def mock_format_code(_self: CodeFormatter, _code: str) -> str:
        msg = "mock error"
        raise black.InvalidInput(msg)

    mocker.patch.object(CodeFormatter, "format_code", mock_format_code)

    with pytest.warns(UserWarning, match="Failed to format code.*Emitting unformatted output"):
        generate(
            input_=schema,
            input_file_type=InputFileType.JsonSchema,
            output=output,
        )

    content = output.read_text()
    assert "class Model" in content
    assert "name:" in content


def test_format_code_fallback_on_error_init_exports(tmp_path: Path, mocker: MockerFixture) -> None:
    """Test that __init__.py generation continues with unformatted output when formatting fails."""
    from datamodel_code_generator import AllExportsScope

    output_dir = tmp_path / "output"

    def mock_format_code(_self: CodeFormatter, _code: str) -> str:
        msg = "mock error"
        raise black.InvalidInput(msg)

    mocker.patch.object(CodeFormatter, "format_code", mock_format_code)

    with pytest.warns(UserWarning, match="Failed to format code.*Emitting unformatted output"):
        generate(
            input_=OPEN_API_DATA_PATH / "modular.yaml",
            input_file_type=InputFileType.OpenAPI,
            output=output_dir,
            all_exports_scope=AllExportsScope.Children,
        )

    init_content = (output_dir / "__init__.py").read_text()
    assert "__all__" in init_content or "from ." in init_content
=======
@pytest.mark.cli_doc(
    options=["--use-standard-primitive-types"],
    input_schema="jsonschema/use_standard_primitive_types.json",
    cli_args=[
        "--output-model-type",
        "dataclasses.dataclass",
        "--use-standard-primitive-types",
    ],
    golden_output="use_standard_primitive_types.py",
    related_options=["--output-model-type", "--output-datetime-class"],
)
@freeze_time(TIMESTAMP)
def test_use_standard_primitive_types(output_file: Path) -> None:
    """Use Python standard library types for string formats instead of str.

    The `--use-standard-primitive-types` flag configures the code generation to use
    Python standard library types (UUID, IPv4Address, IPv6Address, Path) for corresponding
    string formats instead of plain str. This affects dataclass, msgspec, and TypedDict
    output types. Pydantic already uses these types by default.
    """
    run_main_and_assert(
        input_path=JSON_SCHEMA_DATA_PATH / "use_standard_primitive_types.json",
        output_path=output_file,
        input_file_type="jsonschema",
        extra_args=[
            "--output-model-type",
            "dataclasses.dataclass",
            "--use-standard-primitive-types",
        ],
        expected_file=EXPECTED_MAIN_PATH / "use_standard_primitive_types.py",
    )
>>>>>>> 2b4af3e0
<|MERGE_RESOLUTION|>--- conflicted
+++ resolved
@@ -1059,54 +1059,6 @@
     )
 
 
-<<<<<<< HEAD
-def test_format_code_fallback_on_error(tmp_path: Path, mocker: MockerFixture) -> None:
-    """Test that code generation continues with unformatted output when formatting fails."""
-    schema = tmp_path / "schema.json"
-    schema.write_text('{"type": "object", "properties": {"name": {"type": "string"}}}', encoding="utf-8")
-    output = tmp_path / "output.py"
-
-    def mock_format_code(_self: CodeFormatter, _code: str) -> str:
-        msg = "mock error"
-        raise black.InvalidInput(msg)
-
-    mocker.patch.object(CodeFormatter, "format_code", mock_format_code)
-
-    with pytest.warns(UserWarning, match="Failed to format code.*Emitting unformatted output"):
-        generate(
-            input_=schema,
-            input_file_type=InputFileType.JsonSchema,
-            output=output,
-        )
-
-    content = output.read_text()
-    assert "class Model" in content
-    assert "name:" in content
-
-
-def test_format_code_fallback_on_error_init_exports(tmp_path: Path, mocker: MockerFixture) -> None:
-    """Test that __init__.py generation continues with unformatted output when formatting fails."""
-    from datamodel_code_generator import AllExportsScope
-
-    output_dir = tmp_path / "output"
-
-    def mock_format_code(_self: CodeFormatter, _code: str) -> str:
-        msg = "mock error"
-        raise black.InvalidInput(msg)
-
-    mocker.patch.object(CodeFormatter, "format_code", mock_format_code)
-
-    with pytest.warns(UserWarning, match="Failed to format code.*Emitting unformatted output"):
-        generate(
-            input_=OPEN_API_DATA_PATH / "modular.yaml",
-            input_file_type=InputFileType.OpenAPI,
-            output=output_dir,
-            all_exports_scope=AllExportsScope.Children,
-        )
-
-    init_content = (output_dir / "__init__.py").read_text()
-    assert "__all__" in init_content or "from ." in init_content
-=======
 @pytest.mark.cli_doc(
     options=["--use-standard-primitive-types"],
     input_schema="jsonschema/use_standard_primitive_types.json",
@@ -1138,4 +1090,51 @@
         ],
         expected_file=EXPECTED_MAIN_PATH / "use_standard_primitive_types.py",
     )
->>>>>>> 2b4af3e0
+
+
+def test_format_code_fallback_on_error(tmp_path: Path, mocker: MockerFixture) -> None:
+    """Test that code generation continues with unformatted output when formatting fails."""
+    schema = tmp_path / "schema.json"
+    schema.write_text('{"type": "object", "properties": {"name": {"type": "string"}}}', encoding="utf-8")
+    output = tmp_path / "output.py"
+
+    def mock_format_code(_self: CodeFormatter, _code: str) -> str:
+        msg = "mock error"
+        raise black.InvalidInput(msg)
+
+    mocker.patch.object(CodeFormatter, "format_code", mock_format_code)
+
+    with pytest.warns(UserWarning, match="Failed to format code.*Emitting unformatted output"):
+        generate(
+            input_=schema,
+            input_file_type=InputFileType.JsonSchema,
+            output=output,
+        )
+
+    content = output.read_text()
+    assert "class Model" in content
+    assert "name:" in content
+
+
+def test_format_code_fallback_on_error_init_exports(tmp_path: Path, mocker: MockerFixture) -> None:
+    """Test that __init__.py generation continues with unformatted output when formatting fails."""
+    from datamodel_code_generator import AllExportsScope
+
+    output_dir = tmp_path / "output"
+
+    def mock_format_code(_self: CodeFormatter, _code: str) -> str:
+        msg = "mock error"
+        raise black.InvalidInput(msg)
+
+    mocker.patch.object(CodeFormatter, "format_code", mock_format_code)
+
+    with pytest.warns(UserWarning, match="Failed to format code.*Emitting unformatted output"):
+        generate(
+            input_=OPEN_API_DATA_PATH / "modular.yaml",
+            input_file_type=InputFileType.OpenAPI,
+            output=output_dir,
+            all_exports_scope=AllExportsScope.Children,
+        )
+
+    init_content = (output_dir / "__init__.py").read_text()
+    assert "__all__" in init_content or "from ." in init_content