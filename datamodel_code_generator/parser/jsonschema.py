import json
from typing import (
    Any,
    Callable,
    DefaultDict,
    Dict,
    List,
    Optional,
    Set,
    Tuple,
    Type,
    Union,
)

from pydantic import BaseModel, Field, validator

from datamodel_code_generator import snooper_to_methods
from datamodel_code_generator.format import PythonVersion
from datamodel_code_generator.imports import IMPORT_ANY, Import
from datamodel_code_generator.model import DataModel, DataModelFieldBase
from datamodel_code_generator.model.enum import Enum

from ..parser.base import (
    Parser,
    get_singular_name,
    get_valid_field_name_and_alias,
    get_valid_name,
)
from ..types import DataType, Types


def get_model_by_path(schema: Dict[str, Any], keys: List[str]) -> Dict[str, Any]:
    if len(keys) == 0:
        return schema
    elif len(keys) == 1:
        return schema[keys[0]]
    return get_model_by_path(schema[keys[0]], keys[1:])


json_schema_data_formats: Dict[str, Dict[str, Types]] = {
    'integer': {'int32': Types.int32, 'int64': Types.int64, 'default': Types.integer},
    'number': {
        'float': Types.float,
        'double': Types.double,
        'decimal': Types.decimal,
        'time': Types.time,
        'default': Types.number,
    },
    'string': {
        'default': Types.string,
        'byte': Types.byte,  # base64 encoded string
        'binary': Types.binary,
        'date': Types.date,
        'date-time': Types.date_time,
        'password': Types.password,
        'email': Types.email,
        'uuid': Types.uuid,
        'uuid1': Types.uuid1,
        'uuid2': Types.uuid2,
        'uuid3': Types.uuid3,
        'uuid4': Types.uuid4,
        'uuid5': Types.uuid5,
        'uri': Types.uri,
        'hostname': Types.hostname,
        'ipv4': Types.ipv4,
        'ipv6': Types.ipv6,
        'decimal': Types.decimal,
    },
    'boolean': {'default': Types.boolean},
    'object': {'default': Types.object},
    'null': {'default': Types.null},
}


class JsonSchemaObject(BaseModel):
    items: Union[List['JsonSchemaObject'], 'JsonSchemaObject', None]
    uniqueItem: Optional[bool]
    type: Union[str, List[str], None]
    format: Optional[str]
    pattern: Optional[str]
    minLength: Optional[int]
    maxLength: Optional[int]
    minimum: Optional[float]
    maximum: Optional[float]
    multipleOf: Optional[float]
    exclusiveMaximum: Optional[bool]
    exclusiveMinimum: Optional[bool]
    additionalProperties: Union['JsonSchemaObject', bool, None]
    oneOf: List['JsonSchemaObject'] = []
    anyOf: List['JsonSchemaObject'] = []
    allOf: List['JsonSchemaObject'] = []
    enum: List[str] = []
    writeOnly: Optional[bool]
    properties: Optional[Dict[str, 'JsonSchemaObject']]
    required: List[str] = []
    ref: Optional[str] = Field(default=None, alias='$ref')
    nullable: Optional[bool] = False
    x_enum_varnames: List[str] = Field(default=[], alias='x-enum-varnames')
    description: Optional[str]
    title: Optional[str]
    example: Any
    examples: Any
    default: Any

    @property
    def is_object(self) -> bool:
        return self.properties is not None or self.type == 'object'

    @property
    def is_array(self) -> bool:
        return self.items is not None or self.type == 'array'

    @property
    def ref_object_name(self) -> str:
        return self.ref.rsplit('/', 1)[-1]  # type: ignore

    @validator('items', pre=True)
    def validate_items(cls, values: Any) -> Any:
        if not values:  # this condition expects empty dict
            return None
        return values


JsonSchemaObject.update_forward_refs()


@snooper_to_methods(max_variable_length=None)
class JsonSchemaParser(Parser):
    def __init__(
        self,
        data_model_type: Type[DataModel],
        data_model_root_type: Type[DataModel],
        data_model_field_type: Type[DataModelFieldBase] = DataModelFieldBase,
        base_class: Optional[str] = None,
        custom_template_dir: Optional[str] = None,
        extra_template_data: Optional[DefaultDict[str, Dict[str, Any]]] = None,
        target_python_version: PythonVersion = PythonVersion.PY_37,
        text: Optional[str] = None,
        result: Optional[List[DataModel]] = None,
        dump_resolve_reference_action: Optional[Callable[[List[str]], str]] = None,
        validation: bool = False,
    ):
        super().__init__(
            data_model_type,
            data_model_root_type,
            data_model_field_type,
            base_class,
            custom_template_dir,
            extra_template_data,
            target_python_version,
            text,
            result,
            dump_resolve_reference_action,
            validation,
        )

    def get_data_type(self, obj: JsonSchemaObject) -> List[DataType]:
        if obj.type is None:
            raise ValueError(f'invalid schema object {obj}')
        if isinstance(obj.type, list):
            types: List[str] = [t for t in obj.type if t != 'null']
            format_ = 'default'
        else:
            types = [obj.type]
            format_ = obj.format or 'default'

        return [
            self.data_model_type.get_data_type(
                json_schema_data_formats[t][format_], **obj.dict()
            )
            for t in types
        ]

    def get_class_name(self, field_name: str, unique: bool = True) -> str:
        field_name = get_valid_name(field_name)
        if '.' in field_name:
            prefix, field_name = field_name.rsplit('.', 1)
            prefix += '.'
        else:
            prefix = ''

        class_name = super().get_class_name(field_name, unique)

        return f'{prefix}{class_name}'

    def set_additional_properties(self, name: str, obj: JsonSchemaObject) -> None:
        if not obj.additionalProperties:
            return

        # TODO check additional property types.
        self.extra_template_data[name][
            'additionalProperties'
        ] = obj.additionalProperties

    def set_title(self, name: str, obj: JsonSchemaObject) -> None:
        if not obj.title:
            return

        self.extra_template_data[name]['title'] = obj.title

    def parse_list_item(
        self, name: str, target_items: List[JsonSchemaObject]
    ) -> List[DataType]:
        data_types: List[DataType] = []
        for item in target_items:
            if item.ref:  # $ref
                data_types.append(
                    self.data_type(
                        type=self.get_class_name(item.ref_object_name, unique=False),
                        ref=True,
                        version_compatible=True,
                    )
                )
            elif not any(v for k, v in vars(item).items() if k != 'type'):
                # trivial types
                data_types.extend(self.get_data_type(item))
            elif (
                item.is_array
                and isinstance(item.items, JsonSchemaObject)
                and not any(v for k, v in vars(item.items).items() if k != 'type')
            ):
                # trivial item types
<<<<<<< HEAD
                data_types.append(
                    self.data_type(
                        type=f"List[{', '.join([t.type_hint for t in self.get_data_type(item.items)])}]",
=======
                types = [t.type_hint for t in self.get_data_type(any_of_item.items)]
                any_of_data_types.append(
                    self.data_type(
                        type=f"List[Union[{', '.join(types)}]]"
                        if len(types) > 1
                        else f"List[{types[0]}]",
>>>>>>> 26cc2b46
                        imports_=[Import(from_='typing', import_='List')],
                    )
                )
            else:
                name = self.get_class_name(name, unique=False)
                singular_name = get_singular_name(name)
                self.parse_object(singular_name, item)
                data_types.append(
                    self.data_type(
                        type=singular_name, ref=True, version_compatible=True
                    )
                )
        return data_types

    def parse_any_of(self, name: str, obj: JsonSchemaObject) -> List[DataType]:
        return self.parse_list_item(name, obj.anyOf)

    def parse_one_of(self, name: str, obj: JsonSchemaObject) -> List[DataType]:
        return self.parse_list_item(name, obj.oneOf)

    def parse_all_of(self, name: str, obj: JsonSchemaObject) -> List[DataType]:
        fields: List[DataModelFieldBase] = []
        base_classes: List[DataType] = []
        for all_of_item in obj.allOf:
            if all_of_item.ref:  # $ref
                base_classes.append(
                    self.data_type(
                        type=self.get_class_name(
                            all_of_item.ref_object_name, unique=False
                        ),
                        ref=True,
                        version_compatible=True,
                    )
                )

            else:
                fields_ = self.parse_object_fields(all_of_item)
                fields.extend(fields_)
        self.set_additional_properties(name, obj)
        data_model_type = self.data_model_type(
            name,
            fields=fields,
            base_classes=[b.type for b in base_classes],
            auto_import=False,
            custom_base_class=self.base_class,
            custom_template_dir=self.custom_template_dir,
            extra_template_data=self.extra_template_data,
        )
        # add imports for the fields
        for f in fields:
            data_model_type.imports.extend(f.imports)
        self.append_result(data_model_type)

        return [self.data_type(type=name, ref=True, version_compatible=True)]

    def parse_object_fields(self, obj: JsonSchemaObject) -> List[DataModelFieldBase]:
        properties: Dict[str, JsonSchemaObject] = (
            obj.properties if obj.properties is not None else {}
        )
        requires: Set[str] = {*obj.required} if obj.required is not None else {*()}
        fields: List[DataModelFieldBase] = []

        for field_name, field in properties.items():
            is_list: bool = False
            is_union: bool = False
            is_one_of: bool = False
            field_types: List[DataType]
            field_name, alias = get_valid_field_name_and_alias(field_name)
            if field.ref:
                field_types = [
                    self.data_type(
                        type=self.get_class_name(field.ref_object_name, unique=False),
                        ref=True,
                        version_compatible=True,
                    )
                ]
            elif field.is_array:
                class_name = self.get_class_name(field_name)
                array_fields, array_field_classes = self.parse_array_fields(
                    class_name, field
                )
                field_types = array_fields[0].data_types
                is_list = True
                is_union = True
            elif field.anyOf:
                field_types = self.parse_any_of(field_name, field)
            elif field.oneOf:
                field_types = self.parse_one_of(field_name, field)
                is_one_of = True
            elif field.allOf:
                class_name = self.get_class_name(field_name)
                field_types = self.parse_all_of(class_name, field)
            elif field.is_object:
                if field.properties:
                    class_name = self.get_class_name(field_name)
                    self.parse_object(class_name, field)
                    field_types = [
                        self.data_type(
                            type=class_name, ref=True, version_compatible=True
                        )
                    ]
                else:
                    field_types = [
                        self.data_type(
                            type='Dict[str, Any]',
                            imports_=[
                                Import(from_='typing', import_='Any'),
                                Import(from_='typing', import_='Dict'),
                            ],
                        )
                    ]
            elif field.enum:
                enum = self.parse_enum(field_name, field)
                field_types = [
                    self.data_type(type=enum.name, ref=True, version_compatible=True)
                ]
            else:
                field_types = self.get_data_type(field)
            required: bool = field_name in requires
            fields.append(
                self.data_model_field_type(
                    name=field_name,
                    example=field.examples,
                    description=field.description,
                    default=field.default,
                    title=field.title,
                    data_types=field_types,
                    required=required,
                    is_list=is_list,
                    is_union=is_union,
                    is_one_of=is_one_of,
                    alias=alias,
                )
            )
        return fields

    def parse_object(self, name: str, obj: JsonSchemaObject) -> None:
        fields = self.parse_object_fields(obj)
        name = self.get_class_name(name, unique=False)
        self.set_title(name, obj)
        self.set_additional_properties(name, obj)
        data_model_type = self.data_model_type(
            name,
            fields=fields,
            custom_base_class=self.base_class,
            custom_template_dir=self.custom_template_dir,
            extra_template_data=self.extra_template_data,
        )
        self.append_result(data_model_type)

    def parse_array_fields(
        self, name: str, obj: JsonSchemaObject
    ) -> Tuple[List[DataModelFieldBase], List[DataType]]:
        if isinstance(obj.items, JsonSchemaObject):
            items = [obj.items]
        else:
            items = obj.items or []
        item_obj_data_types: List[DataType] = []
        is_union: bool = False
        for item in items:
            if item.ref:
                item_obj_data_types.append(
                    self.data_type(
                        type=self.get_class_name(item.ref_object_name, unique=False),
                        ref=True,
                        version_compatible=True,
                    )
                )
            elif isinstance(item, JsonSchemaObject) and item.properties:
                singular_name = get_singular_name(name)
                self.parse_object(singular_name, item)
                item_obj_data_types.append(
                    self.data_type(
                        type=singular_name, ref=True, version_compatible=True
                    )
                )
            elif item.anyOf:
                item_obj_data_types.extend(self.parse_any_of(name, item))
                is_union = True
            elif item.allOf:
                singular_name = get_singular_name(name)
                item_obj_data_types.extend(self.parse_all_of(singular_name, item))
            elif item.enum:
                singular_name = get_singular_name(name, 'Enum')
                enum = self.parse_enum(singular_name, item)
                item_obj_data_types.append(
                    self.data_type(type=enum.name, ref=True, version_compatible=True)
                )

            else:
                item_obj_data_types.extend(self.get_data_type(item))

        field = self.data_model_field_type(
            data_types=item_obj_data_types,
            example=obj.examples,
            default=obj.default,
            description=obj.default,
            title=obj.title,
            required=True,
            is_list=True,
            is_union=is_union,
        )
        return [field], item_obj_data_types

    def parse_array(self, name: str, obj: JsonSchemaObject) -> None:
        fields, item_obj_names = self.parse_array_fields(name, obj)
        data_model_root = self.data_model_root_type(
            name,
            fields,
            custom_base_class=self.base_class,
            custom_template_dir=self.custom_template_dir,
            extra_template_data=self.extra_template_data,
        )

        self.append_result(data_model_root)

    def parse_root_type(self, name: str, obj: JsonSchemaObject) -> None:
        if obj.type:
            types: List[DataType] = self.get_data_type(obj)
        elif obj.anyOf:
            types = self.parse_any_of(name, obj)
        elif obj.ref:
            types = [
                self.data_type(
                    type=obj.ref_object_name, ref=True, version_compatible=True
                )
            ]
        else:
            types = [
                self.data_type(
                    type='Any', version_compatible=True, imports_=[IMPORT_ANY]
                )
            ]
        data_model_root_type = self.data_model_root_type(
            name,
            [
                self.data_model_field_type(
                    data_types=types,
                    description=obj.description,
                    example=obj.examples,
                    default=obj.default,
                    required=not obj.nullable,
                )
            ],
            custom_base_class=self.base_class,
            custom_template_dir=self.custom_template_dir,
            extra_template_data=self.extra_template_data,
        )
        self.append_result(data_model_root_type)

    def parse_enum(self, name: str, obj: JsonSchemaObject) -> DataModel:
        enum_fields: List[DataModelFieldBase] = []

        for i, enum_part in enumerate(obj.enum):
            if obj.type == 'string' or (
                isinstance(obj.type, list) and 'string' in obj.type
            ):
                default = f"'{enum_part}'"
                field_name = enum_part
            else:
                default = enum_part
                if obj.x_enum_varnames:
                    field_name = obj.x_enum_varnames[i]
                else:
                    field_name = f'{obj.type}_{enum_part}'
            enum_fields.append(
                self.data_model_field_type(name=field_name, default=default)
            )

        enum = Enum(self.get_class_name(name), fields=enum_fields)
        self.append_result(enum)
        return enum

    def parse_ref(self, obj: JsonSchemaObject) -> None:
        if obj.ref:
            ref: str = obj.ref
            # https://swagger.io/docs/specification/using-ref/
            if obj.ref.startswith('#'):
                # Local Reference – $ref: '#/definitions/myElement'
                pass
            elif '://' in ref:
                # URL Reference – $ref: 'http://path/to/your/resource' Uses the whole document located on the different server.
                raise NotImplementedError(f'URL Reference is not supported. $ref:{ref}')

            else:
                # Remote Reference – $ref: 'document.json' Uses the whole document located on the same server and in
                # the same location. TODO treat edge case
                relative_path, object_path = ref.split('#/')
                full_path = self.base_path / relative_path
                with full_path.open() as f:
                    if full_path.suffix.lower() == '.json':
                        import json

                        ref_body: Dict[str, Any] = json.load(f)
                    else:
                        # expect yaml
                        import yaml

                        ref_body = yaml.safe_load(f)
                    object_parents = object_path.split('/')
                    ref_path = str(full_path) + '#/' + '/'.join(object_parents[:-1])
                    if ref_path not in self.excludes_ref_path:
                        self.excludes_ref_path.add(ref_path)
                        models = get_model_by_path(ref_body, object_parents[:-1])
                        for model_name, model in models.items():
                            self.parse_raw_obj(model_name, model)

        if obj.items:
            if isinstance(obj.items, JsonSchemaObject):
                self.parse_ref(obj.items)
            else:
                for item in obj.items:
                    self.parse_ref(item)
        if isinstance(obj.additionalProperties, JsonSchemaObject):
            self.parse_ref(obj.additionalProperties)
        for item in obj.anyOf:
            self.parse_ref(item)
        for item in obj.allOf:
            self.parse_ref(item)
        if obj.properties:
            for value in obj.properties.values():
                self.parse_ref(value)

    def parse_raw_obj(self, name: str, raw: Dict[str, Any]) -> None:
        obj = JsonSchemaObject.parse_obj(raw)
        name = self.get_class_name(name)
        if obj.is_object:
            self.parse_object(name, obj)
        elif obj.is_array:
            self.parse_array(name, obj)
        elif obj.enum:
            self.parse_enum(name, obj)
        elif obj.allOf:
            self.parse_all_of(name, obj)
        else:
            self.parse_root_type(name, obj)

        self.parse_ref(obj)

    def parse_raw(self) -> None:
        raw_obj: Dict[Any, Any] = json.loads(self.text)  # type: ignore
        obj_name = raw_obj.get('title', 'Model')
        obj_name = self.get_class_name(obj_name, unique=False)
        self.parse_raw_obj(obj_name, raw_obj)
        definitions = raw_obj.get('definitions', {})
        for key, model in definitions.items():
            self.parse_raw_obj(key, model)<|MERGE_RESOLUTION|>--- conflicted
+++ resolved
@@ -220,18 +220,12 @@
                 and not any(v for k, v in vars(item.items).items() if k != 'type')
             ):
                 # trivial item types
-<<<<<<< HEAD
+                types = [t.type_hint for t in self.get_data_type(item.items)]
                 data_types.append(
-                    self.data_type(
-                        type=f"List[{', '.join([t.type_hint for t in self.get_data_type(item.items)])}]",
-=======
-                types = [t.type_hint for t in self.get_data_type(any_of_item.items)]
-                any_of_data_types.append(
                     self.data_type(
                         type=f"List[Union[{', '.join(types)}]]"
                         if len(types) > 1
                         else f"List[{types[0]}]",
->>>>>>> 26cc2b46
                         imports_=[Import(from_='typing', import_='List')],
                     )
                 )
