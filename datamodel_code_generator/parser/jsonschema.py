--- conflicted
+++ resolved
@@ -345,11 +345,8 @@
         use_double_quotes: bool = False,
         use_union_operator: bool = False,
         allow_responses_without_content: bool = False,
-<<<<<<< HEAD
         collapse_root_models: bool = False,
-=======
         special_field_name_prefix: Optional[str] = None,
->>>>>>> 5f308246
     ):
         super().__init__(
             source=source,
@@ -401,11 +398,8 @@
             use_double_quotes=use_double_quotes,
             use_union_operator=use_union_operator,
             allow_responses_without_content=allow_responses_without_content,
-<<<<<<< HEAD
             collapse_root_models=collapse_root_models,
-=======
             special_field_name_prefix=special_field_name_prefix,
->>>>>>> 5f308246
         )
 
         self.remote_object_cache: DefaultPutDict[str, Dict[str, Any]] = DefaultPutDict()
