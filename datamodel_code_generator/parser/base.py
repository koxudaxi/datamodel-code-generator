--- conflicted
+++ resolved
@@ -311,11 +311,8 @@
         use_double_quotes: bool = False,
         use_union_operator: bool = False,
         allow_responses_without_content: bool = False,
-<<<<<<< HEAD
         collapse_root_models: bool = False,
-=======
         special_field_name_prefix: Optional[str] = None,
->>>>>>> 5f308246
     ):
         self.data_type_manager: DataTypeManager = data_type_manager_type(
             python_version=target_python_version,
