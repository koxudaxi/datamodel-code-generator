--- conflicted
+++ resolved
@@ -1,5 +1,5 @@
 from abc import ABC, abstractmethod
-from typing import DefaultDict, Dict, List, Optional, Set, Type, Union
+from typing import Dict, List, Optional, Type, Union
 
 from datamodel_code_generator.types import DataType, Imports
 from pydantic import BaseModel, Schema
@@ -91,24 +91,16 @@
         data_model_type: Type[DataModel],
         data_model_root_type: Type[DataModel],
         data_model_field_type: Type[DataModelField] = DataModelField,
-<<<<<<< HEAD
         filename: Optional[str] = None,
-=======
-        filename: str = 'api.yaml',
         base_class: Optional[str] = None,
->>>>>>> 8ababaac
     ):
 
         self.data_model_type: Type[DataModel] = data_model_type
         self.data_model_root_type: Type[DataModel] = data_model_root_type
         self.data_model_field_type: Type[DataModelField] = data_model_field_type
-<<<<<<< HEAD
         self.filename: Optional[str] = filename
         self.imports: Imports = Imports()
-=======
-        self.filename: str = filename
         self.base_class: Optional[str] = base_class
->>>>>>> 8ababaac
 
     @abstractmethod
     def parse(
