--- conflicted
+++ resolved
@@ -390,11 +390,8 @@
         known_third_party: Optional[List[str]] = None,
         custom_formatters: Optional[List[str]] = None,
         custom_formatters_kwargs: Optional[Dict[str, Any]] = None,
-<<<<<<< HEAD
         http_folder_output: Optional[Path] = None,
-=======
         http_query_parameters: Optional[Sequence[Tuple[str, str]]] = None,
->>>>>>> f8c45067
     ) -> None:
         self.data_type_manager: DataTypeManager = data_type_manager_type(
             python_version=target_python_version,
