--- conflicted
+++ resolved
@@ -710,14 +710,11 @@
                     from_, import_ = full_path = relative(
                         model.module_name, data_type.full_name
                     )
-<<<<<<< HEAD
                     if imports.use_exact:
                         from_, import_ = exact_import(
                             from_, import_, data_type.reference.short_name
                         )
-=======
                     import_ = import_.replace('-', '_')
->>>>>>> f0230164
 
                 alias = scoped_model_resolver.add(full_path, import_).name
 
