--- conflicted
+++ resolved
@@ -206,18 +206,13 @@
                 data_type = self.get_data_type(item)
                 item_obj_names.add(data_type.type_hint)
                 self.imports.append(data_type.import_)
-<<<<<<< HEAD
-
+        self.imports.append(IMPORT_LIST)
         field = DataModelField(
             types=item_obj_names.get_types(),
             required=True,
             is_list=True,
             is_union=is_union,
         )
-=======
-        self.imports.append(IMPORT_LIST)
-        field = DataModelField(type_hint=item_obj_names.get_list_type(), required=True)
->>>>>>> f67da3af
         return [field], item_obj_names
 
     def parse_array(self, name: str, obj: JsonSchemaObject) -> None:
