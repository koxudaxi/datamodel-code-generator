from __future__ import annotations

import re
from collections import defaultdict
from enum import Enum
from pathlib import Path
from typing import (
    Any,
    Callable,
    ClassVar,
    DefaultDict,
    Dict,
    Iterable,
    List,
    Mapping,
    Optional,
    Pattern,
    Sequence,
    Set,
    Tuple,
    Type,
    Union,
)
from urllib.parse import ParseResult

from pydantic import BaseModel, Field

from datamodel_code_generator import (
    DefaultPutDict,
    LiteralType,
    OpenAPIScope,
    PythonVersion,
    load_yaml,
    snooper_to_methods,
)
from datamodel_code_generator.model import DataModel, DataModelFieldBase
from datamodel_code_generator.model import pydantic as pydantic_model
from datamodel_code_generator.parser.jsonschema import (
    JsonSchemaObject,
    JsonSchemaParser,
    get_model_by_path,
    get_special_path,
)
from datamodel_code_generator.reference import snake_to_upper_camel
from datamodel_code_generator.types import DataType, DataTypeManager, StrictTypes

RE_APPLICATION_JSON_PATTERN: Pattern[str] = re.compile(r'^application/.*json$')

OPERATION_NAMES: List[str] = [
    "get",
    "put",
    "post",
    "delete",
    "patch",
    "head",
    "options",
    "trace",
]


class ParameterLocation(Enum):
    query = 'query'
    header = 'header'
    path = 'path'
    cookie = 'cookie'


class ReferenceObject(BaseModel):
    ref: str = Field(..., alias='$ref')


class ExampleObject(BaseModel):
    summary: Optional[str]
    description: Optional[str]
    value: Any
    externalValue: Optional[str]


class MediaObject(BaseModel):
    schema_: Union[ReferenceObject, JsonSchemaObject, None] = Field(
        None, alias='schema'
    )
    example: Any
    examples: Union[str, ReferenceObject, ExampleObject, None]


class ParameterObject(BaseModel):
    name: Optional[str]
    in_: Optional[ParameterLocation] = Field(None, alias='in')
    description: Optional[str]
    required: bool = False
    deprecated: bool = False
    schema_: Optional[JsonSchemaObject] = Field(None, alias='schema')
    example: Any
    examples: Union[str, ReferenceObject, ExampleObject, None]
    content: Dict[str, MediaObject] = {}


class HeaderObject(BaseModel):
    description: Optional[str]
    required: bool = False
    deprecated: bool = False
    schema_: Optional[JsonSchemaObject] = Field(None, alias='schema')
    example: Any
    examples: Union[str, ReferenceObject, ExampleObject, None]
    content: Dict[str, MediaObject] = {}


class RequestBodyObject(BaseModel):
    description: Optional[str]
    content: Dict[str, MediaObject] = {}
    required: bool = False


class ResponseObject(BaseModel):
    description: Optional[str]
    headers: Dict[str, ParameterObject] = {}
    content: Dict[str, MediaObject] = {}


class Operation(BaseModel):
    tags: List[str] = []
    summary: Optional[str]
    description: Optional[str]
    operationId: Optional[str]
    parameters: List[Union[ReferenceObject, ParameterObject]] = []
    requestBody: Union[ReferenceObject, RequestBodyObject, None]
    responses: Dict[str, Union[ReferenceObject, ResponseObject]] = {}
    deprecated: bool = False


class ComponentsObject(BaseModel):
    schemas: Dict[str, Union[ReferenceObject, JsonSchemaObject]] = {}
    responses: Dict[str, Union[ReferenceObject, ResponseObject]] = {}
    examples: Dict[str, Union[ReferenceObject, ExampleObject]] = {}
    requestBodies: Dict[str, Union[ReferenceObject, RequestBodyObject]] = {}
    headers: Dict[str, Union[ReferenceObject, HeaderObject]] = {}


@snooper_to_methods(max_variable_length=None)
class OpenAPIParser(JsonSchemaParser):
    SCHEMA_PATH: ClassVar[str] = '#/components/schemas'

    def __init__(
        self,
        source: Union[str, Path, List[Path], ParseResult],
        *,
        data_model_type: Type[DataModel] = pydantic_model.BaseModel,
        data_model_root_type: Type[DataModel] = pydantic_model.CustomRootType,
        data_type_manager_type: Type[DataTypeManager] = pydantic_model.DataTypeManager,
        data_model_field_type: Type[DataModelFieldBase] = pydantic_model.DataModelField,
        base_class: Optional[str] = None,
        custom_template_dir: Optional[Path] = None,
        extra_template_data: Optional[DefaultDict[str, Dict[str, Any]]] = None,
        target_python_version: PythonVersion = PythonVersion.PY_37,
        dump_resolve_reference_action: Optional[Callable[[Iterable[str]], str]] = None,
        validation: bool = False,
        field_constraints: bool = False,
        snake_case_field: bool = False,
        strip_default_none: bool = False,
        aliases: Optional[Mapping[str, str]] = None,
        allow_population_by_field_name: bool = False,
        allow_extra_fields: bool = False,
        apply_default_values_for_required_fields: bool = False,
        force_optional_for_required_fields: bool = False,
        class_name: Optional[str] = None,
        use_standard_collections: bool = False,
        base_path: Optional[Path] = None,
        use_schema_description: bool = False,
        use_field_description: bool = False,
        reuse_model: bool = False,
        encoding: str = 'utf-8',
        enum_field_as_literal: Optional[LiteralType] = None,
        set_default_enum_member: bool = False,
        use_subclass_enum: bool = False,
        strict_nullable: bool = False,
        use_generic_container_types: bool = False,
        enable_faux_immutability: bool = False,
        remote_text_cache: Optional[DefaultPutDict[str, str]] = None,
        disable_appending_item_suffix: bool = False,
        strict_types: Optional[Sequence[StrictTypes]] = None,
        empty_enum_field_name: Optional[str] = None,
        custom_class_name_generator: Optional[Callable[[str], str]] = None,
        field_extra_keys: Optional[Set[str]] = None,
        field_include_all_keys: bool = False,
        openapi_scopes: Optional[List[OpenAPIScope]] = None,
        wrap_string_literal: Optional[bool] = False,
        use_title_as_name: bool = False,
        http_headers: Optional[Sequence[Tuple[str, str]]] = None,
        http_ignore_tls: bool = False,
        use_annotated: bool = False,
        use_non_positive_negative_number_constrained_types: bool = False,
        original_field_name_delimiter: Optional[str] = None,
        use_double_quotes: bool = False,
        use_union_operator: bool = False,
<<<<<<< HEAD
        collapse_root_models: bool = False,
=======
        allow_responses_without_content: bool = False,
>>>>>>> 2f722699
    ):
        super().__init__(
            source=source,
            data_model_type=data_model_type,
            data_model_root_type=data_model_root_type,
            data_type_manager_type=data_type_manager_type,
            data_model_field_type=data_model_field_type,
            base_class=base_class,
            custom_template_dir=custom_template_dir,
            extra_template_data=extra_template_data,
            target_python_version=target_python_version,
            dump_resolve_reference_action=dump_resolve_reference_action,
            validation=validation,
            field_constraints=field_constraints,
            snake_case_field=snake_case_field,
            strip_default_none=strip_default_none,
            aliases=aliases,
            allow_population_by_field_name=allow_population_by_field_name,
            allow_extra_fields=allow_extra_fields,
            apply_default_values_for_required_fields=apply_default_values_for_required_fields,
            force_optional_for_required_fields=force_optional_for_required_fields,
            class_name=class_name,
            use_standard_collections=use_standard_collections,
            base_path=base_path,
            use_schema_description=use_schema_description,
            use_field_description=use_field_description,
            reuse_model=reuse_model,
            encoding=encoding,
            enum_field_as_literal=enum_field_as_literal,
            set_default_enum_member=set_default_enum_member,
            use_subclass_enum=use_subclass_enum,
            strict_nullable=strict_nullable,
            use_generic_container_types=use_generic_container_types,
            enable_faux_immutability=enable_faux_immutability,
            remote_text_cache=remote_text_cache,
            disable_appending_item_suffix=disable_appending_item_suffix,
            strict_types=strict_types,
            empty_enum_field_name=empty_enum_field_name,
            custom_class_name_generator=custom_class_name_generator,
            field_extra_keys=field_extra_keys,
            field_include_all_keys=field_include_all_keys,
            wrap_string_literal=wrap_string_literal,
            use_title_as_name=use_title_as_name,
            http_headers=http_headers,
            http_ignore_tls=http_ignore_tls,
            use_annotated=use_annotated,
            use_non_positive_negative_number_constrained_types=use_non_positive_negative_number_constrained_types,
            original_field_name_delimiter=original_field_name_delimiter,
            use_double_quotes=use_double_quotes,
            use_union_operator=use_union_operator,
<<<<<<< HEAD
            collapse_root_models=collapse_root_models,
=======
            allow_responses_without_content=allow_responses_without_content,
>>>>>>> 2f722699
        )
        self.open_api_scopes: List[OpenAPIScope] = openapi_scopes or [
            OpenAPIScope.Schemas
        ]

    def get_ref_model(self, ref: str) -> Dict[str, Any]:
        ref_file, ref_path = self.model_resolver.resolve_ref(ref).split('#', 1)
        if ref_file:
            ref_body = self._get_ref_body(ref_file)
        else:  # pragma: no cover
            ref_body = self.raw_obj
        return get_model_by_path(ref_body, ref_path.split('/')[1:])

    def parse_parameters(self, parameters: ParameterObject, path: List[str]) -> None:
        if parameters.name and parameters.schema_:  # pragma: no cover
            self.parse_item(parameters.name, parameters.schema_, [*path, 'schema'])
        for (
            media_type,
            media_obj,
        ) in parameters.content.items():  # type: str, MediaObject
            if parameters.name and isinstance(  # pragma: no cover
                media_obj.schema_, JsonSchemaObject
            ):  # pragma: no cover
                self.parse_item(parameters.name, media_obj.schema_, [*path, media_type])

    def parse_schema(
        self,
        name: str,
        obj: JsonSchemaObject,
        path: List[str],
    ) -> DataType:
        if obj.is_array:
            data_type: DataType = self.parse_array_fields(
                name, obj, [*path, name], False
            ).data_type
            # TODO: The List model is not created by this method. Some scenarios may necessitate it.
        elif obj.allOf:  # pragma: no cover
            data_type = self.parse_all_of(name, obj, path)
        elif obj.oneOf:  # pragma: no cover
            data_type = self.parse_root_type(name, obj, path)
        elif obj.is_object:
            data_type = self.parse_object(name, obj, path)
        elif obj.enum:  # pragma: no cover
            data_type = self.parse_enum(name, obj, path)
        elif obj.ref:  # pragma: no cover
            data_type = self.get_ref_data_type(obj.ref)
        else:
            data_type = self.get_data_type(obj)
        self.parse_ref(obj, path)
        return data_type

    def parse_request_body(
        self,
        name: str,
        request_body: RequestBodyObject,
        path: List[str],
    ) -> None:
        for (
            media_type,
            media_obj,
        ) in request_body.content.items():  # type: str, MediaObject
            if isinstance(media_obj.schema_, JsonSchemaObject):
                self.parse_schema(name, media_obj.schema_, [*path, media_type])

    def parse_responses(
        self,
        name: str,
        responses: Dict[str, Union[ReferenceObject, ResponseObject]],
        path: List[str],
    ) -> Dict[str, Dict[str, DataType]]:
        data_types: DefaultDict[str, Dict[str, DataType]] = defaultdict(dict)
        for status_code, detail in responses.items():
            if isinstance(detail, ReferenceObject):
                if not detail.ref:  # pragma: no cover
                    continue
                ref_model = self.get_ref_model(detail.ref)
                content = {
                    k: MediaObject.parse_obj(v)
                    for k, v in ref_model.get("content", {}).items()
                }
            else:
                content = detail.content

            if self.allow_responses_without_content and not content:
                data_types[status_code]["application/json"] = DataType(type='None')

            for content_type, obj in content.items():
                object_schema = obj.schema_
                if not object_schema:  # pragma: no cover
                    continue
                if isinstance(object_schema, JsonSchemaObject):
                    data_types[status_code][content_type] = self.parse_schema(
                        name, object_schema, [*path, status_code, content_type]
                    )
                else:
                    data_types[status_code][content_type] = self.get_ref_data_type(
                        object_schema.ref
                    )

        return data_types

    @classmethod
    def parse_tags(
        cls,
        name: str,
        tags: List[str],
        path: List[str],
    ) -> List[str]:
        return tags

    @classmethod
    def _get_model_name(cls, path_name: str, method: str, suffix: str) -> str:
        camel_path_name = snake_to_upper_camel(path_name.replace('/', '_'))
        return f'{camel_path_name}{method.capitalize()}{suffix}'

    def parse_operation(
        self,
        raw_operation: Dict[str, Any],
        path: List[str],
    ) -> None:
        operation = Operation.parse_obj(raw_operation)
        for parameters in operation.parameters:
            if isinstance(parameters, ReferenceObject):
                ref_parameter = self.get_ref_model(parameters.ref)
                parameters = ParameterObject.parse_obj(ref_parameter)
            self.parse_parameters(parameters=parameters, path=[*path, 'parameters'])
        path_name, method = path[-2:]
        if operation.requestBody:
            if isinstance(operation.requestBody, ReferenceObject):
                ref_model = self.get_ref_model(operation.requestBody.ref)
                request_body = RequestBodyObject.parse_obj(ref_model)
            else:
                request_body = operation.requestBody
            self.parse_request_body(
                name=self._get_model_name(path_name, method, suffix='Request'),
                request_body=request_body,
                path=[*path, 'requestBody'],
            )
        self.parse_responses(
            name=self._get_model_name(path_name, method, suffix='Response'),
            responses=operation.responses,
            path=[*path, 'responses'],
        )
        if OpenAPIScope.Tags in self.open_api_scopes:
            self.parse_tags(
                name=self._get_model_name(path_name, method, suffix='Tags'),
                tags=operation.tags,
                path=[*path, 'tags'],
            )

    def parse_raw(self) -> None:
        for source in self.iter_source:
            if self.validation:
                from prance import BaseParser

                BaseParser(
                    spec_string=source.text,
                    backend='openapi-spec-validator',
                    encoding=self.encoding,
                )
            specification: Dict[str, Any] = load_yaml(source.text)
            self.raw_obj = specification
            schemas: Dict[Any, Any] = specification.get('components', {}).get(
                'schemas', {}
            )
            security: Optional[List[Dict[str, List[str]]]] = specification.get(
                'security'
            )
            if isinstance(self.source, ParseResult):
                path_parts: List[str] = self.get_url_path_parts(self.source)
            else:
                path_parts = list(source.path.parts)
            with self.model_resolver.current_root_context(path_parts):
                if OpenAPIScope.Schemas in self.open_api_scopes:
                    for (
                        obj_name,
                        raw_obj,
                    ) in schemas.items():  # type: str, Dict[Any, Any]
                        self.parse_raw_obj(
                            obj_name,
                            raw_obj,
                            [*path_parts, '#/components', 'schemas', obj_name],
                        )
                if OpenAPIScope.Paths in self.open_api_scopes:
                    paths: Dict[str, Dict[str, Any]] = specification.get('paths', {})
                    parameters: List[Dict[str, Any]] = [
                        self._get_ref_body(p['$ref']) if '$ref' in p else p  # type: ignore
                        for p in paths.get('parameters', [])
                        if isinstance(p, dict)
                    ]
                    paths_path = [*path_parts, '#/paths']
                    for path_name, methods in paths.items():

                        paths_parameters = parameters[:]
                        if 'parameters' in methods:
                            paths_parameters.extend(methods['parameters'])
                        relative_path_name = path_name[1:]
                        if relative_path_name:
                            path = [*paths_path, relative_path_name]
                        else:  # pragma: no cover
                            path = get_special_path('root', paths_path)
                        for operation_name, raw_operation in methods.items():
                            if operation_name not in OPERATION_NAMES:
                                continue
                            if paths_parameters:
                                if 'parameters' in raw_operation:  # pragma: no cover
                                    raw_operation['parameters'].extend(paths_parameters)
                                else:
                                    raw_operation['parameters'] = paths_parameters
                            if security is not None and 'security' not in raw_operation:
                                raw_operation['security'] = security
                            self.parse_operation(
                                raw_operation,
                                [*path, operation_name],
                            )<|MERGE_RESOLUTION|>--- conflicted
+++ resolved
@@ -193,11 +193,8 @@
         original_field_name_delimiter: Optional[str] = None,
         use_double_quotes: bool = False,
         use_union_operator: bool = False,
-<<<<<<< HEAD
+        allow_responses_without_content: bool = False,
         collapse_root_models: bool = False,
-=======
-        allow_responses_without_content: bool = False,
->>>>>>> 2f722699
     ):
         super().__init__(
             source=source,
@@ -248,11 +245,8 @@
             original_field_name_delimiter=original_field_name_delimiter,
             use_double_quotes=use_double_quotes,
             use_union_operator=use_union_operator,
-<<<<<<< HEAD
+            allow_responses_without_content=allow_responses_without_content,        
             collapse_root_models=collapse_root_models,
-=======
-            allow_responses_without_content=allow_responses_without_content,
->>>>>>> 2f722699
         )
         self.open_api_scopes: List[OpenAPIScope] = openapi_scopes or [
             OpenAPIScope.Schemas
