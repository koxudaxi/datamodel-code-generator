--- conflicted
+++ resolved
@@ -156,11 +156,8 @@
         known_third_party: Optional[List[str]] = None,
         custom_formatters: Optional[List[str]] = None,
         custom_formatters_kwargs: Optional[Dict[str, Any]] = None,
-<<<<<<< HEAD
         http_folder_output: Optional[Path] = None,
-=======
         http_query_parameters: Optional[Sequence[Tuple[str, str]]] = None,
->>>>>>> f8c45067
     ) -> None:
         super().__init__(
             source=source,
@@ -226,11 +223,8 @@
             known_third_party=known_third_party,
             custom_formatters=custom_formatters,
             custom_formatters_kwargs=custom_formatters_kwargs,
-<<<<<<< HEAD
             http_folder_output=http_folder_output,
-=======
             http_query_parameters=http_query_parameters,
->>>>>>> f8c45067
         )
 
         self.data_model_scalar_type = data_model_scalar_type
