--- conflicted
+++ resolved
@@ -407,27 +407,9 @@
             else self.default_field_extras.copy()
         )
 
-<<<<<<< HEAD
-        if hasattr(field, 'default_value'):  # pragma: no cover
-            if field.default_value == graphql.pyutils.Undefined:  # pragma: no cover
-                default = None
-            else:  # pragma: no cover
-                default = field.default_value
-        else:
-            if required is False:
-                if final_data_type.is_list:
-                    default = 'list'
-                    extras['default_factory'] = 'list'
-                else:
-                    default = None
-            else:
-                default = None
-
         if field.description is not None:
             extras['description'] = field.description
 
-=======
->>>>>>> fadc13cc
         return self.data_model_field_type(
             name=field_name,
             default=default,
