from __future__ import annotations

import contextlib
import os
import sys
from datetime import datetime, timezone
from enum import Enum
from pathlib import Path
from typing import (
    IO,
    TYPE_CHECKING,
    Any,
    Callable,
    DefaultDict,
    Dict,
    Iterator,
    List,
    Mapping,
    Optional,
    Sequence,
    Set,
    TextIO,
    Tuple,
    Type,
    TypeVar,
    Union,
)
from urllib.parse import ParseResult

import pysnooper
import yaml

if TYPE_CHECKING:
    cached_property = property
    from yaml import SafeLoader

    Protocol = object
    runtime_checkable: Callable[..., Any]
else:
    try:
        from typing import Protocol
    except ImportError:
        from typing_extensions import Protocol  # noqa
    try:
        from typing import runtime_checkable
    except ImportError:
        from typing_extensions import runtime_checkable  # noqa
    try:
        from yaml import CSafeLoader as SafeLoader
    except ImportError:  # pragma: no cover
        from yaml import SafeLoader

    try:
        from functools import cached_property
    except ImportError:
        _NOT_FOUND = object()

        class cached_property:
            def __init__(self, func: Callable) -> None:
                self.func: Callable = func
                self.__doc__: Any = func.__doc__

            def __get__(self, instance: Any, owner: Any = None) -> Any:
                value = instance.__dict__.get(self.func.__name__, _NOT_FOUND)
                if value is _NOT_FOUND:  # pragma: no cover
                    value = instance.__dict__[self.func.__name__] = self.func(instance)
                return value


from datamodel_code_generator.format import PythonVersion
from datamodel_code_generator.parser import DefaultPutDict, LiteralType
from datamodel_code_generator.parser.base import Parser
from datamodel_code_generator.types import StrictTypes

T = TypeVar('T')

pysnooper.tracer.DISABLED = True

DEFAULT_BASE_CLASS: str = 'pydantic.BaseModel'

SafeLoader.yaml_constructors[
    'tag:yaml.org,2002:timestamp'
] = SafeLoader.yaml_constructors['tag:yaml.org,2002:str']


def load_yaml(stream: Union[str, TextIO]) -> Any:
    return yaml.load(stream, Loader=SafeLoader)


def load_yaml_from_path(path: Path, encoding: str) -> Any:
    with path.open(encoding=encoding) as f:
        return load_yaml(f)


if TYPE_CHECKING:

    def get_version() -> str:
        ...

else:

    def get_version() -> str:
        package = 'datamodel-code-generator'

        try:
            from importlib.metadata import version

            return version(package)
        except ImportError:
            import pkg_resources

            return pkg_resources.get_distribution(package).version


def enable_debug_message() -> None:  # pragma: no cover
    pysnooper.tracer.DISABLED = False


def snooper_to_methods(  # type: ignore
    output=None,
    watch=(),
    watch_explode=(),
    depth=1,
    prefix='',
    overwrite=False,
    thread_info=False,
    custom_repr=(),
    max_variable_length=100,
) -> Callable[..., Any]:
    def inner(cls: Type[T]) -> Type[T]:
        import inspect

        methods = inspect.getmembers(cls, predicate=inspect.isfunction)
        for name, method in methods:
            snooper_method = pysnooper.snoop(
                output,
                watch,
                watch_explode,
                depth,
                prefix,
                overwrite,
                thread_info,
                custom_repr,
                max_variable_length,
            )(method)
            setattr(cls, name, snooper_method)
        return cls

    return inner


@contextlib.contextmanager
def chdir(path: Optional[Path]) -> Iterator[None]:
    """Changes working directory and returns to previous on exit."""

    if path is None:
        yield
    else:
        prev_cwd = Path.cwd()
        try:
            os.chdir(path if path.is_dir() else path.parent)
            yield
        finally:
            os.chdir(prev_cwd)


def is_openapi(text: str) -> bool:
    return 'openapi' in load_yaml(text)


def is_schema(text: str) -> bool:
    data = load_yaml(text)
    schema = data.get('$schema')
    if isinstance(schema, str) and schema.startswith('http://json-schema.org/'):
        return True
    if isinstance(data.get('type'), str):
        return True
    if isinstance(data.get('allOf'), list) or isinstance(data.get('oneOf'), list):
        return True
    if isinstance(data.get('properties'), dict):
        return True
    return False


class InputFileType(Enum):
    Auto = 'auto'
    OpenAPI = 'openapi'
    JsonSchema = 'jsonschema'
    Json = 'json'
    Yaml = 'yaml'
    Dict = 'dict'
    CSV = 'csv'


RAW_DATA_TYPES: List[InputFileType] = [
    InputFileType.Json,
    InputFileType.Yaml,
    InputFileType.Dict,
    InputFileType.CSV,
]


class DataModelType(Enum):
    PydanticBaseModel = 'pydantic.BaseModel'
    DataclassesDataclass = 'dataclasses.dataclass'


class OpenAPIScope(Enum):
    Schemas = 'schemas'
    Paths = 'paths'
    Tags = 'tags'
    Parameters = 'parameters'


class Error(Exception):
    def __init__(self, message: str) -> None:
        self.message: str = message

    def __str__(self) -> str:
        return self.message


class InvalidClassNameError(Error):
    def __init__(self, class_name: str) -> None:
        self.class_name = class_name
        message = f'title={repr(class_name)} is invalid class name.'
        super().__init__(message=message)


def get_first_file(path: Path) -> Path:  # pragma: no cover
    if path.is_file():
        return path
    elif path.is_dir():
        for child in path.rglob('*'):
            if child.is_file():
                return child
    raise Error('File not found')


def generate(
    input_: Union[Path, str, ParseResult],
    *,
    input_filename: Optional[str] = None,
    input_file_type: InputFileType = InputFileType.Auto,
    output: Optional[Path] = None,
    output_model_type: DataModelType = DataModelType.PydanticBaseModel,
    target_python_version: PythonVersion = PythonVersion.PY_37,
    base_class: str = DEFAULT_BASE_CLASS,
    custom_template_dir: Optional[Path] = None,
    extra_template_data: Optional[DefaultDict[str, Dict[str, Any]]] = None,
    validation: bool = False,
    field_constraints: bool = False,
    snake_case_field: bool = False,
    strip_default_none: bool = False,
    aliases: Optional[Mapping[str, str]] = None,
    disable_timestamp: bool = False,
    enable_version_header: bool = False,
    allow_population_by_field_name: bool = False,
    allow_extra_fields: bool = False,
    apply_default_values_for_required_fields: bool = False,
    force_optional_for_required_fields: bool = False,
    class_name: Optional[str] = None,
    use_standard_collections: bool = False,
    use_schema_description: bool = False,
    use_field_description: bool = False,
    use_default_kwarg: bool = False,
    reuse_model: bool = False,
    encoding: str = 'utf-8',
    enum_field_as_literal: Optional[LiteralType] = None,
    set_default_enum_member: bool = False,
    use_subclass_enum: bool = False,
    strict_nullable: bool = False,
    use_generic_container_types: bool = False,
    enable_faux_immutability: bool = False,
    disable_appending_item_suffix: bool = False,
    strict_types: Optional[Sequence[StrictTypes]] = None,
    empty_enum_field_name: Optional[str] = None,
    custom_class_name_generator: Optional[Callable[[str], str]] = None,
    field_extra_keys: Optional[Set[str]] = None,
    field_include_all_keys: bool = False,
    field_extra_keys_without_x_prefix: Optional[Set[str]] = None,
    openapi_scopes: Optional[List[OpenAPIScope]] = None,
    wrap_string_literal: Optional[bool] = None,
    use_title_as_name: bool = False,
    http_headers: Optional[Sequence[Tuple[str, str]]] = None,
    http_ignore_tls: bool = False,
    use_annotated: bool = False,
    use_non_positive_negative_number_constrained_types: bool = False,
    original_field_name_delimiter: Optional[str] = None,
    use_double_quotes: bool = False,
    use_union_operator: bool = False,
    collapse_root_models: bool = False,
    special_field_name_prefix: Optional[str] = None,
    remove_special_field_name_prefix: bool = False,
    capitalise_enum_members: bool = False,
    keep_model_order: bool = False,
    custom_file_header: Optional[str] = None,
) -> None:
    remote_text_cache: DefaultPutDict[str, str] = DefaultPutDict()
    if isinstance(input_, str):
        input_text: Optional[str] = input_
    elif isinstance(input_, ParseResult):
        from datamodel_code_generator.http import get_body

        input_text = remote_text_cache.get_or_put(
            input_.geturl(),
            default_factory=lambda url: get_body(url, http_headers, http_ignore_tls),
        )
    else:
        input_text = None

    if isinstance(input_, Path) and not input_.is_absolute():
        input_ = input_.expanduser().resolve()
    if input_file_type == InputFileType.Auto:
        try:
            input_text_ = (
                get_first_file(input_).read_text(encoding=encoding)
                if isinstance(input_, Path)
                else input_text
            )
            assert isinstance(input_text_, str)
            input_file_type = infer_input_type(input_text_)
            print(
                inferred_message.format(input_file_type.value),
                file=sys.stderr,
            )
        except:  # noqa
            raise Error('Invalid file format')

    kwargs: Dict[str, Any] = {}
    if input_file_type == InputFileType.OpenAPI:
        from datamodel_code_generator.parser.openapi import OpenAPIParser

        parser_class: Type[Parser] = OpenAPIParser
        kwargs['openapi_scopes'] = openapi_scopes
    else:
        from datamodel_code_generator.parser.jsonschema import JsonSchemaParser

        parser_class = JsonSchemaParser

        if input_file_type in RAW_DATA_TYPES:
            try:
                if isinstance(input_, Path) and input_.is_dir():  # pragma: no cover
                    raise Error(f'Input must be a file for {input_file_type}')
                obj: Dict[Any, Any]
                if input_file_type == InputFileType.CSV:
                    import csv

                    def get_header_and_first_line(csv_file: IO[str]) -> Dict[str, Any]:
                        csv_reader = csv.DictReader(csv_file)
                        return dict(zip(csv_reader.fieldnames, next(csv_reader)))  # type: ignore

                    if isinstance(input_, Path):
                        with input_.open(encoding=encoding) as f:
                            obj = get_header_and_first_line(f)
                    else:
                        import io

                        obj = get_header_and_first_line(io.StringIO(input_text))
                else:
                    obj = load_yaml(
                        input_.read_text(encoding=encoding)  # type: ignore
                        if isinstance(input_, Path)
                        else input_text
                    )
            except:  # noqa
                raise Error('Invalid file format')
            import json

            from genson import SchemaBuilder

            builder = SchemaBuilder()
            builder.add_object(obj)
            input_text = json.dumps(builder.to_schema())

    if isinstance(input_, ParseResult) and input_file_type not in RAW_DATA_TYPES:
        input_text = None

    from datamodel_code_generator.model import get_data_model_types

    data_model_types = get_data_model_types(output_model_type)
    parser = parser_class(
        source=input_text or input_,
        data_model_type=data_model_types.data_model,
        data_model_root_type=data_model_types.root_model,
        data_model_field_type=data_model_types.field_model,
        data_type_manager_type=data_model_types.data_type_manager,
        base_class=base_class,
        custom_template_dir=custom_template_dir,
        extra_template_data=extra_template_data,
        target_python_version=target_python_version,
        dump_resolve_reference_action=data_model_types.dump_resolve_reference_action,
        validation=validation,
        field_constraints=field_constraints,
        snake_case_field=snake_case_field,
        strip_default_none=strip_default_none,
        aliases=aliases,
        allow_population_by_field_name=allow_population_by_field_name,
        allow_extra_fields=allow_extra_fields,
        apply_default_values_for_required_fields=apply_default_values_for_required_fields,
        force_optional_for_required_fields=force_optional_for_required_fields,
        class_name=class_name,
        use_standard_collections=use_standard_collections,
        base_path=input_.parent
        if isinstance(input_, Path) and input_.is_file()
        else None,
        use_schema_description=use_schema_description,
        use_field_description=use_field_description,
        use_default_kwarg=use_default_kwarg,
        reuse_model=reuse_model,
        enum_field_as_literal=enum_field_as_literal,
        set_default_enum_member=set_default_enum_member,
        use_subclass_enum=use_subclass_enum,
        strict_nullable=strict_nullable,
        use_generic_container_types=use_generic_container_types,
        enable_faux_immutability=enable_faux_immutability,
        remote_text_cache=remote_text_cache,
        disable_appending_item_suffix=disable_appending_item_suffix,
        strict_types=strict_types,
        empty_enum_field_name=empty_enum_field_name,
        custom_class_name_generator=custom_class_name_generator,
        field_extra_keys=field_extra_keys,
        field_include_all_keys=field_include_all_keys,
        field_extra_keys_without_x_prefix=field_extra_keys_without_x_prefix,
        wrap_string_literal=wrap_string_literal,
        use_title_as_name=use_title_as_name,
        http_headers=http_headers,
        http_ignore_tls=http_ignore_tls,
        use_annotated=use_annotated,
        use_non_positive_negative_number_constrained_types=use_non_positive_negative_number_constrained_types,
        original_field_name_delimiter=original_field_name_delimiter,
        use_double_quotes=use_double_quotes,
        use_union_operator=use_union_operator,
        collapse_root_models=collapse_root_models,
        special_field_name_prefix=special_field_name_prefix,
        remove_special_field_name_prefix=remove_special_field_name_prefix,
        capitalise_enum_members=capitalise_enum_members,
        keep_model_order=keep_model_order,
        **kwargs,
    )

    with chdir(output):
        results = parser.parse()
    if not input_filename:  # pragma: no cover
        if isinstance(input_, str):
            input_filename = '<stdin>'
        elif isinstance(input_, ParseResult):
            input_filename = input_.geturl()
        else:
            input_filename = input_.name
    if not results:
        raise Error('Models not found in the input data')
    elif isinstance(results, str):
        modules = {output: (results, input_filename)}
    else:
        if output is None:
            raise Error('Modular references require an output directory')
        if output.suffix:
            raise Error('Modular references require an output directory, not a file')
        modules = {
            output.joinpath(*name): (
                result.body,
                str(result.source.as_posix() if result.source else input_filename),
            )
            for name, result in sorted(results.items())
        }

    timestamp = datetime.now(timezone.utc).replace(microsecond=0).isoformat()

    header = """\
# generated by datamodel-codegen:
#   filename:  {}"""
    if not disable_timestamp:
        header += f'\n#   timestamp: {timestamp}'
    if enable_version_header:
        header += f'\n#   version:   {get_version()}'

    file: Optional[IO[Any]]
    for path, body_and_filename in modules.items():
        body, filename = body_and_filename
        if path is None:
            file = None
        else:
            if not path.parent.exists():
                path.parent.mkdir(parents=True)
            file = path.open('wt', encoding=encoding)

        print(custom_file_header or header.format(filename), file=file)
        if body:
            print('', file=file)
            print(body.rstrip(), file=file)

        if file is not None:
            file.close()


<<<<<<< HEAD
def infer_input_type(text: str) -> InputFileType:
    if is_openapi(text):
        return InputFileType.OpenAPI
    elif is_schema(text):
        return InputFileType.JsonSchema
    return InputFileType.Json

=======
inferred_message = (
    'The input file type was determined to be: {}\nThis can be specificied explicitly with the '
    '`--input-file-type` option.'
)
>>>>>>> 083691c6

__all__ = [
    'DefaultPutDict',
    'Error',
    'InputFileType',
    'InvalidClassNameError',
    'LiteralType',
    'PythonVersion',
    'generate',
]<|MERGE_RESOLUTION|>--- conflicted
+++ resolved
@@ -494,7 +494,6 @@
             file.close()
 
 
-<<<<<<< HEAD
 def infer_input_type(text: str) -> InputFileType:
     if is_openapi(text):
         return InputFileType.OpenAPI
@@ -502,12 +501,11 @@
         return InputFileType.JsonSchema
     return InputFileType.Json
 
-=======
+
 inferred_message = (
     'The input file type was determined to be: {}\nThis can be specificied explicitly with the '
     '`--input-file-type` option.'
 )
->>>>>>> 083691c6
 
 __all__ = [
     'DefaultPutDict',
