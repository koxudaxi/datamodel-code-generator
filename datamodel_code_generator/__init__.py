from __future__ import annotations

import contextlib
import os
import sys
from datetime import datetime, timezone
from enum import Enum
from pathlib import Path
from typing import (
    IO,
    TYPE_CHECKING,
    Any,
    Callable,
    DefaultDict,
    Dict,
    Iterator,
    List,
    Mapping,
    Optional,
    Sequence,
    Set,
    TextIO,
    Tuple,
    Type,
    TypeVar,
    Union,
)
from urllib.parse import ParseResult

import yaml

from datamodel_code_generator.format import PythonVersion
from datamodel_code_generator.parser import DefaultPutDict, LiteralType
from datamodel_code_generator.parser.base import Parser
from datamodel_code_generator.types import StrictTypes
from datamodel_code_generator.util import SafeLoader  # type: ignore

T = TypeVar('T')

try:
    import pysnooper

    pysnooper.tracer.DISABLED = True
except ImportError:  # pragma: no cover
    pysnooper = None

DEFAULT_BASE_CLASS: str = 'pydantic.BaseModel'


def load_yaml(stream: Union[str, TextIO]) -> Any:
    return yaml.load(stream, Loader=SafeLoader)


def load_yaml_from_path(path: Path, encoding: str) -> Any:
    with path.open(encoding=encoding) as f:
        return load_yaml(f)


if TYPE_CHECKING:

    def get_version() -> str: ...

else:

    def get_version() -> str:
        package = 'datamodel-code-generator'

        try:
            from importlib.metadata import version

            return version(package)
        except ImportError:
            import pkg_resources

            return pkg_resources.get_distribution(package).version


def enable_debug_message() -> None:  # pragma: no cover
    if not pysnooper:
        raise Exception(
            "Please run `$pip install 'datamodel-code-generator[debug]'` to use debug option"
        )

    pysnooper.tracer.DISABLED = False


def snooper_to_methods(  # type: ignore
    output=None,
    watch=(),
    watch_explode=(),
    depth=1,
    prefix='',
    overwrite=False,
    thread_info=False,
    custom_repr=(),
    max_variable_length=100,
) -> Callable[..., Any]:
    def inner(cls: Type[T]) -> Type[T]:
        if not pysnooper:
            return cls
        import inspect

        methods = inspect.getmembers(cls, predicate=inspect.isfunction)
        for name, method in methods:
            snooper_method = pysnooper.snoop(
                output,
                watch,
                watch_explode,
                depth,
                prefix,
                overwrite,
                thread_info,
                custom_repr,
                max_variable_length,
            )(method)
            setattr(cls, name, snooper_method)
        return cls

    return inner


@contextlib.contextmanager
def chdir(path: Optional[Path]) -> Iterator[None]:
    """Changes working directory and returns to previous on exit."""

    if path is None:
        yield
    else:
        prev_cwd = Path.cwd()
        try:
            os.chdir(path if path.is_dir() else path.parent)
            yield
        finally:
            os.chdir(prev_cwd)


def is_openapi(text: str) -> bool:
    return 'openapi' in load_yaml(text)


JSON_SCHEMA_URLS: Tuple[str, ...] = (
    'http://json-schema.org/',
    'https://json-schema.org/',
)


def is_schema(text: str) -> bool:
    data = load_yaml(text)
    if not isinstance(data, dict):
        return False
    schema = data.get('$schema')
    if isinstance(schema, str) and any(
        schema.startswith(u) for u in JSON_SCHEMA_URLS
    ):  # pragma: no cover
        return True
    if isinstance(data.get('type'), str):
        return True
    if any(
        isinstance(data.get(o), list)
        for o in (
            'allOf',
            'anyOf',
            'oneOf',
        )
    ):
        return True
    if isinstance(data.get('properties'), dict):
        return True
    return False


class InputFileType(Enum):
    Auto = 'auto'
    OpenAPI = 'openapi'
    JsonSchema = 'jsonschema'
    Json = 'json'
    Yaml = 'yaml'
    Dict = 'dict'
    CSV = 'csv'
    GraphQL = 'graphql'


RAW_DATA_TYPES: List[InputFileType] = [
    InputFileType.Json,
    InputFileType.Yaml,
    InputFileType.Dict,
    InputFileType.CSV,
    InputFileType.GraphQL,
]


class DataModelType(Enum):
    PydanticBaseModel = 'pydantic.BaseModel'
    PydanticV2BaseModel = 'pydantic_v2.BaseModel'
    DataclassesDataclass = 'dataclasses.dataclass'
    TypingTypedDict = 'typing.TypedDict'
    MsgspecStruct = 'msgspec.Struct'


class OpenAPIScope(Enum):
    Schemas = 'schemas'
    Paths = 'paths'
    Tags = 'tags'
    Parameters = 'parameters'


class GraphQLScope(Enum):
    Schema = 'schema'


class Error(Exception):
    def __init__(self, message: str) -> None:
        self.message: str = message

    def __str__(self) -> str:
        return self.message


class InvalidClassNameError(Error):
    def __init__(self, class_name: str) -> None:
        self.class_name = class_name
        message = f'title={repr(class_name)} is invalid class name.'
        super().__init__(message=message)


def get_first_file(path: Path) -> Path:  # pragma: no cover
    if path.is_file():
        return path
    elif path.is_dir():
        for child in path.rglob('*'):
            if child.is_file():
                return child
    raise Error('File not found')


def generate(
    input_: Union[Path, str, ParseResult],
    *,
    input_filename: Optional[str] = None,
    input_file_type: InputFileType = InputFileType.Auto,
    output: Optional[Path] = None,
    output_model_type: DataModelType = DataModelType.PydanticBaseModel,
    target_python_version: PythonVersion = PythonVersion.PY_37,
    base_class: str = '',
    additional_imports: Optional[List[str]] = None,
    custom_template_dir: Optional[Path] = None,
    extra_template_data: Optional[DefaultDict[str, Dict[str, Any]]] = None,
    validation: bool = False,
    field_constraints: bool = False,
    snake_case_field: bool = False,
    strip_default_none: bool = False,
    aliases: Optional[Mapping[str, str]] = None,
    disable_timestamp: bool = False,
    enable_version_header: bool = False,
    allow_population_by_field_name: bool = False,
    allow_extra_fields: bool = False,
    apply_default_values_for_required_fields: bool = False,
    force_optional_for_required_fields: bool = False,
    class_name: Optional[str] = None,
    use_standard_collections: bool = False,
    use_schema_description: bool = False,
    use_field_description: bool = False,
    use_default_kwarg: bool = False,
    reuse_model: bool = False,
    encoding: str = 'utf-8',
    enum_field_as_literal: Optional[LiteralType] = None,
    use_one_literal_as_default: bool = False,
    set_default_enum_member: bool = False,
    use_subclass_enum: bool = False,
    strict_nullable: bool = False,
    use_generic_container_types: bool = False,
    enable_faux_immutability: bool = False,
    disable_appending_item_suffix: bool = False,
    strict_types: Optional[Sequence[StrictTypes]] = None,
    empty_enum_field_name: Optional[str] = None,
    custom_class_name_generator: Optional[Callable[[str], str]] = None,
    field_extra_keys: Optional[Set[str]] = None,
    field_include_all_keys: bool = False,
    field_extra_keys_without_x_prefix: Optional[Set[str]] = None,
    openapi_scopes: Optional[List[OpenAPIScope]] = None,
    graphql_scopes: Optional[List[GraphQLScope]] = None,
    wrap_string_literal: Optional[bool] = None,
    use_title_as_name: bool = False,
    use_operation_id_as_name: bool = False,
    use_unique_items_as_set: bool = False,
    http_headers: Optional[Sequence[Tuple[str, str]]] = None,
    http_ignore_tls: bool = False,
    use_annotated: bool = False,
    use_non_positive_negative_number_constrained_types: bool = False,
    original_field_name_delimiter: Optional[str] = None,
    use_double_quotes: bool = False,
    use_union_operator: bool = False,
    collapse_root_models: bool = False,
    special_field_name_prefix: Optional[str] = None,
    remove_special_field_name_prefix: bool = False,
    capitalise_enum_members: bool = False,
    keep_model_order: bool = False,
    custom_file_header: Optional[str] = None,
    custom_file_header_path: Optional[Path] = None,
    custom_formatters: Optional[List[str]] = None,
    custom_formatters_kwargs: Optional[Dict[str, Any]] = None,
    http_query_parameters: Optional[Sequence[Tuple[str, str]]] = None,
) -> None:
    remote_text_cache: DefaultPutDict[str, str] = DefaultPutDict()
    if isinstance(input_, str):
        input_text: Optional[str] = input_
    elif isinstance(input_, ParseResult):
        from datamodel_code_generator.http import get_body

        input_text = remote_text_cache.get_or_put(
            input_.geturl(),
            default_factory=lambda url: get_body(
                url, http_headers, http_ignore_tls, http_query_parameters
            ),
        )
    else:
        input_text = None

    if isinstance(input_, Path) and not input_.is_absolute():
        input_ = input_.expanduser().resolve()
    if input_file_type == InputFileType.Auto:
        try:
            input_text_ = (
                get_first_file(input_).read_text(encoding=encoding)
                if isinstance(input_, Path)
                else input_text
            )
            assert isinstance(input_text_, str)
            input_file_type = infer_input_type(input_text_)
            print(
                inferred_message.format(input_file_type.value),
                file=sys.stderr,
            )
        except:  # noqa
            raise Error('Invalid file format')

    kwargs: Dict[str, Any] = {}
    if input_file_type == InputFileType.OpenAPI:
        from datamodel_code_generator.parser.openapi import OpenAPIParser

        parser_class: Type[Parser] = OpenAPIParser
        kwargs['openapi_scopes'] = openapi_scopes
    elif input_file_type == InputFileType.GraphQL:
        from datamodel_code_generator.parser.graphql import GraphQLParser

        parser_class: Type[Parser] = GraphQLParser
    else:
        from datamodel_code_generator.parser.jsonschema import JsonSchemaParser

        parser_class = JsonSchemaParser

        if input_file_type in RAW_DATA_TYPES:
            try:
                if isinstance(input_, Path) and input_.is_dir():  # pragma: no cover
                    raise Error(f'Input must be a file for {input_file_type}')
                obj: Dict[Any, Any]
                if input_file_type == InputFileType.CSV:
                    import csv

                    def get_header_and_first_line(csv_file: IO[str]) -> Dict[str, Any]:
                        csv_reader = csv.DictReader(csv_file)
                        return dict(zip(csv_reader.fieldnames, next(csv_reader)))  # type: ignore

                    if isinstance(input_, Path):
                        with input_.open(encoding=encoding) as f:
                            obj = get_header_and_first_line(f)
                    else:
                        import io

                        obj = get_header_and_first_line(io.StringIO(input_text))
                else:
                    obj = load_yaml(
                        input_.read_text(encoding=encoding)  # type: ignore
                        if isinstance(input_, Path)
                        else input_text
                    )
            except:  # noqa
                raise Error('Invalid file format')
            import json

            from genson import SchemaBuilder

            builder = SchemaBuilder()
            builder.add_object(obj)
            input_text = json.dumps(builder.to_schema())

    if isinstance(input_, ParseResult) and input_file_type not in RAW_DATA_TYPES:
        input_text = None

    from datamodel_code_generator.model import get_data_model_types

    data_model_types = get_data_model_types(output_model_type, target_python_version)
    parser = parser_class(
        source=input_text or input_,
        data_model_type=data_model_types.data_model,
        data_model_root_type=data_model_types.root_model,
        data_model_field_type=data_model_types.field_model,
        data_type_manager_type=data_model_types.data_type_manager,
        base_class=base_class,
        additional_imports=additional_imports,
        custom_template_dir=custom_template_dir,
        extra_template_data=extra_template_data,
        target_python_version=target_python_version,
        dump_resolve_reference_action=data_model_types.dump_resolve_reference_action,
        validation=validation,
        field_constraints=field_constraints,
        snake_case_field=snake_case_field,
        strip_default_none=strip_default_none,
        aliases=aliases,
        allow_population_by_field_name=allow_population_by_field_name,
        allow_extra_fields=allow_extra_fields,
        apply_default_values_for_required_fields=apply_default_values_for_required_fields,
        force_optional_for_required_fields=force_optional_for_required_fields,
        class_name=class_name,
        use_standard_collections=use_standard_collections,
        base_path=input_.parent
        if isinstance(input_, Path) and input_.is_file()
        else None,
        use_schema_description=use_schema_description,
        use_field_description=use_field_description,
        use_default_kwarg=use_default_kwarg,
        reuse_model=reuse_model,
        enum_field_as_literal=LiteralType.All
        if output_model_type == DataModelType.TypingTypedDict
        else enum_field_as_literal,
        use_one_literal_as_default=use_one_literal_as_default,
        set_default_enum_member=True
        if output_model_type == DataModelType.DataclassesDataclass
        else set_default_enum_member,
        use_subclass_enum=use_subclass_enum,
        strict_nullable=strict_nullable,
        use_generic_container_types=use_generic_container_types,
        enable_faux_immutability=enable_faux_immutability,
        remote_text_cache=remote_text_cache,
        disable_appending_item_suffix=disable_appending_item_suffix,
        strict_types=strict_types,
        empty_enum_field_name=empty_enum_field_name,
        custom_class_name_generator=custom_class_name_generator,
        field_extra_keys=field_extra_keys,
        field_include_all_keys=field_include_all_keys,
        field_extra_keys_without_x_prefix=field_extra_keys_without_x_prefix,
        wrap_string_literal=wrap_string_literal,
        use_title_as_name=use_title_as_name,
        use_operation_id_as_name=use_operation_id_as_name,
        use_unique_items_as_set=use_unique_items_as_set,
        http_headers=http_headers,
        http_ignore_tls=http_ignore_tls,
        use_annotated=use_annotated,
        use_non_positive_negative_number_constrained_types=use_non_positive_negative_number_constrained_types,
        original_field_name_delimiter=original_field_name_delimiter,
        use_double_quotes=use_double_quotes,
        use_union_operator=use_union_operator,
        collapse_root_models=collapse_root_models,
        special_field_name_prefix=special_field_name_prefix,
        remove_special_field_name_prefix=remove_special_field_name_prefix,
        capitalise_enum_members=capitalise_enum_members,
        keep_model_order=keep_model_order,
        known_third_party=data_model_types.known_third_party,
        custom_formatters=custom_formatters,
        custom_formatters_kwargs=custom_formatters_kwargs,
<<<<<<< HEAD
        http_folder_output=output
        if isinstance(input_, ParseResult) and output.is_dir()
        else None,
=======
        http_query_parameters=http_query_parameters,
>>>>>>> f8c45067
        **kwargs,
    )

    with chdir(output):
        results = parser.parse()
    if not input_filename:  # pragma: no cover
        if isinstance(input_, str):
            input_filename = '<stdin>'
        elif isinstance(input_, ParseResult):
            input_filename = input_.geturl()
        else:
            input_filename = input_.name
    if not results:
        raise Error('Models not found in the input data')
    elif isinstance(results, str):
        modules = {output: (results, input_filename)}
    else:
        if output is None:
            raise Error('Modular references require an output directory')
        if output.suffix:
            raise Error('Modular references require an output directory, not a file')
        modules = {
            output.joinpath(*name): (
                result.body,
                str(result.source.as_posix() if result.source else input_filename),
            )
            for name, result in sorted(results.items())
        }

    timestamp = datetime.now(timezone.utc).replace(microsecond=0).isoformat()

    if custom_file_header is None and custom_file_header_path:
        custom_file_header = custom_file_header_path.read_text(encoding=encoding)

    header = """\
# generated by datamodel-codegen:
#   filename:  {}"""
    if not disable_timestamp:
        header += f'\n#   timestamp: {timestamp}'
    if enable_version_header:
        header += f'\n#   version:   {get_version()}'

    file: Optional[IO[Any]]
    for path, (body, filename) in modules.items():
        if path is None:
            file = None
        else:
            if not path.parent.exists():
                path.parent.mkdir(parents=True)
            file = path.open('wt', encoding=encoding)

        print(custom_file_header or header.format(filename), file=file)
        if body:
            print('', file=file)
            print(body.rstrip(), file=file)

        if file is not None:
            file.close()


def infer_input_type(text: str) -> InputFileType:
    if is_openapi(text):
        return InputFileType.OpenAPI
    elif is_schema(text):
        return InputFileType.JsonSchema
    return InputFileType.Json


inferred_message = (
    'The input file type was determined to be: {}\nThis can be specified explicitly with the '
    '`--input-file-type` option.'
)

__all__ = [
    'DefaultPutDict',
    'Error',
    'InputFileType',
    'InvalidClassNameError',
    'LiteralType',
    'PythonVersion',
    'generate',
]<|MERGE_RESOLUTION|>--- conflicted
+++ resolved
@@ -458,13 +458,10 @@
         known_third_party=data_model_types.known_third_party,
         custom_formatters=custom_formatters,
         custom_formatters_kwargs=custom_formatters_kwargs,
-<<<<<<< HEAD
         http_folder_output=output
         if isinstance(input_, ParseResult) and output.is_dir()
         else None,
-=======
         http_query_parameters=http_query_parameters,
->>>>>>> f8c45067
         **kwargs,
     )
 
