--- conflicted
+++ resolved
@@ -509,11 +509,8 @@
     use_non_positive_negative_number_constrained_types: bool = False
     original_field_name_delimiter: Optional[str] = None
     use_double_quotes: bool = False
-<<<<<<< HEAD
     collapse_root_models: bool = False
-=======
     special_field_name_prefix: Optional[str] = None
->>>>>>> 5f308246
 
     def merge_args(self, args: Namespace) -> None:
         set_args = {
