import re
from collections import defaultdict
from contextlib import contextmanager
from enum import Enum, auto
from functools import cached_property, lru_cache
from itertools import zip_longest
from keyword import iskeyword
from pathlib import Path, PurePath
from typing import (
    TYPE_CHECKING,
    AbstractSet,
    Any,
    Callable,
    ClassVar,
    DefaultDict,
    Dict,
    Generator,
    List,
    Mapping,
    NamedTuple,
    Optional,
    Pattern,
    Sequence,
    Set,
    Tuple,
    Type,
    TypeVar,
    Union,
)
from urllib.parse import ParseResult, urlparse

import inflect
import pydantic
from packaging import version
from pydantic import BaseModel

from datamodel_code_generator.util import (
    PYDANTIC_V2,
    ConfigDict,
<<<<<<< HEAD
    field_validator,
=======
    cached_property,
    model_validator,
>>>>>>> a01554f8
)

if TYPE_CHECKING:
    from pydantic.typing import DictStrAny


class _BaseModel(BaseModel):
    _exclude_fields: ClassVar[Set[str]] = set()
    _pass_fields: ClassVar[Set[str]] = set()

    if not TYPE_CHECKING:

        def __init__(self, **values: Any) -> None:
            super().__init__(**values)
            for pass_field_name in self._pass_fields:
                if pass_field_name in values:
                    setattr(self, pass_field_name, values[pass_field_name])

    if not TYPE_CHECKING:
        if PYDANTIC_V2:

            def dict(
                self,
                *,
                include: Union[
                    AbstractSet[Union[int, str]], Mapping[Union[int, str], Any], None
                ] = None,
                exclude: Union[
                    AbstractSet[Union[int, str]], Mapping[Union[int, str], Any], None
                ] = None,
                by_alias: bool = False,
                exclude_unset: bool = False,
                exclude_defaults: bool = False,
                exclude_none: bool = False,
            ) -> 'DictStrAny':
                return self.model_dump(
                    include=include,
                    exclude=set(exclude or ()) | self._exclude_fields,
                    by_alias=by_alias,
                    exclude_unset=exclude_unset,
                    exclude_defaults=exclude_defaults,
                    exclude_none=exclude_none,
                )

        else:

            def dict(
                self,
                *,
                include: Union[
                    AbstractSet[Union[int, str]], Mapping[Union[int, str], Any], None
                ] = None,
                exclude: Union[
                    AbstractSet[Union[int, str]], Mapping[Union[int, str], Any], None
                ] = None,
                by_alias: bool = False,
                skip_defaults: Optional[bool] = None,
                exclude_unset: bool = False,
                exclude_defaults: bool = False,
                exclude_none: bool = False,
            ) -> 'DictStrAny':
                return super().dict(
                    include=include,
                    exclude=set(exclude or ()) | self._exclude_fields,
                    by_alias=by_alias,
                    skip_defaults=skip_defaults,
                    exclude_unset=exclude_unset,
                    exclude_defaults=exclude_defaults,
                    exclude_none=exclude_none,
                )


class Reference(_BaseModel):
    path: str
    original_name: str = ''
    name: str
    duplicate_name: Optional[str] = None
    loaded: bool = True
    source: Optional[Any] = None
    children: List[Any] = []
    _exclude_fields: ClassVar[Set[str]] = {'children'}

    @model_validator(mode='before')
    def validate_original_name(cls, values: Any) -> Any:
        """
        If original_name is empty then, `original_name` is assigned `name`
        """
        if not isinstance(values, dict):  # pragma: no cover
            return values
        original_name = values.get('original_name')
        if original_name:
            return values

        values['original_name'] = values.get('name', original_name)
        return values

    if PYDANTIC_V2:
        # TODO[pydantic]: The following keys were removed: `copy_on_model_validation`.
        # Check https://docs.pydantic.dev/dev-v2/migration/#changes-to-config for more information.
        model_config = ConfigDict(
            arbitrary_types_allowed=True,
            ignored_types=(cached_property,),
            revalidate_instances='never',
        )
    else:

        class Config:
            arbitrary_types_allowed = True
            keep_untouched = (cached_property,)
            copy_on_model_validation = (
                False
                if version.parse(pydantic.VERSION) < version.parse('1.9.2')
                else 'none'
            )

    @property
    def short_name(self) -> str:
        return self.name.rsplit('.', 1)[-1]


SINGULAR_NAME_SUFFIX: str = 'Item'

ID_PATTERN: Pattern[str] = re.compile(r'^#[^/].*')

T = TypeVar('T')


@contextmanager
def context_variable(
    setter: Callable[[T], None], current_value: T, new_value: T
) -> Generator[None, None, None]:
    previous_value: T = current_value
    setter(new_value)
    try:
        yield
    finally:
        setter(previous_value)


_UNDER_SCORE_1: Pattern[str] = re.compile(r'([^_])([A-Z][a-z]+)')
_UNDER_SCORE_2: Pattern[str] = re.compile('([a-z0-9])([A-Z])')


@lru_cache
def camel_to_snake(string: str) -> str:
    subbed = _UNDER_SCORE_1.sub(r'\1_\2', string)
    return _UNDER_SCORE_2.sub(r'\1_\2', subbed).lower()


class FieldNameResolver:
    def __init__(
        self,
        aliases: Optional[Mapping[str, str]] = None,
        snake_case_field: bool = False,
        empty_field_name: Optional[str] = None,
        original_delimiter: Optional[str] = None,
        special_field_name_prefix: Optional[str] = None,
        remove_special_field_name_prefix: bool = False,
        capitalise_enum_members: bool = False,
    ):
        self.aliases: Mapping[str, str] = {} if aliases is None else {**aliases}
        self.empty_field_name: str = empty_field_name or '_'
        self.snake_case_field = snake_case_field
        self.original_delimiter: Optional[str] = original_delimiter
        self.special_field_name_prefix: Optional[str] = (
            'field' if special_field_name_prefix is None else special_field_name_prefix
        )
        self.remove_special_field_name_prefix: bool = remove_special_field_name_prefix
        self.capitalise_enum_members: bool = capitalise_enum_members

    @classmethod
    def _validate_field_name(cls, field_name: str) -> bool:
        return True

    def get_valid_name(
        self,
        name: str,
        excludes: Optional[Set[str]] = None,
        ignore_snake_case_field: bool = False,
        upper_camel: bool = False,
    ) -> str:
        if not name:
            name = self.empty_field_name
        if name[0] == '#':
            name = name[1:] or self.empty_field_name

        if (
            self.snake_case_field
            and not ignore_snake_case_field
            and self.original_delimiter is not None
        ):
            name = snake_to_upper_camel(name, delimiter=self.original_delimiter)

        name = re.sub(r'[¹²³⁴⁵⁶⁷⁸⁹]|\W', '_', name)
        if name[0].isnumeric():
            name = f'{self.special_field_name_prefix}_{name}'

        # We should avoid having a field begin with an underscore, as it
        # causes pydantic to consider it as private
        while name.startswith('_'):
            if self.remove_special_field_name_prefix:
                name = name[1:]
            else:
                name = f'{self.special_field_name_prefix}{name}'
                break
        if (
            self.capitalise_enum_members
            or self.snake_case_field
            and not ignore_snake_case_field
        ):
            name = camel_to_snake(name)
        count = 1
        if iskeyword(name) or not self._validate_field_name(name):
            name += '_'
        if upper_camel:
            new_name = snake_to_upper_camel(name)
        elif self.capitalise_enum_members:
            new_name = name.upper()
        else:
            new_name = name
        while (
            not (new_name.isidentifier() or not self._validate_field_name(new_name))
            or iskeyword(new_name)
            or (excludes and new_name in excludes)
        ):
            new_name = f'{name}{count}' if upper_camel else f'{name}_{count}'
            count += 1
        return new_name

    def get_valid_field_name_and_alias(
        self, field_name: str, excludes: Optional[Set[str]] = None
    ) -> Tuple[str, Optional[str]]:
        if field_name in self.aliases:
            return self.aliases[field_name], field_name
        valid_name = self.get_valid_name(field_name, excludes=excludes)
        return valid_name, None if field_name == valid_name else field_name


class PydanticFieldNameResolver(FieldNameResolver):
    @classmethod
    def _validate_field_name(cls, field_name: str) -> bool:
        # TODO: Support Pydantic V2
        return not hasattr(BaseModel, field_name)


class EnumFieldNameResolver(FieldNameResolver):
    def get_valid_name(
        self,
        name: str,
        excludes: Optional[Set[str]] = None,
        ignore_snake_case_field: bool = False,
        upper_camel: bool = False,
    ) -> str:
        return super().get_valid_name(
            name='mro_' if name == 'mro' else name,
            excludes={'mro'} | (excludes or set()),
            ignore_snake_case_field=ignore_snake_case_field,
            upper_camel=upper_camel,
        )


class ModelType(Enum):
    PYDANTIC = auto()
    ENUM = auto()
    CLASS = auto()


DEFAULT_FIELD_NAME_RESOLVERS: Dict[ModelType, Type[FieldNameResolver]] = {
    ModelType.ENUM: EnumFieldNameResolver,
    ModelType.PYDANTIC: PydanticFieldNameResolver,
    ModelType.CLASS: FieldNameResolver,
}


class ClassName(NamedTuple):
    name: str
    duplicate_name: Optional[str]


def get_relative_path(base_path: PurePath, target_path: PurePath) -> PurePath:
    if base_path == target_path:
        return Path('.')
    if not target_path.is_absolute():
        return target_path
    parent_count: int = 0
    children: List[str] = []
    for base_part, target_part in zip_longest(base_path.parts, target_path.parts):
        if base_part == target_part and not parent_count:
            continue
        if base_part or not target_part:
            parent_count += 1
        if target_part:
            children.append(target_part)
    return Path(*['..' for _ in range(parent_count)], *children)


class ModelResolver:
    def __init__(
        self,
        exclude_names: Optional[Set[str]] = None,
        duplicate_name_suffix: Optional[str] = None,
        base_url: Optional[str] = None,
        singular_name_suffix: Optional[str] = None,
        aliases: Optional[Mapping[str, str]] = None,
        snake_case_field: bool = False,
        empty_field_name: Optional[str] = None,
        custom_class_name_generator: Optional[Callable[[str], str]] = None,
        base_path: Optional[Path] = None,
        field_name_resolver_classes: Optional[
            Dict[ModelType, Type[FieldNameResolver]]
        ] = None,
        original_field_name_delimiter: Optional[str] = None,
        special_field_name_prefix: Optional[str] = None,
        remove_special_field_name_prefix: bool = False,
        capitalise_enum_members: bool = False,
    ) -> None:
        self.references: Dict[str, Reference] = {}
        self._current_root: Sequence[str] = []
        self._root_id: Optional[str] = None
        self._root_id_base_path: Optional[str] = None
        self.ids: DefaultDict[str, Dict[str, str]] = defaultdict(dict)
        self.after_load_files: Set[str] = set()
        self.exclude_names: Set[str] = exclude_names or set()
        self.duplicate_name_suffix: Optional[str] = duplicate_name_suffix
        self._base_url: Optional[str] = base_url
        self.singular_name_suffix: str = (
            singular_name_suffix
            if isinstance(singular_name_suffix, str)
            else SINGULAR_NAME_SUFFIX
        )
        merged_field_name_resolver_classes = DEFAULT_FIELD_NAME_RESOLVERS.copy()
        if field_name_resolver_classes:  # pragma: no cover
            merged_field_name_resolver_classes.update(field_name_resolver_classes)
        self.field_name_resolvers: Dict[ModelType, FieldNameResolver] = {
            k: v(
                aliases=aliases,
                snake_case_field=snake_case_field,
                empty_field_name=empty_field_name,
                original_delimiter=original_field_name_delimiter,
                special_field_name_prefix=special_field_name_prefix,
                remove_special_field_name_prefix=remove_special_field_name_prefix,
                capitalise_enum_members=capitalise_enum_members
                if k == ModelType.ENUM
                else False,
            )
            for k, v in merged_field_name_resolver_classes.items()
        }
        self.class_name_generator = (
            custom_class_name_generator or self.default_class_name_generator
        )
        self._base_path: Path = base_path or Path.cwd()
        self._current_base_path: Optional[Path] = self._base_path

    @property
    def current_base_path(self) -> Optional[Path]:
        return self._current_base_path

    def set_current_base_path(self, base_path: Optional[Path]) -> None:
        self._current_base_path = base_path

    @property
    def base_url(self) -> Optional[str]:
        return self._base_url

    def set_base_url(self, base_url: Optional[str]) -> None:
        self._base_url = base_url

    @contextmanager
    def current_base_path_context(
        self, base_path: Optional[Path]
    ) -> Generator[None, None, None]:
        if base_path:
            base_path = (self._base_path / base_path).resolve()
        with context_variable(
            self.set_current_base_path, self.current_base_path, base_path
        ):
            yield

    @contextmanager
    def base_url_context(self, base_url: str) -> Generator[None, None, None]:
        if self._base_url:
            with context_variable(self.set_base_url, self.base_url, base_url):
                yield
        else:
            yield

    @property
    def current_root(self) -> Sequence[str]:
        if len(self._current_root) > 1:
            return self._current_root
        return self._current_root

    def set_current_root(self, current_root: Sequence[str]) -> None:
        self._current_root = current_root

    @contextmanager
    def current_root_context(
        self, current_root: Sequence[str]
    ) -> Generator[None, None, None]:
        with context_variable(self.set_current_root, self.current_root, current_root):
            yield

    @property
    def root_id(self) -> Optional[str]:
        return self._root_id

    @property
    def root_id_base_path(self) -> Optional[str]:
        return self._root_id_base_path

    def set_root_id(self, root_id: Optional[str]) -> None:
        if root_id and '/' in root_id:
            self._root_id_base_path = root_id.rsplit('/', 1)[0]
        else:
            self._root_id_base_path = None

        self._root_id = root_id

    def add_id(self, id_: str, path: Sequence[str]) -> None:
        self.ids['/'.join(self.current_root)][id_] = self.resolve_ref(path)

    def resolve_ref(self, path: Union[Sequence[str], str]) -> str:
        if isinstance(path, str):
            joined_path = path
        else:
            joined_path = self.join_path(path)
        if joined_path == '#':
            return f"{'/'.join(self.current_root)}#"
        if (
            self.current_base_path
            and not self.base_url
            and joined_path[0] != '#'
            and not is_url(joined_path)
        ):
            # resolve local file path
            file_path, *object_part = joined_path.split('#', 1)
            resolved_file_path = Path(self.current_base_path, file_path).resolve()
            joined_path = get_relative_path(
                self._base_path, resolved_file_path
            ).as_posix()
            if object_part:
                joined_path += f'#{object_part[0]}'
        if ID_PATTERN.match(joined_path):
            ref: str = self.ids['/'.join(self.current_root)][joined_path]
        else:
            if '#' not in joined_path:
                joined_path += '#'
            elif joined_path[0] == '#':
                joined_path = f'{"/".join(self.current_root)}{joined_path}'

            delimiter = joined_path.index('#')
            file_path = ''.join(joined_path[:delimiter])
            ref = f"{''.join(joined_path[:delimiter])}#{''.join(joined_path[delimiter + 1:])}"
            if self.root_id_base_path and not (
                is_url(joined_path) or Path(self._base_path, file_path).is_file()
            ):
                ref = f'{self.root_id_base_path}/{ref}'

        if self.base_url:
            from .http import join_url

            joined_url = join_url(self.base_url, ref)
            if '#' in joined_url:
                return joined_url
            return f'{joined_url}#'

        if is_url(ref):
            file_part, path_part = ref.split('#', 1)
            if file_part == self.root_id:
                return f'{"/".join(self.current_root)}#{path_part}'
            target_url: ParseResult = urlparse(file_part)
            if not (self.root_id and self.current_base_path):
                return ref
            root_id_url: ParseResult = urlparse(self.root_id)
            if (target_url.scheme, target_url.netloc) == (
                root_id_url.scheme,
                root_id_url.netloc,
            ):  # pragma: no cover
                target_url_path = Path(target_url.path)
                relative_target_base = get_relative_path(
                    Path(root_id_url.path).parent, target_url_path.parent
                )
                target_path = (
                    self.current_base_path / relative_target_base / target_url_path.name
                )
                if target_path.exists():
                    return f'{target_path.resolve().relative_to(self._base_path)}#{path_part}'

        return ref

    def is_after_load(self, ref: str) -> bool:
        if is_url(ref) or not self.current_base_path:
            return False
        file_part, *_ = ref.split('#', 1)
        absolute_path = Path(self._base_path, file_part).resolve().as_posix()
        if self.is_external_root_ref(ref):
            return absolute_path in self.after_load_files
        elif self.is_external_ref(ref):
            return absolute_path in self.after_load_files
        return False  # pragma: no cover

    @staticmethod
    def is_external_ref(ref: str) -> bool:
        return '#' in ref and ref[0] != '#'

    @staticmethod
    def is_external_root_ref(ref: str) -> bool:
        return ref[-1] == '#'

    @staticmethod
    def join_path(path: Sequence[str]) -> str:
        joined_path = '/'.join(p for p in path if p).replace('/#', '#')
        if '#' not in joined_path:
            joined_path += '#'
        return joined_path

    def add_ref(self, ref: str, resolved: bool = False) -> Reference:
        if not resolved:
            path = self.resolve_ref(ref)
        else:
            path = ref
        reference = self.references.get(path)
        if reference:
            return reference
        split_ref = ref.rsplit('/', 1)
        if len(split_ref) == 1:
            original_name = Path(
                split_ref[0][:-1] if self.is_external_root_ref(path) else split_ref[0]
            ).stem
        else:
            original_name = (
                Path(split_ref[1][:-1]).stem
                if self.is_external_root_ref(path)
                else split_ref[1]
            )
        name = self.get_class_name(original_name, unique=False).name
        reference = Reference(
            path=path,
            original_name=original_name,
            name=name,
            loaded=False,
        )

        self.references[path] = reference
        return reference

    def add(
        self,
        path: Sequence[str],
        original_name: str,
        *,
        class_name: bool = False,
        singular_name: bool = False,
        unique: bool = True,
        singular_name_suffix: Optional[str] = None,
        loaded: bool = False,
    ) -> Reference:
        joined_path = self.join_path(path)
        reference: Optional[Reference] = self.references.get(joined_path)
        if reference:
            if loaded and not reference.loaded:
                reference.loaded = True
            if (
                not original_name
                or original_name == reference.original_name
                or original_name == reference.name
            ):
                return reference
        name = original_name
        duplicate_name: Optional[str] = None
        if class_name:
            name, duplicate_name = self.get_class_name(
                name=name,
                unique=unique,
                reserved_name=reference.name if reference else None,
                singular_name=singular_name,
                singular_name_suffix=singular_name_suffix,
            )
        else:
            # TODO: create a validate for module name
            name = self.get_valid_field_name(name, model_type=ModelType.CLASS)
            if singular_name:  # pragma: no cover
                name = get_singular_name(
                    name, singular_name_suffix or self.singular_name_suffix
                )
            elif unique:  # pragma: no cover
                unique_name = self._get_unique_name(name)
                if unique_name == name:
                    duplicate_name = name
                name = unique_name
        if reference:
            reference.original_name = original_name
            reference.name = name
            reference.loaded = loaded
            reference.duplicate_name = duplicate_name
        else:
            reference = Reference(
                path=joined_path,
                original_name=original_name,
                name=name,
                loaded=loaded,
                duplicate_name=duplicate_name,
            )
            self.references[joined_path] = reference
        return reference

    def get(self, path: Union[Sequence[str], str]) -> Optional[Reference]:
        return self.references.get(self.resolve_ref(path))

    def delete(self, path: Union[Sequence[str], str]) -> None:
        if self.resolve_ref(path) in self.references:
            del self.references[self.resolve_ref(path)]

    def default_class_name_generator(self, name: str) -> str:
        # TODO: create a validate for class name
        return self.field_name_resolvers[ModelType.CLASS].get_valid_name(
            name, ignore_snake_case_field=True, upper_camel=True
        )

    def get_class_name(
        self,
        name: str,
        unique: bool = True,
        reserved_name: Optional[str] = None,
        singular_name: bool = False,
        singular_name_suffix: Optional[str] = None,
    ) -> ClassName:
        if '.' in name:
            split_name = name.split('.')
            prefix = '.'.join(
                # TODO: create a validate for class name
                self.field_name_resolvers[ModelType.CLASS].get_valid_name(
                    n, ignore_snake_case_field=True
                )
                for n in split_name[:-1]
            )
            prefix += '.'
            class_name = split_name[-1]
        else:
            prefix = ''
            class_name = name

        class_name = self.class_name_generator(class_name)

        if singular_name:
            class_name = get_singular_name(
                class_name, singular_name_suffix or self.singular_name_suffix
            )
        duplicate_name: Optional[str] = None
        if unique:
            if reserved_name == class_name:
                return ClassName(name=class_name, duplicate_name=duplicate_name)

            unique_name = self._get_unique_name(class_name, camel=True)
            if unique_name != class_name:
                duplicate_name = class_name
            class_name = unique_name
        return ClassName(name=f'{prefix}{class_name}', duplicate_name=duplicate_name)

    def _get_unique_name(self, name: str, camel: bool = False) -> str:
        unique_name: str = name
        count: int = 1
        reference_names = {
            r.name for r in self.references.values()
        } | self.exclude_names
        while unique_name in reference_names:
            if self.duplicate_name_suffix:
                name_parts: List[Union[str, int]] = [
                    name,
                    self.duplicate_name_suffix,
                    count - 1,
                ]
            else:
                name_parts = [name, count]
            delimiter = '' if camel else '_'
            unique_name = delimiter.join(str(p) for p in name_parts if p)
            count += 1
        return unique_name

    @classmethod
    def validate_name(cls, name: str) -> bool:
        return name.isidentifier() and not iskeyword(name)

    def get_valid_field_name(
        self,
        name: str,
        excludes: Optional[Set[str]] = None,
        model_type: ModelType = ModelType.PYDANTIC,
    ) -> str:
        return self.field_name_resolvers[model_type].get_valid_name(name, excludes)

    def get_valid_field_name_and_alias(
        self,
        field_name: str,
        excludes: Optional[Set[str]] = None,
        model_type: ModelType = ModelType.PYDANTIC,
    ) -> Tuple[str, Optional[str]]:
        return self.field_name_resolvers[model_type].get_valid_field_name_and_alias(
            field_name, excludes
        )


@lru_cache
def get_singular_name(name: str, suffix: str = SINGULAR_NAME_SUFFIX) -> str:
    singular_name = inflect_engine.singular_noun(name)
    if singular_name is False:
        singular_name = f'{name}{suffix}'
    return singular_name


@lru_cache
def snake_to_upper_camel(word: str, delimiter: str = '_') -> str:
    prefix = ''
    if word.startswith(delimiter):
        prefix = '_'
        word = word[1:]

    return prefix + ''.join(x[0].upper() + x[1:] for x in word.split(delimiter) if x)


def is_url(ref: str) -> bool:
    return ref.startswith(('https://', 'http://'))


inflect_engine = inflect.engine()<|MERGE_RESOLUTION|>--- conflicted
+++ resolved
@@ -37,12 +37,7 @@
 from datamodel_code_generator.util import (
     PYDANTIC_V2,
     ConfigDict,
-<<<<<<< HEAD
-    field_validator,
-=======
-    cached_property,
     model_validator,
->>>>>>> a01554f8
 )
 
 if TYPE_CHECKING:
