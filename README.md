# datamodel-code-generator

This code generator creates [pydantic](https://docs.pydantic.dev/) model from an openapi file and others.

[![Build Status](https://github.com/koxudaxi/datamodel-code-generator/workflows/Test/badge.svg)](https://github.com/koxudaxi/datamodel-code-generator/actions?query=workflow%3ATest)
[![PyPI version](https://badge.fury.io/py/datamodel-code-generator.svg)](https://pypi.python.org/pypi/datamodel-code-generator)
[![Downloads](https://pepy.tech/badge/datamodel-code-generator/month)](https://pepy.tech/project/datamodel-code-generator)
[![PyPI - Python Version](https://img.shields.io/pypi/pyversions/datamodel-code-generator)](https://pypi.python.org/pypi/datamodel-code-generator)
[![codecov](https://codecov.io/gh/koxudaxi/datamodel-code-generator/branch/master/graph/badge.svg)](https://codecov.io/gh/koxudaxi/datamodel-code-generator)
![license](https://img.shields.io/github/license/koxudaxi/datamodel-code-generator.svg)
[![Code style: black](https://img.shields.io/badge/code%20style-black-000000.svg)](https://github.com/psf/black)


## Help
See [documentation](https://koxudaxi.github.io/datamodel-code-generator) for more details.

## Sponsors
[![JetBrains](https://avatars.githubusercontent.com/u/60931315?s=200&v=4)](https://github.com/JetBrainsOfficial)

## Quick Installation

To install `datamodel-code-generator`:
```bash
$ pip install datamodel-code-generator
```

## Simple usage
You can generate models from a local file.
```bash
<<<<<<< HEAD
$ docker pull koxudaxi/datamodel-code-generator
```

## Usage

The `datamodel-codegen` command:
```bash
usage: datamodel-codegen [-h] [--input INPUT] [--url URL]
                         [--http-headers HTTP_HEADER [HTTP_HEADER ...]]
                         [--http-ignore-tls]
                         [--input-file-type {auto,openapi,jsonschema,json,yaml,dict,csv}]
                         [--openapi-scopes {schemas,paths} [{schemas,paths} ...]]
                         [--output OUTPUT] [--base-class BASE_CLASS]
                         [--field-constraints] [--use-annotated]
                         [--use_non_positive_negative_number_constrained_types]
                         [--field-extra-keys FIELD_EXTRA_KEYS [FIELD_EXTRA_KEYS ...]]
                         [--field-include-all-keys] [--snake-case-field]
                         [--original-field-name-delimiter ORIGINAL_FIELD_NAME_DELIMITER]
                         [--strip-default-none]
                         [--disable-appending-item-suffix]
                         [--allow-population-by-field-name]
                         [--enable-faux-immutability] [--use-default]
                         [--force-optional] [--strict-nullable]
                         [--strict-types {str,bytes,int,float,bool} [{str,bytes,int,float,bool} ...]]
                         [--disable-timestamp] [--use-standard-collections]
                         [--use-generic-container-types]
                         [--use-schema-description] [--use-field-description] [--reuse-model]
                         [--collapse-root-models] [--enum-field-as-literal {all,one}]
                         [--set-default-enum-member]
                         [--empty-enum-field-name EMPTY_ENUM_FIELD_NAME]
                         [--capitalise-enum-members] [--remove-special-field-name-prefix]
                         [--special-field-name-prefix SPECIAL_FIELD_NAME_PREFIX]
                         [--use-subclass-enum]
                         [--class-name CLASS_NAME] [--use-title-as-name]
                         [--custom-template-dir CUSTOM_TEMPLATE_DIR]
                         [--extra-template-data EXTRA_TEMPLATE_DATA]
                         [--aliases ALIASES]
                         [--target-python-version {3.6,3.7,3.8,3.9}]
                         [--wrap-string-literal] [--validation]
                         [--encoding ENCODING] [--debug] [--version]

optional arguments:
  -h, --help            show this help message and exit
  --input INPUT         Input file/directory (default: stdin)
  --url URL             Input file URL. `--input` is ignore when `--url` is
                        used
  --http-headers HTTP_HEADER [HTTP_HEADER ...]
                        Set headers in HTTP requests to the remote host.
                        (example: "Authorization: Basic dXNlcjpwYXNz")
  --http-ignore-tls     Disable verification of the remote host's TLS
                        certificate
  --input-file-type {auto,openapi,jsonschema,json,yaml,dict,csv}
                        Input file type (default: auto)
  --openapi-scopes {schemas,paths} [{schemas,paths} ...]
                        Scopes of OpenAPI model generation (default: schemas)
  --output OUTPUT       Output file (default: stdout)
  --base-class BASE_CLASS
                        Base Class (default: pydantic.BaseModel)
  --field-constraints   Use field constraints and not con* annotations
  --use-annotated       Use typing.Annotated for Field(). Also, `--field-
                        constraints` option will be enabled.
  --use_non_positive_negative_number_constrained_types
                        Use the Non{Positive,Negative}{FloatInt} types instead of the corresponding con*
                        constrained types.
  --field-extra-keys FIELD_EXTRA_KEYS [FIELD_EXTRA_KEYS ...]
                        Add extra keys to field parameters
  --field-include-all-keys
                        Add all keys to field parameters
  --snake-case-field    Change camel-case field name to snake-case
  --original-field-name-delimiter ORIGINAL_FIELD_NAME_DELIMITER
                        Set delimiter to convert to snake case. This option only
                        can be used with --snake-case-field (default: `_` )
  --strip-default-none  Strip default None on fields
  --disable-appending-item-suffix
                        Disable appending `Item` suffix to model name in an
                        array
  --allow-population-by-field-name
                        Allow population by field name
  --enable-faux-immutability
                        Enable faux immutability
  --use-default         Use default value even if a field is required
  --force-optional      Force optional for required fields
  --strict-nullable     Treat default field as a non-nullable field (Only
                        OpenAPI)
  --strict-types {str,bytes,int,float,bool} [{str,bytes,int,float,bool} ...]
                        Use strict types
  --disable-timestamp   Disable timestamp on file headers
  --use-standard-collections
                        Use standard collections for type hinting (list, dict)
  --use-generic-container-types
                        Use generic container types for type hinting
                        (typing.Sequence, typing.Mapping). If `--use-standard-
                        collections` option is set, then import from
                        collections.abc instead of typing
  --use-schema-description
                        Use schema description to populate class docstring
  --use-field-description
                        Use schema description to populate field docstring
  --reuse-model         Re-use models on the field when a module has the model
                        with the same content
  --collapse-root-models
                        Models generated with a root-type field will be
                        merged into the models using that root-type model
  --enum-field-as-literal {all,one}
                        Parse enum field as literal. all: all enum field type
                        are Literal. one: field type is Literal when an enum
                        has only one possible value
  --set-default-enum-member
                        Set enum members as default values for enum field
  --empty-enum-field-name EMPTY_ENUM_FIELD_NAME
                        Set field name when enum value is empty (default: `_`)
  --capitalise-enum-members
                        Capitalize field names on enum
  --special-field-name-prefix SPECIAL_FIELD_NAME_PREFIX
                        Set field name when enum value is empty (default: `_`)
  --remove-special-field-name-prefix  Remove field name prefix when first character can't be used as Python field name
  --use-subclass-enum   Define Enum class as subclass with field type when enum has
                        type (int, float, bytes, str)
  --class-name CLASS_NAME
                        Set class name of root model
  --use-title-as-name   use titles as class names of models
  --custom-template-dir CUSTOM_TEMPLATE_DIR
                        Custom template directory
  --extra-template-data EXTRA_TEMPLATE_DATA
                        Extra template data
  --aliases ALIASES     Alias mapping file
  --target-python-version {3.6,3.7,3.8,3.9}
                        target python version (default: 3.7)
  --wrap-string-literal
                        Wrap string literal by using black `experimental-
                        string-processing` option (require black 20.8b0 or
                        later)
  --validation          Enable validation (Only OpenAPI)
  --encoding ENCODING   The encoding of input and output (default: UTF-8)
  --debug               show debug message
  --version             show version
```

## Example
### OpenAPI
```sh
# Generate models from a local file.
=======
>>>>>>> 45a50310
$ datamodel-codegen --input api.yaml --output model.py
```

<details>
<summary>api.yaml</summary>

```yaml
openapi: "3.0.0"
info:
  version: 1.0.0
  title: Swagger Petstore
  license:
    name: MIT
servers:
  - url: http://petstore.swagger.io/v1
paths:
  /pets:
    get:
      summary: List all pets
      operationId: listPets
      tags:
        - pets
      parameters:
        - name: limit
          in: query
          description: How many items to return at one time (max 100)
          required: false
          schema:
            type: integer
            format: int32
      responses:
        '200':
          description: A paged array of pets
          headers:
            x-next:
              description: A link to the next page of responses
              schema:
                type: string
          content:
            application/json:
              schema:
                $ref: "#/components/schemas/Pets"
        default:
          description: unexpected error
          content:
            application/json:
              schema:
                $ref: "#/components/schemas/Error"
                x-amazon-apigateway-integration:
                  uri:
                    Fn::Sub: arn:aws:apigateway:${AWS::Region}:lambda:path/2015-03-31/functions/${PythonVersionFunction.Arn}/invocations
                  passthroughBehavior: when_no_templates
                  httpMethod: POST
                  type: aws_proxy
    post:
      summary: Create a pet
      operationId: createPets
      tags:
        - pets
      responses:
        '201':
          description: Null response
        default:
          description: unexpected error
          content:
            application/json:
              schema:
                $ref: "#/components/schemas/Error"
                x-amazon-apigateway-integration:
                  uri:
                    Fn::Sub: arn:aws:apigateway:${AWS::Region}:lambda:path/2015-03-31/functions/${PythonVersionFunction.Arn}/invocations
                  passthroughBehavior: when_no_templates
                  httpMethod: POST
                  type: aws_proxy
  /pets/{petId}:
    get:
      summary: Info for a specific pet
      operationId: showPetById
      tags:
        - pets
      parameters:
        - name: petId
          in: path
          required: true
          description: The id of the pet to retrieve
          schema:
            type: string
      responses:
        '200':
          description: Expected response to a valid request
          content:
            application/json:
              schema:
                $ref: "#/components/schemas/Pets"
        default:
          description: unexpected error
          content:
            application/json:
              schema:
                $ref: "#/components/schemas/Error"
    x-amazon-apigateway-integration:
      uri:
        Fn::Sub: arn:aws:apigateway:${AWS::Region}:lambda:path/2015-03-31/functions/${PythonVersionFunction.Arn}/invocations
      passthroughBehavior: when_no_templates
      httpMethod: POST
      type: aws_proxy
components:
  schemas:
    Pet:
      required:
        - id
        - name
      properties:
        id:
          type: integer
          format: int64
        name:
          type: string
        tag:
          type: string
    Pets:
      type: array
      items:
        $ref: "#/components/schemas/Pet"
    Error:
      required:
        - code
        - message
      properties:
        code:
          type: integer
          format: int32
        message:
          type: string
    apis:
      type: array
      items:
        type: object
        properties:
          apiKey:
            type: string
            description: To be used as a dataset parameter value
          apiVersionNumber:
            type: string
            description: To be used as a version parameter value
          apiUrl:
            type: string
            format: uri
            description: "The URL describing the dataset's fields"
          apiDocumentationUrl:
            type: string
            format: uri
            description: A URL to the API console for each API
```

</details>

<details>
<summary>model.py</summary>

```python
# generated by datamodel-codegen:
#   filename:  api.yaml
#   timestamp: 2020-06-02T05:28:24+00:00

from __future__ import annotations

from typing import List, Optional

from pydantic import AnyUrl, BaseModel, Field


class Pet(BaseModel):
    id: int
    name: str
    tag: Optional[str] = None


class Pets(BaseModel):
    __root__: List[Pet]


class Error(BaseModel):
    code: int
    message: str


class Api(BaseModel):
    apiKey: Optional[str] = Field(
        None, description='To be used as a dataset parameter value'
    )
    apiVersionNumber: Optional[str] = Field(
        None, description='To be used as a version parameter value'
    )
    apiUrl: Optional[AnyUrl] = Field(
        None, description="The URL describing the dataset's fields"
    )
    apiDocumentationUrl: Optional[AnyUrl] = Field(
        None, description='A URL to the API console for each API'
    )


class Apis(BaseModel):
    __root__: List[Api]
```
</details>

## Which project uses it?
These OSS use datamodel-code-generator to generate many models. We can learn about use-cases from these projects.
- [Netflix/consoleme](https://github.com/Netflix/consoleme)
  - *[How do I generate models from the Swagger specification?](https://github.com/Netflix/consoleme/blob/master/docs/gitbook/faq.md#how-do-i-generate-models-from-the-swagger-specification)*
- [DataDog/integrations-core](https://github.com/DataDog/integrations-core)
  - *[Config models](https://github.com/DataDog/integrations-core/blob/master/docs/developer/meta/config-models.md)*
- [awslabs/aws-lambda-powertools-python](https://github.com/awslabs/aws-lambda-powertools-python)
  - *Not used. But, introduced [advanced-use-cases](https://awslabs.github.io/aws-lambda-powertools-python/2.6.0/utilities/parser/#advanced-use-cases) in the official docuemnt*
- [open-metadata/OpenMetadata](https://github.com/open-metadata/OpenMetadata)
  - [Makefile](https://github.com/open-metadata/OpenMetadata/blob/main/Makefile)
- [airbytehq/airbyte](https://github.com/airbytehq/airbyte)
  - *[code-generator/Dockerfile](https://github.com/airbytehq/airbyte/blob/master/tools/code-generator/Dockerfile)*
- [IBM/compliance-trestle](https://github.com/IBM/compliance-trestle)
  - *[Building the models from the OSCAL schemas.](https://github.com/IBM/compliance-trestle/blob/develop/docs/contributing/website.md#building-the-models-from-the-oscal-schemas)*
- [SeldonIO/MLServer](https://github.com/SeldonIO/MLServer)
  - *[generate-types.sh](https://github.com/SeldonIO/MLServer/blob/master/hack/generate-types.sh)*
## Supported source types
-  OpenAPI 3 (YAML/JSON, [OpenAPI Data Type](https://github.com/OAI/OpenAPI-Specification/blob/master/versions/3.0.2.md#data-types))
-  JSON Schema ([JSON Schema Core](http://json-schema.org/draft/2019-09/json-schema-validation.html)/[JSON Schema Validation](http://json-schema.org/draft/2019-09/json-schema-validation.html))
-  JSON/YAML/CSV Data (it will be converted to JSON Schema)
-  Python dictionary (it will be converted to JSON Schema)



## Installation

To install `datamodel-code-generator`:
```bash
$ pip install datamodel-code-generator
```

### `http` extra option
If you want to resolve `$ref` for remote files then you should specify `http` extra option.
```bash
$ pip install datamodel-code-generator[http]
```

### Docker Image
The docker image is in [Docker Hub](https://hub.docker.com/r/koxudaxi/datamodel-code-generator)
```bash
$ docker pull koxudaxi/datamodel-code-generator
```

## Advanced Uses
You can genearte models from a URL.
```bash
$ datamodel-codegen --url https://<INPUT FILE URL> --output model.py
```
This method needs  [http extra option](#http-extra-option)


## All Command Options

The `datamodel-codegen` command:
```bash
usage: datamodel-codegen [-h] [--input INPUT] [--url URL]
                         [--http-headers HTTP_HEADER [HTTP_HEADER ...]]
                         [--http-ignore-tls]
                         [--input-file-type {auto,openapi,jsonschema,json,yaml,dict,csv}]
                         [--openapi-scopes {schemas,paths,tags} [{schemas,paths,tags} ...]]
                         [--output OUTPUT] [--base-class BASE_CLASS]
                         [--field-constraints] [--use-annotated]
                         [--use_non_positive_negative_number_constrained_types]
                         [--field-extra-keys FIELD_EXTRA_KEYS [FIELD_EXTRA_KEYS ...]]
                         [--field-include-all-keys] [--snake-case-field]
                         [--original-field-name-delimiter ORIGINAL_FIELD_NAME_DELIMITER]
                         [--strip-default-none]
                         [--disable-appending-item-suffix]
                         [--allow-population-by-field-name]
                         [--allow-extra-fields] [--enable-faux-immutability]
                         [--use-default] [--force-optional]
                         [--strict-nullable]
                         [--strict-types {str,bytes,int,float,bool} [{str,bytes,int,float,bool} ...]]
                         [--disable-timestamp] [--use-standard-collections]
                         [--use-generic-container-types]
                         [--use-union-operator] [--use-schema-description]
                         [--use-field-description] [--use-default-kwarg]
                         [--reuse-model] [--collapse-root-models]
                         [--enum-field-as-literal {all,one}]
                         [--set-default-enum-member]
                         [--empty-enum-field-name EMPTY_ENUM_FIELD_NAME]
                         [--capitalise-enum-members]
                         [--special-field-name-prefix SPECIAL_FIELD_NAME_PREFIX]
                         [--use-subclass-enum] [--class-name CLASS_NAME]
                         [--use-title-as-name]
                         [--custom-template-dir CUSTOM_TEMPLATE_DIR]
                         [--extra-template-data EXTRA_TEMPLATE_DATA]
                         [--aliases ALIASES]
                         [--target-python-version {3.6,3.7,3.8,3.9,3.10,3.11}]
                         [--wrap-string-literal] [--validation]
                         [--use-double-quotes] [--encoding ENCODING] [--debug]
                         [--version]

options:
  -h, --help            show this help message and exit
  --input INPUT         Input file/directory (default: stdin)
  --url URL             Input file URL. `--input` is ignored when `--url` is
                        used
  --http-headers HTTP_HEADER [HTTP_HEADER ...]
                        Set headers in HTTP requests to the remote host.
                        (example: "Authorization: Basic dXNlcjpwYXNz")
  --http-ignore-tls     Disable verification of the remote host's TLS
                        certificate
  --input-file-type {auto,openapi,jsonschema,json,yaml,dict,csv}
                        Input file type (default: auto)
  --openapi-scopes {schemas,paths,tags} [{schemas,paths,tags} ...]
                        Scopes of OpenAPI model generation (default: schemas)
  --output OUTPUT       Output file (default: stdout)
  --base-class BASE_CLASS
                        Base Class (default: pydantic.BaseModel)
  --field-constraints   Use field constraints and not con* annotations
  --use-annotated       Use typing.Annotated for Field(). Also, `--field-
                        constraints` option will be enabled.
  --use_non_positive_negative_number_constrained_types
                        Use the Non{Positive,Negative}{FloatInt} types instead
                        of the corresponding con* constrained types.
  --field-extra-keys FIELD_EXTRA_KEYS [FIELD_EXTRA_KEYS ...]
                        Add extra keys to field parameters
  --field-include-all-keys
                        Add all keys to field parameters
  --snake-case-field    Change camel-case field name to snake-case
  --original-field-name-delimiter ORIGINAL_FIELD_NAME_DELIMITER
                        Set delimiter to convert to snake case. This option
                        only can be used with --snake-case-field (default: `_`
                        )
  --strip-default-none  Strip default None on fields
  --disable-appending-item-suffix
                        Disable appending `Item` suffix to model name in an
                        array
  --allow-population-by-field-name
                        Allow population by field name
  --allow-extra-fields  Allow to pass extra fields, if this flag is not
                        passed, extra fields are forbidden.
  --enable-faux-immutability
                        Enable faux immutability
  --use-default         Use default value even if a field is required
  --force-optional      Force optional for required fields
  --strict-nullable     Treat default field as a non-nullable field (Only
                        OpenAPI)
  --strict-types {str,bytes,int,float,bool} [{str,bytes,int,float,bool} ...]
                        Use strict types
  --disable-timestamp   Disable timestamp on file headers
  --use-standard-collections
                        Use standard collections for type hinting (list, dict)
  --use-generic-container-types
                        Use generic container types for type hinting
                        (typing.Sequence, typing.Mapping). If `--use-standard-
                        collections` option is set, then import from
                        collections.abc instead of typing
  --use-union-operator  Use | operator for Union type (PEP 604).
  --use-schema-description
                        Use schema description to populate class docstring
  --use-field-description
                        Use schema description to populate field docstring
  --use-default-kwarg   Use `default=` instead of a positional argument for
                        Fields that have default values.
  --reuse-model         Re-use models on the field when a module has the model
                        with the same content
  --collapse-root-models
                        Models generated with a root-type field will be
                        mergedinto the models using that root-type model
  --enum-field-as-literal {all,one}
                        Parse enum field as literal. all: all enum field type
                        are Literal. one: field type is Literal when an enum
                        has only one possible value
  --set-default-enum-member
                        Set enum members as default values for enum field
  --empty-enum-field-name EMPTY_ENUM_FIELD_NAME
                        Set field name when enum value is empty (default: `_`)
  --capitalise-enum-members
                        Capitalize field names on enum
  --special-field-name-prefix SPECIAL_FIELD_NAME_PREFIX
                        Set field name prefix when first character can't be
                        used as Python field name (default: `field`)
  --use-subclass-enum   Define Enum class as subclass with field type when
                        enum has type (int, float, bytes, str)
  --class-name CLASS_NAME
                        Set class name of root model
  --use-title-as-name   use titles as class names of models
  --custom-template-dir CUSTOM_TEMPLATE_DIR
                        Custom template directory
  --extra-template-data EXTRA_TEMPLATE_DATA
                        Extra template data
  --aliases ALIASES     Alias mapping file
  --target-python-version {3.6,3.7,3.8,3.9,3.10,3.11}
                        target python version (default: 3.7)
  --wrap-string-literal
                        Wrap string literal by using black `experimental-
                        string-processing` option (require black 20.8b0 or
                        later)
  --validation          Enable validation (Only OpenAPI)
  --use-double-quotes   Model generated with double quotes. Single quotes or
                        your black config skip_string_normalization value will
                        be used without this option.
  --encoding ENCODING   The encoding of input and output (default: cp1252)
  --debug               show debug message
  --version             show version
```


## Implemented list
### OpenAPI 3 and JsonSchema
#### DataType
-  string (include patter/minLength/maxLenght)
-  number (include maximum/exclusiveMaximum/minimum/exclusiveMinimum/multipleOf/le/ge)
-  integer (include maximum/exclusiveMaximum/minimum/exclusiveMinimum/multipleOf/le/ge)
-  boolean
-  array
-  object

##### String Format
-  date
-  datetime
-  time
-  password
-  email
-  idn-email
-  uuid (uuid1/uuid2/uuid3/uuid4/uuid5)
-  ipv4
-  ipv6
-  ipv4-network
-  ipv6-network
-  hostname
-  decimal

#### Other schema
-  enum (as enum.Enum or typing.Literal)
-  allOf (as Multiple inheritance)
-  anyOf (as typing.Union)
-  oneOf (as typing.Union)
-  $ref ([http extra](#http-extra-option) is required when resolving $ref for remote files.)
-  $id (for [JSONSchema](https://json-schema.org/understanding-json-schema/structuring.html#the-id-property))


## Related projects
### fastapi-code-generator
This code generator creates [FastAPI](https://github.com/tiangolo/fastapi) app from an openapi file.

[https://github.com/koxudaxi/fastapi-code-generator](https://github.com/koxudaxi/fastapi-code-generator)

### pydantic-pycharm-plugin
[A JetBrains PyCharm plugin](https://plugins.jetbrains.com/plugin/12861-pydantic) for [`pydantic`](https://github.com/samuelcolvin/pydantic).

[https://github.com/koxudaxi/pydantic-pycharm-plugin](https://github.com/koxudaxi/pydantic-pycharm-plugin)

## PyPi

[https://pypi.org/project/datamodel-code-generator](https://pypi.org/project/datamodel-code-generator)

## License

datamodel-code-generator is released under the MIT License. http://www.opensource.org/licenses/mit-license<|MERGE_RESOLUTION|>--- conflicted
+++ resolved
@@ -26,152 +26,6 @@
 
 ## Simple usage
 You can generate models from a local file.
-```bash
-<<<<<<< HEAD
-$ docker pull koxudaxi/datamodel-code-generator
-```
-
-## Usage
-
-The `datamodel-codegen` command:
-```bash
-usage: datamodel-codegen [-h] [--input INPUT] [--url URL]
-                         [--http-headers HTTP_HEADER [HTTP_HEADER ...]]
-                         [--http-ignore-tls]
-                         [--input-file-type {auto,openapi,jsonschema,json,yaml,dict,csv}]
-                         [--openapi-scopes {schemas,paths} [{schemas,paths} ...]]
-                         [--output OUTPUT] [--base-class BASE_CLASS]
-                         [--field-constraints] [--use-annotated]
-                         [--use_non_positive_negative_number_constrained_types]
-                         [--field-extra-keys FIELD_EXTRA_KEYS [FIELD_EXTRA_KEYS ...]]
-                         [--field-include-all-keys] [--snake-case-field]
-                         [--original-field-name-delimiter ORIGINAL_FIELD_NAME_DELIMITER]
-                         [--strip-default-none]
-                         [--disable-appending-item-suffix]
-                         [--allow-population-by-field-name]
-                         [--enable-faux-immutability] [--use-default]
-                         [--force-optional] [--strict-nullable]
-                         [--strict-types {str,bytes,int,float,bool} [{str,bytes,int,float,bool} ...]]
-                         [--disable-timestamp] [--use-standard-collections]
-                         [--use-generic-container-types]
-                         [--use-schema-description] [--use-field-description] [--reuse-model]
-                         [--collapse-root-models] [--enum-field-as-literal {all,one}]
-                         [--set-default-enum-member]
-                         [--empty-enum-field-name EMPTY_ENUM_FIELD_NAME]
-                         [--capitalise-enum-members] [--remove-special-field-name-prefix]
-                         [--special-field-name-prefix SPECIAL_FIELD_NAME_PREFIX]
-                         [--use-subclass-enum]
-                         [--class-name CLASS_NAME] [--use-title-as-name]
-                         [--custom-template-dir CUSTOM_TEMPLATE_DIR]
-                         [--extra-template-data EXTRA_TEMPLATE_DATA]
-                         [--aliases ALIASES]
-                         [--target-python-version {3.6,3.7,3.8,3.9}]
-                         [--wrap-string-literal] [--validation]
-                         [--encoding ENCODING] [--debug] [--version]
-
-optional arguments:
-  -h, --help            show this help message and exit
-  --input INPUT         Input file/directory (default: stdin)
-  --url URL             Input file URL. `--input` is ignore when `--url` is
-                        used
-  --http-headers HTTP_HEADER [HTTP_HEADER ...]
-                        Set headers in HTTP requests to the remote host.
-                        (example: "Authorization: Basic dXNlcjpwYXNz")
-  --http-ignore-tls     Disable verification of the remote host's TLS
-                        certificate
-  --input-file-type {auto,openapi,jsonschema,json,yaml,dict,csv}
-                        Input file type (default: auto)
-  --openapi-scopes {schemas,paths} [{schemas,paths} ...]
-                        Scopes of OpenAPI model generation (default: schemas)
-  --output OUTPUT       Output file (default: stdout)
-  --base-class BASE_CLASS
-                        Base Class (default: pydantic.BaseModel)
-  --field-constraints   Use field constraints and not con* annotations
-  --use-annotated       Use typing.Annotated for Field(). Also, `--field-
-                        constraints` option will be enabled.
-  --use_non_positive_negative_number_constrained_types
-                        Use the Non{Positive,Negative}{FloatInt} types instead of the corresponding con*
-                        constrained types.
-  --field-extra-keys FIELD_EXTRA_KEYS [FIELD_EXTRA_KEYS ...]
-                        Add extra keys to field parameters
-  --field-include-all-keys
-                        Add all keys to field parameters
-  --snake-case-field    Change camel-case field name to snake-case
-  --original-field-name-delimiter ORIGINAL_FIELD_NAME_DELIMITER
-                        Set delimiter to convert to snake case. This option only
-                        can be used with --snake-case-field (default: `_` )
-  --strip-default-none  Strip default None on fields
-  --disable-appending-item-suffix
-                        Disable appending `Item` suffix to model name in an
-                        array
-  --allow-population-by-field-name
-                        Allow population by field name
-  --enable-faux-immutability
-                        Enable faux immutability
-  --use-default         Use default value even if a field is required
-  --force-optional      Force optional for required fields
-  --strict-nullable     Treat default field as a non-nullable field (Only
-                        OpenAPI)
-  --strict-types {str,bytes,int,float,bool} [{str,bytes,int,float,bool} ...]
-                        Use strict types
-  --disable-timestamp   Disable timestamp on file headers
-  --use-standard-collections
-                        Use standard collections for type hinting (list, dict)
-  --use-generic-container-types
-                        Use generic container types for type hinting
-                        (typing.Sequence, typing.Mapping). If `--use-standard-
-                        collections` option is set, then import from
-                        collections.abc instead of typing
-  --use-schema-description
-                        Use schema description to populate class docstring
-  --use-field-description
-                        Use schema description to populate field docstring
-  --reuse-model         Re-use models on the field when a module has the model
-                        with the same content
-  --collapse-root-models
-                        Models generated with a root-type field will be
-                        merged into the models using that root-type model
-  --enum-field-as-literal {all,one}
-                        Parse enum field as literal. all: all enum field type
-                        are Literal. one: field type is Literal when an enum
-                        has only one possible value
-  --set-default-enum-member
-                        Set enum members as default values for enum field
-  --empty-enum-field-name EMPTY_ENUM_FIELD_NAME
-                        Set field name when enum value is empty (default: `_`)
-  --capitalise-enum-members
-                        Capitalize field names on enum
-  --special-field-name-prefix SPECIAL_FIELD_NAME_PREFIX
-                        Set field name when enum value is empty (default: `_`)
-  --remove-special-field-name-prefix  Remove field name prefix when first character can't be used as Python field name
-  --use-subclass-enum   Define Enum class as subclass with field type when enum has
-                        type (int, float, bytes, str)
-  --class-name CLASS_NAME
-                        Set class name of root model
-  --use-title-as-name   use titles as class names of models
-  --custom-template-dir CUSTOM_TEMPLATE_DIR
-                        Custom template directory
-  --extra-template-data EXTRA_TEMPLATE_DATA
-                        Extra template data
-  --aliases ALIASES     Alias mapping file
-  --target-python-version {3.6,3.7,3.8,3.9}
-                        target python version (default: 3.7)
-  --wrap-string-literal
-                        Wrap string literal by using black `experimental-
-                        string-processing` option (require black 20.8b0 or
-                        later)
-  --validation          Enable validation (Only OpenAPI)
-  --encoding ENCODING   The encoding of input and output (default: UTF-8)
-  --debug               show debug message
-  --version             show version
-```
-
-## Example
-### OpenAPI
-```sh
-# Generate models from a local file.
-=======
->>>>>>> 45a50310
 $ datamodel-codegen --input api.yaml --output model.py
 ```
 
