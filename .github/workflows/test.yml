--- conflicted
+++ resolved
@@ -10,11 +10,7 @@
     strategy:
       fail-fast: false
       matrix:
-<<<<<<< HEAD
-        python-version: ["3.8", "3.9", "3.10", "3.11"]
-=======
-        python-version: ["3.7", "3.8", "3.9", "3.10", "3.11", "3.12"]
->>>>>>> 74deebd4
+        python-version: ["3.8", "3.9", "3.10", "3.11", "3.12"]
         os: [ubuntu-latest, windows-latest, macos-latest]
         isort-version: [4.3.21, 5.6.4]
         black-version: [22.1.0, default]
