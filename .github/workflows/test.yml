name: Test

on:
  pull_request: {}

jobs:
  test:
    name: Test on Python ${{ matrix.python-version }} and ${{ matrix.os }} and isort ${{ matrix.isort-version }} and pydantic ${{ matrix.pydantic-version }} 
    runs-on: ${{ matrix.os }}
    strategy:
      fail-fast: false
      matrix:
<<<<<<< HEAD
        python-version: ["3.6", "3.7", "3.8", "3.9", "3.10", "3.11"]
=======
        python-version: ["3.7", "3.8", "3.9", "3.10"]
>>>>>>> d3cfe88d
        os: [ubuntu-latest, windows-latest, macos-latest]
        isort-version: [4.3.21, 5.6.4]
        black-version: [22.1.0, default]
        pydantic-version: [1.5.1, default]
        exclude:
          - os: windows-latest
            black-version: 22.1.0
          - os: macos-latest
            black-version: 22.1.0
          - os: windows-latest
            isort-version: 4.3.21
          - os: macos-latest
            isort-version: 4.3.21
          - os: windows-latest
            pydantic-version: 1.5.1
          - os: macos-latest
            pydantic-version: 1.5.1
<<<<<<< HEAD
          - python-version: 3.6
            pydantic-version: default
          - python-version: 3.9
            pydantic-version: 1.5.1
          - python-version: 3.10
            pydantic-version: 1.5.1
          - python-version: 3.11
            pydantic-version: 1.5.1
=======
>>>>>>> d3cfe88d
    defaults:
      run:
        shell: bash
    env:
      OS: ${{ matrix.os }}
      PYTHON: ${{ matrix.python-version }}
      ISORT: ${{ matrix.isort-version }}
    steps:
    - uses: actions/checkout@v2
    - name: Set up Python ${{ matrix.python-version }}
      uses: actions/setup-python@v2
      with:
        python-version: ${{ matrix.python-version }}
    - name: Install Poetry
      uses: snok/install-poetry@v1
      with:
        version: 1.2.2
        virtualenvs-path: .venv
        virtualenvs-create: true
        virtualenvs-in-project: true
        installer-parallel: true
    - name: Load cached venv
      id: cached-poetry-dependencies
      uses: actions/cache@v2
      if: matrix.os != 'windows-latest'
      with:
        path: .venv
        key: venv-${{ runner.os }}-${{ matrix.python-version }}-v1-${{ hashFiles('**/poetry.lock') }}
    - name: Install dependencies
      if: steps.cached-poetry-dependencies.outputs.cache-hit != 'true'
      run: poetry install --no-interaction --no-root -E http
    - name: Install isort ${{ matrix.isort-version }} for Linux/macOS
      if: runner.os != 'Windows'
      run: |
         poetry run pip install isort=="$ISORT"
    - name: Install Pydantic 1.5.1
<<<<<<< HEAD
      if: matrix.pydantic-version == '1.5.1'
=======
      if: matrix.pydantic-version == '1.5.1' && (matrix.python-version == '3.7' || matrix.python-version == '3.8')
>>>>>>> d3cfe88d
      run: |
         poetry run pip install pydantic=="1.5.1"
    - name: Install Black 22.1.0
      if: matrix.black-version == '22.1.0'
      run: |
         poetry run pip install black=="22.1.0"
    - name: Lint
      run: |
        source $VENV
        ./scripts/lint.sh
    - name: Unit Test
      run: |
         source $VENV
         ./scripts/test.sh
    - name: Upload coverage to Codecov
      if: matrix.os != 'windows-latest' && matrix.pydantic-version == 'default' 
      uses: codecov/codecov-action@v2
      with:
        token: ${{ secrets.CODECOV_TOKEN }}
        flags: unittests
        file: ./coverage.xml
        fail_ci_if_error: true
        env_vars: OS,PYTHON,ISORT<|MERGE_RESOLUTION|>--- conflicted
+++ resolved
@@ -10,11 +10,7 @@
     strategy:
       fail-fast: false
       matrix:
-<<<<<<< HEAD
-        python-version: ["3.6", "3.7", "3.8", "3.9", "3.10", "3.11"]
-=======
-        python-version: ["3.7", "3.8", "3.9", "3.10"]
->>>>>>> d3cfe88d
+        python-version: ["3.7", "3.8", "3.9", "3.10", "3.11"]
         os: [ubuntu-latest, windows-latest, macos-latest]
         isort-version: [4.3.21, 5.6.4]
         black-version: [22.1.0, default]
@@ -32,17 +28,12 @@
             pydantic-version: 1.5.1
           - os: macos-latest
             pydantic-version: 1.5.1
-<<<<<<< HEAD
-          - python-version: 3.6
-            pydantic-version: default
           - python-version: 3.9
             pydantic-version: 1.5.1
           - python-version: 3.10
             pydantic-version: 1.5.1
           - python-version: 3.11
             pydantic-version: 1.5.1
-=======
->>>>>>> d3cfe88d
     defaults:
       run:
         shell: bash
@@ -79,11 +70,7 @@
       run: |
          poetry run pip install isort=="$ISORT"
     - name: Install Pydantic 1.5.1
-<<<<<<< HEAD
       if: matrix.pydantic-version == '1.5.1'
-=======
-      if: matrix.pydantic-version == '1.5.1' && (matrix.python-version == '3.7' || matrix.python-version == '3.8')
->>>>>>> d3cfe88d
       run: |
          poetry run pip install pydantic=="1.5.1"
     - name: Install Black 22.1.0
