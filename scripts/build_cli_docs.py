"""CLI documentation builder.

Generates Markdown documentation from pytest CLI doc collection.
Groups options by category into single pages for better searchability.

Usage:
    # First, collect CLI doc metadata
    pytest --collect-cli-docs -p no:xdist

    # Then, build documentation
    python scripts/build_cli_docs.py

The generated documentation uses MkDocs Material tabs syntax for
version-specific output examples.
"""

from __future__ import annotations

import argparse
import json
import re
import subprocess  # noqa: S404
import sys
from collections import defaultdict
from pathlib import Path
from typing import Any

# Add src to path for imports
sys.path.insert(0, str(Path(__file__).parent.parent / "src"))

import operator

from datamodel_code_generator.cli_options import (
    MANUAL_DOCS,
    OptionCategory,
    get_canonical_option,
    get_option_meta,
    is_manual_doc,
)

COLLECTION_PATH = Path(__file__).parent.parent / "tests" / "cli_doc" / ".cli_doc_collection.json"
DATA_PATH = Path(__file__).parent.parent / "tests" / "data"
EXPECTED_BASE_PATH = DATA_PATH / "expected"
EXPECTED_PATH = EXPECTED_BASE_PATH / "main"
DOCS_OUTPUT = Path(__file__).parent.parent / "docs" / "cli-reference"
MANUAL_DOCS_DIR = DOCS_OUTPUT / "manual"
DOCS_ROOT = Path(__file__).parent.parent / "docs"

DESC_LENGTH_SHORT = 60
DESC_LENGTH_LONG = 80

# Regex pattern for extracting CLI options from markdown files
# Format: <!-- related-cli-options: --option1, --option2, ... -->
CLI_OPTIONS_TAG_PATTERN = re.compile(r"<!--\s*related-cli-options:\s*([^>]+?)\s*-->", re.IGNORECASE)

# Emoji mapping for categories
CATEGORY_EMOJIS = {
    OptionCategory.BASE: "📁",
    OptionCategory.TYPING: "🔧",
    OptionCategory.FIELD: "🏷️",
    OptionCategory.MODEL: "🏗️",
    OptionCategory.TEMPLATE: "🎨",
    OptionCategory.OPENAPI: "📘",
    OptionCategory.GENERAL: "⚙️",
}

# Manual option descriptions for utility options
MANUAL_OPTION_DESCRIPTIONS = {
    "--help": "Show help message and exit",
    "--version": "Show program version and exit",
    "--debug": "Show debug messages during code generation",
    "--profile": "Use a named profile from pyproject.toml",
    "--no-color": "Disable colorized output",
}


def scan_docs_for_cli_option_tags() -> dict[str, list[tuple[str, str]]]:
    """Scan markdown files in docs/ for related-cli-options tags.

    Returns:
        Dictionary mapping CLI option name to list of (page_path, page_title) tuples.
        page_path is relative to docs/ directory.
    """
    option_to_pages: dict[str, list[tuple[str, str]]] = defaultdict(list)

    # Scan all markdown files in docs/ (excluding cli-reference/)
    for md_file in DOCS_ROOT.glob("**/*.md"):
        # Skip cli-reference directory (auto-generated)
        try:
            md_file.relative_to(DOCS_OUTPUT)
            continue
        except ValueError:
            pass  # Not in cli-reference, continue processing

        content = md_file.read_text(encoding="utf-8")
        matches = CLI_OPTIONS_TAG_PATTERN.findall(content)

        if not matches:
            continue

        # Get page title from first H1 heading
        title_match = re.search(r"^#\s+(.+?)$", content, re.MULTILINE)
        if title_match:
            page_title = title_match.group(1).strip()
            # Remove emojis and clean up
            page_title = re.sub(r"[^\w\s\-/]", "", page_title).strip()
        else:
            page_title = md_file.stem.replace("-", " ").replace("_", " ").title()

        # Get relative path from docs/
        page_path = str(md_file.relative_to(DOCS_ROOT))

        # Parse all matched tags
        for match in matches:
            options = [opt.strip() for opt in match.split(",")]
            for option in options:
                if option.startswith("--"):
                    canonical = get_canonical_option(option)
                    option_to_pages[canonical].append((page_path, page_title))

    return dict(option_to_pages)


def slugify(text: str) -> str:
    """Convert text to safe slug for filenames and anchors.

    Examples:
        --frozen-dataclasses -> frozen-dataclasses
        Model Customization -> model-customization
    """
    slug = text.lstrip("-").lower()
    slug = re.sub(r"[^a-z0-9-]", "-", slug)
    slug = re.sub(r"-+", "-", slug)
    slug = slug.strip("-")
    return slug or "unknown"


def safe_read_file(base_path: Path, relative_path: str, file_types: tuple[str, ...] = ("*.py",)) -> str:
    """Read file or directory with path traversal protection.

    For directories, concatenates all matching files with file headers.

    Args:
        base_path: Base directory for path resolution
        relative_path: Relative path to file or directory
        file_types: Glob patterns for files to include when reading directories
    """
    base_resolved = base_path.resolve()
    full_path = (base_path / relative_path).resolve()

    try:
        full_path.relative_to(base_resolved)
    except ValueError:
        msg = f"Path traversal detected: {relative_path}"
        raise ValueError(msg) from None

    if not full_path.exists():
        msg = f"File not found: {full_path}"
        raise FileNotFoundError(msg)

    if full_path.is_dir():
        # Handle directory - concatenate all matching files
        all_files = []
        for pattern in file_types:
            all_files.extend(full_path.glob(f"**/{pattern}"))
        all_files = sorted(set(all_files))

        if not all_files:
            return "# (empty directory - no matching files)\n"

        parts = []
        for file in all_files:
            rel_name = file.relative_to(full_path)
            parts.extend((f"# {rel_name}", file.read_text(encoding="utf-8").rstrip(), ""))  # blank line separator
        return "\n".join(parts)

    return full_path.read_text(encoding="utf-8")


def read_expected_file(relative_path: str) -> str:
    """Read expected output file, trying main/ then expected/ base for main_kr/ paths.

    This supports both:
    - Paths relative to tests/data/expected/main/ (backward compatible)
    - Paths like main_kr/... relative to tests/data/expected/
    """
    # Try main/ subdirectory first (backward compatibility)
    try:
        return safe_read_file(EXPECTED_PATH, relative_path)
    except FileNotFoundError:
        # Fall back to expected/ base for main_kr/ and other subdirectory paths
        return safe_read_file(EXPECTED_BASE_PATH, relative_path)


def select_primary_test(tests: list[dict[str, Any]]) -> dict[str, Any]:
    """Select the primary test for documentation."""
    for test in tests:
        if test["marker_kwargs"].get("primary", False):
            return test
    return tests[0]


def indent_code_block(content: str, prefix: str) -> str:
    """Indent a code block for MkDocs Material tabs."""
    lines = content.strip().split("\n")
    result = f"{prefix}```python\n"
    for line in lines:
        result += f"{prefix}{line}\n" if line else f"{prefix}\n"
    result += f"{prefix}```\n\n"
    return result


def format_cli_args(cli_args: list[str]) -> list[str]:
    """Format cli_args as proper command line (group option with its value)."""
    formatted = []
    i = 0
    while i < len(cli_args):
        arg = cli_args[i]
        if arg.startswith("-") and i + 1 < len(cli_args) and not cli_args[i + 1].startswith("-"):
            value = cli_args[i + 1]
            if " " in value or not value:
                value = f'"{value}"'
            formatted.append(f"{arg} {value}")
            i += 2
        else:
            formatted.append(arg)
            i += 1
    return formatted


def generate_option_section(  # noqa: PLR0912, PLR0914, PLR0915
    option: str,
    primary: dict[str, Any],
    option_related_pages: dict[str, list[tuple[str, str]]] | None = None,
) -> str:
    """Generate Markdown section for a single CLI option."""
    kwargs = primary["marker_kwargs"]
    meta = get_option_meta(option)

    md = f"## `{option}` {{#{slugify(option)}}}\n\n"

    if primary["docstring"]:
        md += f"{primary['docstring'].strip()}\n\n"

    meta_parts = []
    if kwargs.get("aliases"):
        aliases_str = ", ".join(f"`{a}`" for a in kwargs["aliases"])
        meta_parts.append(f"**Aliases:** {aliases_str}")
    if meta and meta.since_version:
        meta_parts.append(f"**Since:** {meta.since_version}")
    if meta and meta.deprecated:
        msg = meta.deprecated_message or "Deprecated"
        meta_parts.append(f"**Deprecated:** {msg}")
    if kwargs.get("related_options"):
        related_links = []
        for r in kwargs["related_options"]:
            canonical = get_canonical_option(r)
            r_meta = get_option_meta(canonical)
            if r_meta:
                cat_slug = slugify(r_meta.category.value)
                related_links.append(f"[`{canonical}`]({cat_slug}.md#{slugify(canonical)})")
            else:
                related_links.append(f"`{canonical}`")
        meta_parts.append(f"**Related:** {', '.join(related_links)}")

    if meta_parts:
        md += " | ".join(meta_parts) + "\n\n"

    if option_related_pages and option in option_related_pages:
        related_page_links = []
        for page_path, page_title in option_related_pages[option]:
            related_page_links.append(f"[{page_title}](../{page_path})")
        md += f"**See also:** {', '.join(related_page_links)}\n\n"

    md += '!!! tip "Usage"\n\n'
    md += "    ```bash\n"
    if "config_content" in kwargs:
        md += "    datamodel-codegen "
    else:
        md += "    datamodel-codegen --input schema.json "
    formatted_args = format_cli_args(kwargs.get("cli_args", []))
    md += " ".join(formatted_args)
    md += " # (1)!\n"
    md += "    ```\n\n"
    md += f"    1. :material-arrow-left: `{option}` - the option documented here\n\n"

    if "config_content" in kwargs:
        md += '??? example "Configuration (pyproject.toml)"\n\n'
        md += "    ```toml\n"
        for line in kwargs["config_content"].strip().split("\n"):
            md += f"    {line}\n"
        md += "    ```\n\n"
    elif "input_schema" in kwargs:
        md += '??? example "Input Schema"\n\n'
        try:
            schema_content = safe_read_file(
                DATA_PATH, kwargs["input_schema"], file_types=("*.json", "*.yaml", "*.yml", "*.graphql")
            )
            schema_path = kwargs["input_schema"].lower()
            if schema_path.endswith((".yaml", ".yml")):
                lang = "yaml"
            elif schema_path.endswith(".graphql"):
                lang = "graphql"
            else:
                lang = "json"
            md += f"    ```{lang}\n"
            for line in schema_content.strip().split("\n"):
                md += f"    {line}\n"
            md += "    ```\n\n"
        except (FileNotFoundError, ValueError) as e:
            md += f"    > **Error:** {e}\n\n"

    md += '??? example "Output"\n\n'
    if "expected_stdout" in kwargs:
        try:
            content = read_expected_file(kwargs["expected_stdout"])
            md += "    ```\n"
            for line in content.strip().split("\n"):
                md += f"    {line}\n" if line else "    \n"
            md += "    ```\n\n"
        except (FileNotFoundError, ValueError) as e:
            md += f"    > **Error:** {e}\n\n"
    elif "comparison_output" in kwargs and "model_outputs" in kwargs:
        model_labels = {
            "pydantic_v1": "Pydantic v1",
            "pydantic_v2": "Pydantic v2",
            "dataclass": "dataclass",
            "typeddict": "TypedDict",
            "msgspec": "msgspec",
        }
        order = ["pydantic_v1", "pydantic_v2", "dataclass", "typeddict", "msgspec"]
        sorted_models = sorted(
            kwargs["model_outputs"].items(),
            key=lambda x: order.index(x[0]) if x[0] in order else len(order),
        )
        for model_key, output_file in sorted_models:
            label = model_labels.get(model_key, model_key)
            md += f'    === "{label}"\n\n'
            try:
                content = read_expected_file(output_file)
                md += indent_code_block(content, "        ")
            except (FileNotFoundError, ValueError) as e:
                md += f"        > **Error:** {e}\n\n"
        md += '    === "Without Option (Baseline)"\n\n'
        try:
            content = read_expected_file(kwargs["comparison_output"])
            md += indent_code_block(content, "        ")
        except (FileNotFoundError, ValueError) as e:
            md += f"        > **Error:** {e}\n\n"
    elif "comparison_output" in kwargs and "golden_output" in kwargs:
        md += '    === "With Option"\n\n'
        try:
            content = read_expected_file(kwargs["golden_output"])
            md += indent_code_block(content, "        ")
        except (FileNotFoundError, ValueError) as e:
            md += f"        > **Error:** {e}\n\n"
        md += '    === "Without Option"\n\n'
        try:
            content = read_expected_file(kwargs["comparison_output"])
            md += indent_code_block(content, "        ")
        except (FileNotFoundError, ValueError) as e:
            md += f"        > **Error:** {e}\n\n"
    elif kwargs.get("version_outputs"):
        sorted_versions = sorted(
            kwargs["version_outputs"].items(),
            key=lambda x: tuple(map(int, x[0].split("."))),
        )
        for version, output_file in sorted_versions:
            md += f'    === "Python {version}"\n\n'
            try:
                content = read_expected_file(output_file)
                md += indent_code_block(content, "        ")
            except (FileNotFoundError, ValueError) as e:
                md += f"        > **Error:** {e}\n\n"
    elif kwargs.get("model_outputs"):
        model_labels = {
            "pydantic_v1": "Pydantic v1",
            "pydantic_v2": "Pydantic v2",
            "dataclass": "dataclass",
            "typeddict": "TypedDict",
            "msgspec": "msgspec",
        }
        order = ["pydantic_v1", "pydantic_v2", "dataclass", "typeddict", "msgspec"]
        sorted_models = sorted(
            kwargs["model_outputs"].items(),
            key=lambda x: order.index(x[0]) if x[0] in order else len(order),
        )
        for model_key, output_file in sorted_models:
            label = model_labels.get(model_key, model_key)
            md += f'    === "{label}"\n\n'
            try:
                content = read_expected_file(output_file)
                md += indent_code_block(content, "        ")
            except (FileNotFoundError, ValueError) as e:
                md += f"        > **Error:** {e}\n\n"
    elif "golden_output" in kwargs:
        try:
            content = read_expected_file(kwargs["golden_output"])
            md += "    ```python\n"
            for line in content.strip().split("\n"):
                md += f"    {line}\n" if line else "    \n"
            md += "    ```\n\n"
        except (FileNotFoundError, ValueError) as e:
            md += f"    > **Error:** {e}\n\n"

    md += "---\n\n"
    return md


def generate_category_page(
    category: OptionCategory,
    options: dict[str, dict[str, Any]],
    option_related_pages: dict[str, list[tuple[str, str]]] | None = None,
) -> str:
    """Generate a category page with all options."""
    emoji = CATEGORY_EMOJIS.get(category, "📋")
    md = f"# {emoji} {category.value}\n\n"
    md += "## 📋 Options\n\n"
    md += "| Option | Description |\n"
    md += "|--------|-------------|\n"
    for option in sorted(options.keys()):
        primary = options[option]
        desc = primary["docstring"].split("\n")[0][:DESC_LENGTH_SHORT] if primary["docstring"] else ""
        if len(desc) == DESC_LENGTH_SHORT:
            desc += "..."
        md += f"| [`{option}`](#{slugify(option)}) | {desc} |\n"
    md += "\n---\n\n"

    for option in sorted(options.keys()):
        primary = options[option]
        md += generate_option_section(option, primary, option_related_pages)

    return md


def generate_quick_reference(  # noqa: PLR0912, PLR0915
    categories: dict[OptionCategory, dict[str, Any]],
    manual_docs: dict[str, str] | None = None,
) -> str:
    """Generate a quick reference page with all options in CLI format for easy searching."""
    md = "# 🔍 Quick Reference\n\n"
    md += "All CLI options in one page for easy **Ctrl+F** searching.\n\n"
    md += "👆 Click any option to see detailed documentation with examples.\n\n"

    # Collect all options with their descriptions
    all_options: list[tuple[str, str, OptionCategory | None]] = []
    for category, options in categories.items():
        for option, primary in options.items():
            desc = primary["docstring"].split("\n")[0] if primary["docstring"] else ""
            all_options.append((option, desc, category))
    if manual_docs:
        for option in manual_docs:
            desc = MANUAL_OPTION_DESCRIPTIONS.get(option, "")
            all_options.append((option, desc, None))

    # Sort alphabetically by option name
    all_options.sort(key=operator.itemgetter(0))

    md += "---\n\n"
    md += "```text\n"
    md += "datamodel-codegen [OPTIONS]\n"
    md += "```\n\n"

    # Group by category for organized display
    md += "## 📂 All Options by Category\n\n"

    for category in OptionCategory:
        if category not in categories:
            continue
        options = categories[category]
        if not options:
            continue

        slug_cat = slugify(category.value)
        emoji = CATEGORY_EMOJIS.get(category, "📋")
        md += f"### {emoji} {category.value}\n\n"
        md += "| Option | Description |\n"
        md += "|--------|-------------|\n"

        for option in sorted(options.keys()):
            primary = options[option]
            desc = primary["docstring"].split("\n")[0][:DESC_LENGTH_LONG] if primary["docstring"] else ""
            if len(desc) == DESC_LENGTH_LONG:
                desc += "..."
            slug_opt = slugify(option)
            md += f"| [`{option}`]({slug_cat}.md#{slug_opt}) | {desc} |\n"

        md += "\n"

    if manual_docs:
        md += "### 📝 Utility Options\n\n"
        md += "| Option | Description |\n"
        md += "|--------|-------------|\n"
        for option in sorted(manual_docs.keys()):
            desc = MANUAL_OPTION_DESCRIPTIONS.get(option, "")
            slug_opt = slugify(option)
            md += f"| [`{option}`](utility-options.md#{slug_opt}) | {desc} |\n"
        md += "\n"

    # Alphabetical list for Ctrl+F
    md += "---\n\n"
    md += "## 🔤 Alphabetical Index\n\n"
    md += "All options sorted alphabetically:\n\n"

    for option, desc, category in all_options:
        if category is None:
            md += f"- [`{option}`](utility-options.md#{slugify(option)}) - {desc}\n"
        else:
            slug_cat = slugify(category.value)
            slug_opt = slugify(option)
            short_desc = desc[:DESC_LENGTH_SHORT] + "..." if len(desc) > DESC_LENGTH_SHORT else desc
            md += f"- [`{option}`]({slug_cat}.md#{slug_opt}) - {short_desc}\n"

    return md


def generate_index_page(
    categories: dict[OptionCategory, dict[str, Any]],
    manual_docs: dict[str, str] | None = None,
) -> str:
    """Generate the index page with overview of all categories."""
    md = "# 🖥️ CLI Reference\n\n"
    md += "This documentation is auto-generated from test cases.\n\n"
    md += "🔍 **[Quick Reference](quick-reference.md)** - All options on one page for Ctrl+F search\n\n"

    md += "## 📂 Categories\n\n"
    md += "| Category | Options | Description |\n"
    md += "|----------|---------|-------------|\n"

    category_descriptions = {
        OptionCategory.BASE: "Input/output configuration",
        OptionCategory.TYPING: "Type annotation and import behavior",
        OptionCategory.FIELD: "Field naming and docstring behavior",
        OptionCategory.MODEL: "Model generation behavior",
        OptionCategory.TEMPLATE: "Output formatting and custom rendering",
        OptionCategory.OPENAPI: "OpenAPI-specific features",
        OptionCategory.GENERAL: "Utilities and meta options",
    }

    for category in OptionCategory:
        if category in categories:
            count = len(categories[category])
            desc = category_descriptions.get(category, "")
            slug = slugify(category.value)
            emoji = CATEGORY_EMOJIS.get(category, "📋")
            md += f"| {emoji} [{category.value}]({slug}.md) | {count} | {desc} |\n"

    if manual_docs:
        md += f"| 📝 [Utility Options](utility-options.md) | {len(manual_docs)} | Help, version, debug options |\n"

    md += "\n"
    md += "## All Options\n\n"
    all_options: list[tuple[str, OptionCategory | None]] = []
    for category, options in categories.items():
        all_options.extend((option, category) for option in options)
    if manual_docs:
        all_options.extend((option, None) for option in manual_docs)

    sorted_options = sorted(all_options)
    letters_with_options = sorted({opt.lstrip("-")[0].upper() for opt, _ in sorted_options})
    md += "**Jump to:** "
    md += " · ".join(f"[{letter}](#{letter.lower()})" for letter in letters_with_options)
    md += "\n\n"

    current_letter = None
    for option, category in sorted_options:
        first_letter = option.lstrip("-")[0].upper()
        if first_letter != current_letter:
            current_letter = first_letter
            md += f"\n### {current_letter} {{#{current_letter.lower()}}}\n\n"
        if category is None:
            md += f"- [`{option}`](utility-options.md#{slugify(option)})\n"
        else:
            slug_cat = slugify(category.value)
            slug_opt = slugify(option)
            md += f"- [`{option}`]({slug_cat}.md#{slug_opt})\n"

    return md


def read_manual_docs() -> dict[str, str]:
    """Read manual documentation files from MANUAL_DOCS_DIR.

    Returns:
        Dictionary mapping option name to markdown content.
    """
    manual_docs: dict[str, str] = {}
    if not MANUAL_DOCS_DIR.exists():
        return manual_docs

    for md_file in MANUAL_DOCS_DIR.glob("*.md"):
        option_name = f"--{md_file.stem}"
        if option_name in MANUAL_DOCS:
            manual_docs[option_name] = md_file.read_text(encoding="utf-8")
    return manual_docs


def generate_manual_docs_section(manual_docs: dict[str, str]) -> str:
    """Generate markdown page for manual documentation options."""
    if not manual_docs:
        return ""

    md = "# 📝 Utility Options\n\n"
    md += "## 📋 Options\n\n"
    md += "| Option | Description |\n"
    md += "|--------|-------------|\n"

    for option in sorted(manual_docs.keys()):
        desc = MANUAL_OPTION_DESCRIPTIONS.get(option, "")
        md += f"| [`{option}`](#{slugify(option)}) | {desc} |\n"

    md += "\n---\n\n"

    for option in sorted(manual_docs.keys()):
        content = manual_docs[option]
        md += content
        if not content.endswith("\n"):
            md += "\n"
        md += "\n---\n\n"

    return md


def collect_cli_docs() -> int:
    """Run pytest to collect CLI doc metadata."""
    result = subprocess.run(  # noqa: S603
        [sys.executable, "-m", "pytest", "--collect-cli-docs", "-p", "no:xdist", "-q"],
        check=False,
        capture_output=True,
        text=True,
        cwd=Path(__file__).parent.parent,
    )
    if result.returncode != 0:
        return result.returncode
    return 0


def build_docs(*, check: bool = False) -> int:  # noqa: PLR0912, PLR0915
    """Build CLI documentation from collection data.

    Args:
        check: If True, validate that existing docs match generated content.
               Returns error if any differences found.
    """
    items: list[dict[str, Any]] = []
    if COLLECTION_PATH.exists():
        with Path(COLLECTION_PATH).open(encoding="utf-8") as f:
            collection = json.load(f)

        schema_version = collection.get("schema_version", 0)
        if schema_version != 1:
<<<<<<< HEAD
            print(f"Warning: Unexpected schema version {schema_version}, expected 1", file=sys.stderr)  # noqa: T201

        items = collection.get("items", [])
    else:
        print(f"Warning: Collection file not found: {COLLECTION_PATH}", file=sys.stderr)  # noqa: T201
        print("Run 'pytest --collect-cli-docs -p no:xdist' to generate it.", file=sys.stderr)  # noqa: T201
=======
            pass

        items = collection.get("items", [])
>>>>>>> 02fbdb6e

    manual_docs = read_manual_docs()
    if not items and not manual_docs:
        return 0

    # Group by canonical option
    options_map: dict[str, dict[str, Any]] = {}
    for item in items:
        for opt in item["marker_kwargs"].get("options", []):
            canonical = get_canonical_option(opt)
            if is_manual_doc(canonical):
                continue
            if canonical not in options_map:
                options_map[canonical] = select_primary_test([item])
            # If already exists, keep existing (first one wins unless primary)
            elif item["marker_kwargs"].get("primary", False):
                options_map[canonical] = item

    categories: dict[OptionCategory, dict[str, Any]] = defaultdict(dict)

    for option, primary in options_map.items():
        meta = get_option_meta(option)
        if meta:
            categories[meta.category][option] = primary
        else:
            categories[OptionCategory.GENERAL][option] = primary

    # Scan markdown files for CLI option tags
    option_related_pages = scan_docs_for_cli_option_tags()

    if not check:
        DOCS_OUTPUT.mkdir(parents=True, exist_ok=True)
        for old_file in DOCS_OUTPUT.glob("*.md"):
            old_file.unlink()

    generated = 0
    errors = 0
    mismatches: list[str] = []

    def write_or_check(output_path: Path, content: str, label: str) -> bool:
        """Write content to file or check if it matches existing content."""
        nonlocal generated, errors
        if check:
            if not output_path.exists():
                mismatches.append(f"{label}: file does not exist")
                return False
            existing = output_path.read_text(encoding="utf-8")
            if existing != content:
                mismatches.append(f"{label}: content differs")
                return False
            return True
        output_path.write_text(content, encoding="utf-8")
        generated += 1
        return True

    for category, options in categories.items():
        if not options:
            continue
        try:
            md = generate_category_page(category, options, option_related_pages)
            output_path = DOCS_OUTPUT / f"{slugify(category.value)}.md"
            write_or_check(output_path, md, f"{output_path.name} ({len(options)} options)")
        except (OSError, ValueError, KeyError) as e:
            print(f"Error generating {category.value}: {e}", file=sys.stderr)  # noqa: T201
            errors += 1

    if manual_docs:
        try:
            md = generate_manual_docs_section(manual_docs)
            output_path = DOCS_OUTPUT / "utility-options.md"
            write_or_check(output_path, md, f"utility-options.md ({len(manual_docs)} options)")
<<<<<<< HEAD
        except (OSError, ValueError, KeyError) as e:
            print(f"Error generating utility-options.md: {e}", file=sys.stderr)  # noqa: T201
=======
        except (OSError, ValueError, KeyError):
>>>>>>> 02fbdb6e
            errors += 1

    try:
        md = generate_index_page(categories, manual_docs)
        output_path = DOCS_OUTPUT / "index.md"
        write_or_check(output_path, md, "index.md")
<<<<<<< HEAD
    except (OSError, ValueError, KeyError) as e:
        print(f"Error generating index.md: {e}", file=sys.stderr)  # noqa: T201
=======
    except (OSError, ValueError, KeyError):
>>>>>>> 02fbdb6e
        errors += 1

    try:
        md = generate_quick_reference(categories, manual_docs)
        output_path = DOCS_OUTPUT / "quick-reference.md"
        total_options = sum(len(opts) for opts in categories.values()) + len(manual_docs)
        write_or_check(output_path, md, f"quick-reference.md ({total_options} options)")
    except (OSError, ValueError, KeyError) as e:
        print(f"Error generating quick-reference.md: {e}", file=sys.stderr)  # noqa: T201
        errors += 1

    if check:
        if errors:
            print(f"Generation errors occurred: {errors}", file=sys.stderr)  # noqa: T201
            return 1
        if mismatches:
            for m in mismatches:
                print(f"Mismatch: {m}", file=sys.stderr)  # noqa: T201
            return 1
        return 0
    if errors:
        print(f"Errors occurred: {errors}", file=sys.stderr)  # noqa: T201
    return 1 if errors else 0


def main() -> int:
    """Parse CLI arguments and build documentation."""
    parser = argparse.ArgumentParser(description="Build CLI documentation from test cases")
    parser.add_argument(
        "--check",
        action="store_true",
        help="Check if docs are up to date without modifying files",
    )
    parser.add_argument(
        "--collect",
        action="store_true",
        help="Run pytest to collect CLI doc metadata first",
    )
    args = parser.parse_args()

    if args.collect:
        result = collect_cli_docs()
        if result != 0:
            return result

    return build_docs(check=args.check)


if __name__ == "__main__":
    sys.exit(main())<|MERGE_RESOLUTION|>--- conflicted
+++ resolved
@@ -649,18 +649,9 @@
 
         schema_version = collection.get("schema_version", 0)
         if schema_version != 1:
-<<<<<<< HEAD
-            print(f"Warning: Unexpected schema version {schema_version}, expected 1", file=sys.stderr)  # noqa: T201
+            pass
 
         items = collection.get("items", [])
-    else:
-        print(f"Warning: Collection file not found: {COLLECTION_PATH}", file=sys.stderr)  # noqa: T201
-        print("Run 'pytest --collect-cli-docs -p no:xdist' to generate it.", file=sys.stderr)  # noqa: T201
-=======
-            pass
-
-        items = collection.get("items", [])
->>>>>>> 02fbdb6e
 
     manual_docs = read_manual_docs()
     if not items and not manual_docs:
@@ -732,24 +723,14 @@
             md = generate_manual_docs_section(manual_docs)
             output_path = DOCS_OUTPUT / "utility-options.md"
             write_or_check(output_path, md, f"utility-options.md ({len(manual_docs)} options)")
-<<<<<<< HEAD
-        except (OSError, ValueError, KeyError) as e:
-            print(f"Error generating utility-options.md: {e}", file=sys.stderr)  # noqa: T201
-=======
         except (OSError, ValueError, KeyError):
->>>>>>> 02fbdb6e
             errors += 1
 
     try:
         md = generate_index_page(categories, manual_docs)
         output_path = DOCS_OUTPUT / "index.md"
         write_or_check(output_path, md, "index.md")
-<<<<<<< HEAD
-    except (OSError, ValueError, KeyError) as e:
-        print(f"Error generating index.md: {e}", file=sys.stderr)  # noqa: T201
-=======
     except (OSError, ValueError, KeyError):
->>>>>>> 02fbdb6e
         errors += 1
 
     try:
