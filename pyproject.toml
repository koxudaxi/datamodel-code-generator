--- conflicted
+++ resolved
@@ -79,11 +79,7 @@
 ]
 test = [
   "freezegun",
-<<<<<<< HEAD
-  "inline-snapshot==0.31.1",
-=======
   "inline-snapshot>=0.31.1",
->>>>>>> 2d9858fe
   "pytest>=6.1",
   "pytest>=8.3.4",
   "pytest-benchmark",
@@ -112,7 +108,7 @@
 black24 = [ "black==24.1" ]
 pydantic1 = [ "pydantic<2" ]
 fix = [ "pre-commit-uv>=4.1.4" ]
-pkg-meta = [ "check-wheel-contents>=0.6.1", "twine>=6.1", "uv>=0.9.10" ]
+pkg-meta = [ "check-wheel-contents>=0.6.1", "twine>=6.1", "uv>=0.5.22" ]
 coverage = [
   "covdefaults>=2.3",
   "coverage[toml]>=7.6.1",
@@ -138,7 +134,6 @@
   [
     { group = "pydantic1" },
     { group = "pkg-meta" },
-    { group = "dev" },
   ],
 ]
 
@@ -201,7 +196,6 @@
   "ignore:^.*black doesn't support `experimental-string-processing` option for wrapping string literal in .*",
   "ignore:^.*jsonschema.exceptions.RefResolutionError is deprecated as of version 4.18.0. If you wish to catch potential reference resolution errors, directly catch referencing.exceptions.Unresolvable..*",
   "ignore:^.*`experimental string processing` has been included in `preview` and deprecated. Use `preview` instead..*",
-  "ignore:^.*'typing.ByteString' is deprecated and slated for removal in Python 3.17.*",
 ]
 norecursedirs = "tests/data/*"
 verbosity_assertions = 2
